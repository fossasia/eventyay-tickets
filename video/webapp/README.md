--- conflicted
+++ resolved
@@ -131,8 +131,6 @@
 - Use only px, % and viewport units.
 - Prefer `flex: none` and `flex: auto` before other `flex`, `flex-shrink`, `flex-grow`, `flex-basis` properties.
 
-<<<<<<< HEAD
-=======
 #### z-index ranges
 
 0-100: page content
@@ -142,7 +140,6 @@
 900-999: expanded rooms sidebar (mobile)
 1000+:  / full page overlays / prompts
 
->>>>>>> abc42290
 
 #### How to name classes
 - Use `.c-` or `.v-` prefix for root component / view.
