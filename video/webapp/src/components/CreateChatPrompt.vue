<template lang="pug">
<<<<<<< HEAD
prompt.c-create-chat-prompt(@close="$emit('close')")
	.content
		bunt-icon-button#btn-close(@click="$emit('close')") close
		h1 {{ $t('CreateChatPrompt:headline:text') }}
		p {{ $t('CreateChatPrompt:intro:text') }}
		form(@submit.prevent="create")
			bunt-select(name="type", label="Type", v-model="type", :options="types")
				template(slot-scope="{ option }")
					.mdi(:class="`mdi-${option.icon}`")
					.label {{ option.label }}
			bunt-input(name="name", :label="$t('CreateChatPrompt:name:label')", :icon="selectedType.icon", :placeholder="$t('CreateChatPrompt:name:placeholder')", v-model="name")
			bunt-input-outline-container(:label="$t('CreateChatPrompt:description:label')")
				textarea(slot-scope="{focus, blur}", @focus="focus", @blur="blur")
			bunt-button(type="submit", :loading="loading") {{ $t('CreateChatPrompt:submit:label') }}
=======
.c-create-chat-prompt(@click="$emit('close')")
	.prompt-wrapper(v-scrollbar.y="", @click.stop="")
		.prompt-wrapper-inner
			bunt-icon-button#btn-close(@click="$emit('close')") close
			h1 {{ $t('CreateChatPrompt:headline:text') }}
			p {{ $t('CreateChatPrompt:intro:text') }}
			form(@submit.prevent="create")
				bunt-select(name="type", :label="$t('CreateChatPrompt:type:label')", v-model="type", :options="types")
					template(slot-scope="{ option }")
						.mdi(:class="`mdi-${option.icon}`")
						.label {{ option.label }}
				bunt-input(name="name", :label="$t('CreateChatPrompt:name:label')", :icon="selectedType.icon", :placeholder="$t('CreateChatPrompt:name:placeholder')", v-model="name")
				bunt-input-outline-container(:label="$t('CreateChatPrompt:description:label')")
					textarea(slot-scope="{focus, blur}", @focus="focus", @blur="blur")
				bunt-button(type="submit", :loading="loading") {{ $t('CreateChatPrompt:submit:label') }}
>>>>>>> abc021fa
</template>
<script>
import {mapGetters} from 'vuex'
import Prompt from 'components/Prompt'

export default {
	components: { Prompt },
	data () {
		return {
			name: '',
			type: 'text',
			loading: false
		}
	},
	computed: {
		...mapGetters(['hasPermission']),
		types () {
			const types = []
			if (this.hasPermission('world:rooms.create.chat')) {
				types.push({
					id: 'text',
					label: this.$t('CreateChatPrompt:type.text:label'),
					icon: 'pound'
				})
			}
			if (this.hasPermission('world:rooms.create.bbb')) {
				types.push({
					id: 'video',
					label: this.$t('CreateChatPrompt:type.video:label'),
					icon: 'webcam'
				})
			}
			return types
		},
		selectedType () {
			return this.types.find(type => type.id === this.type)
		}
	},
	created () {},
	mounted () {
		this.$nextTick(() => {
		})
	},
	methods: {
		async create () {
			this.loading = true
			const modules = []
			if (this.type === 'text') {
				modules.push({
					type: 'chat.native'
				})
			} else {
				modules.push({
					type: 'call.bigbluebutton'
				})
			}
			const { room } = await this.$store.dispatch('createRoom', {
				name: this.name,
				modules
			})
			// TODO error handling
			this.loading = false
			this.$router.push({name: 'room', params: {roomId: room}})
			this.$emit('close')
		}
	}
}
</script>
<style lang="stylus">
.c-create-chat-prompt
	.content
		display: flex
		flex-direction: column
		padding: 32px
		position: relative
		#btn-close
			icon-button-style(style: clear)
			position: absolute
			top: 8px
			right: 8px
		h1
			margin: 0
			text-align: center
		p
			max-width: 320px
		form
			display: flex
			flex-direction: column
			align-self: stretch
			.bunt-button
				themed-button-primary()
				margin-top: 16px
			.bunt-select
				select-style(size: compact)
				ul li
					display: flex
					.mdi
						margin-right: 8px
			.bunt-input-outline-container
				textarea
					background-color: transparent
					border: none
					outline: none
					resize: vertical
					min-height: 64px
					padding: 0 8px
</style><|MERGE_RESOLUTION|>--- conflicted
+++ resolved
@@ -1,12 +1,11 @@
 <template lang="pug">
-<<<<<<< HEAD
 prompt.c-create-chat-prompt(@close="$emit('close')")
 	.content
 		bunt-icon-button#btn-close(@click="$emit('close')") close
 		h1 {{ $t('CreateChatPrompt:headline:text') }}
 		p {{ $t('CreateChatPrompt:intro:text') }}
 		form(@submit.prevent="create")
-			bunt-select(name="type", label="Type", v-model="type", :options="types")
+			bunt-select(name="type", label="$t('CreateChatPrompt:type:label')", v-model="type", :options="types")
 				template(slot-scope="{ option }")
 					.mdi(:class="`mdi-${option.icon}`")
 					.label {{ option.label }}
@@ -14,23 +13,6 @@
 			bunt-input-outline-container(:label="$t('CreateChatPrompt:description:label')")
 				textarea(slot-scope="{focus, blur}", @focus="focus", @blur="blur")
 			bunt-button(type="submit", :loading="loading") {{ $t('CreateChatPrompt:submit:label') }}
-=======
-.c-create-chat-prompt(@click="$emit('close')")
-	.prompt-wrapper(v-scrollbar.y="", @click.stop="")
-		.prompt-wrapper-inner
-			bunt-icon-button#btn-close(@click="$emit('close')") close
-			h1 {{ $t('CreateChatPrompt:headline:text') }}
-			p {{ $t('CreateChatPrompt:intro:text') }}
-			form(@submit.prevent="create")
-				bunt-select(name="type", :label="$t('CreateChatPrompt:type:label')", v-model="type", :options="types")
-					template(slot-scope="{ option }")
-						.mdi(:class="`mdi-${option.icon}`")
-						.label {{ option.label }}
-				bunt-input(name="name", :label="$t('CreateChatPrompt:name:label')", :icon="selectedType.icon", :placeholder="$t('CreateChatPrompt:name:placeholder')", v-model="name")
-				bunt-input-outline-container(:label="$t('CreateChatPrompt:description:label')")
-					textarea(slot-scope="{focus, blur}", @focus="focus", @blur="blur")
-				bunt-button(type="submit", :loading="loading") {{ $t('CreateChatPrompt:submit:label') }}
->>>>>>> abc021fa
 </template>
 <script>
 import {mapGetters} from 'vuex'
