.ui-page-header
	flex: none
	display: flex
	align-items: center
	padding: 8px
	height: 56px
	box-sizing: border-box
	border-bottom: border-separator()

#app.has-background-room
	.ui-page-header
		padding-right: 8px + 280px + 4px

.ui-badge
	display: inline-block
	font-size: 11px
	font-weight: 500
	box-sizing: border-box
	height: 16px
	line-height: 13px
	vertical-align: middle
	border: 2px solid var(--clr-primary)
	border-radius: 8px
	padding: 0 4px
<<<<<<< HEAD
	margin-left: 4px
=======
	margin-left: 4px

.ui-background-blocker
	position: fixed
	top: 0
	left: 0
	width: 100vw
	height: var(--vh100)
	z-index: 800
>>>>>>> abc42290
<|MERGE_RESOLUTION|>--- conflicted
+++ resolved
@@ -22,9 +22,6 @@
 	border: 2px solid var(--clr-primary)
 	border-radius: 8px
 	padding: 0 4px
-<<<<<<< HEAD
-	margin-left: 4px
-=======
 	margin-left: 4px
 
 .ui-background-blocker
@@ -33,5 +30,4 @@
 	left: 0
 	width: 100vw
 	height: var(--vh100)
-	z-index: 800
->>>>>>> abc42290
+	z-index: 800