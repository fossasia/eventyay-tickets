import rules
from django.db.models import Q


@rules.predicate
def is_event_visible(user, event):
    return event and event.is_public


def get_events_for_user(user, queryset=None):
    from eventyay.base.models import Event

    queryset = queryset or Event.objects.all()
    if user.is_anonymous:
        queryset = queryset.filter(is_public=True)
    else:
        events = user.get_events_with_any_permission().values_list('pk', flat=True)
        queryset = queryset.filter(Q(is_public=True) | Q(pk__in=events))
    return queryset.order_by('-date_from')


def check_team_permission(user, event, permission):
    # We could query for a matching team here, which would be more efficient
    # if we only ever wanted to know this. But realistically, there will be
    # more permission checks regarding the event permissions a user has,
    # and get_permissions_for_event is cached, so it is overall more efficient.
    return user.is_administrator or permission in user.get_permissions_for_event(event)


@rules.predicate
def can_change_event_settings(user, obj):
    event = getattr(obj, 'event', None)
    if not event or not obj or not user or user.is_anonymous:
        return False
    return check_team_permission(user, event, 'can_change_event_settings')


@rules.predicate
def can_change_teams(user, obj):
    if not user or user.is_anonymous:
        return False
    if user.is_administrator:
        return True
    if event := getattr(obj, 'event', None):
        return check_team_permission(user, event, 'can_change_teams')
    return user.teams.filter(organizer=obj.organizer, can_change_teams=True).exists()


@rules.predicate
def can_change_organizer_settings(user, obj):
    event = getattr(obj, 'event', None)
    if event:
        obj = event.organizer
    return user.is_administrator or user.teams.filter(organizer=obj, can_change_organizer_settings=True).exists()


@rules.predicate
def has_any_permission(user, obj):
    return bool(user.get_permissions_for_event(obj.event))


@rules.predicate
def has_any_organizer_permissions(user, obj):
    organizer = getattr(obj, 'organizer', None) or obj
    return user.is_administrator or user.teams.filter(organizer=organizer).exists()


@rules.predicate
def can_change_any_organizer_settings(user, obj):
    return user.is_administrator or user.teams.filter(can_change_organizer_settings=True).exists()


@rules.predicate
def can_create_events(user, obj):
    return user.is_administrator or user.teams.filter(can_create_events=True).exists()


@rules.predicate
<<<<<<< HEAD
def is_any_organiser(user, obj):
    return user.is_administrator or user.teams.all().exists()
=======
def is_any_organizer(user, obj):
    return user.is_administrator or user.teams.all().exists()
>>>>>>> ccfe7356
<|MERGE_RESOLUTION|>--- conflicted
+++ resolved
@@ -76,10 +76,5 @@
 
 
 @rules.predicate
-<<<<<<< HEAD
-def is_any_organiser(user, obj):
-    return user.is_administrator or user.teams.all().exists()
-=======
 def is_any_organizer(user, obj):
     return user.is_administrator or user.teams.all().exists()
->>>>>>> ccfe7356
