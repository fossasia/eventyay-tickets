import datetime as dt
from datetime import datetime
from datetime import timezone as tz
from enum import StrEnum
from urllib.parse import urlparse

import jwt
from django.conf import settings
from django.contrib import messages
from django.core.exceptions import PermissionDenied
from django.db import transaction
from django.db.models import Case, F, Max, Min, Prefetch, Q, Sum, When, IntegerField
from django.db.models.functions import Coalesce, Greatest
from django.http import HttpRequest, HttpResponseRedirect, JsonResponse
from django.shortcuts import redirect
from django.urls import reverse
from django.utils.functional import cached_property
from django.utils.translation import gettext_lazy as _
from django.views.generic import ListView
from django_scopes import scope
from pytz import timezone
from rest_framework import views
from django.views import View

from eventyay.base.forms import SafeSessionWizardView
from eventyay.base.i18n import language
from eventyay.base.models import Event, EventMetaValue, Organizer, Quota
from eventyay.base.services import tickets
from eventyay.base.services.quotas import QuotaAvailability
from eventyay.control.forms.event import EventWizardBasicsForm, EventWizardFoundationForm
from eventyay.control.forms.filter import EventFilterForm
from eventyay.control.permissions import EventPermissionRequiredMixin
from eventyay.control.views import PaginationMixin, UpdateView
from eventyay.control.views.event import DecoupleMixin, EventSettingsViewMixin
from eventyay.control.views.product import MetaDataEditorMixin
from eventyay.eventyay_common.forms.event import EventCommonSettingsForm
from eventyay.eventyay_common.tasks import create_world, send_event_webhook
from eventyay.eventyay_common.utils import (
    EventCreatedFor,
    check_create_permission,
    encode_email,
    generate_token,
)
from eventyay.helpers.plugin_enable import is_video_enabled
from ..forms.event import EventUpdateForm

class EventList(PaginationMixin, ListView):
    model = Event
    context_object_name = 'events'
    template_name = 'eventyay_common/events/index.html'
    ordering_fields = [
        'name',
        'slug',
        'organizer',
        'date_from',
        'date_to',
        'total_quota',
        'live',
        'order_from',
        'order_to',
    ]

    def get_queryset(self):
        query_set = self.request.user.get_events_with_any_permission(self.request).prefetch_related(
            'organizer',
            '_settings_objects',
            'organizer___settings_objects',
            'organizer__meta_properties',
            Prefetch(
                'meta_values',
                EventMetaValue.objects.select_related('property'),
                to_attr='meta_values_cached',
            ),
        )

        query_set = query_set.annotate(
            min_from=Min('subevents__date_from'),
            max_from=Max('subevents__date_from'),
            max_to=Max('subevents__date_to'),
            max_fromto=Greatest(Max('subevents__date_to'), Max('subevents__date_from')),
            total_quota=Sum(
                Case(When(quotas__subevent__isnull=True, then='quotas__size'), default=0, output_field=IntegerField())
            ),
        ).annotate(
            order_from=Coalesce('min_from', 'date_from'),
            order_to=Coalesce('max_fromto', 'max_to', 'max_from', 'date_to', 'date_from'),
        )

        ordering = self.request.GET.get('ordering')
        if ordering and ordering.lstrip('-') in self.ordering_fields:
            if ordering == 'date_from':
                query_set = query_set.order_by('order_from')
            elif ordering == '-date_from':
                query_set = query_set.order_by('-order_from')
            elif ordering == 'date_to':
                query_set = query_set.order_by('order_to')
            elif ordering == '-date_to':
                query_set = query_set.order_by('-order_to')
            else:
                query_set = query_set.order_by(ordering)
        else:
            query_set = query_set.order_by('-date_from')

        query_set = query_set.prefetch_related(
            Prefetch(
                'quotas',
                queryset=Quota.objects.filter(subevent__isnull=True).annotate(s=Coalesce(F('size'), 0)).order_by('-s'),
                to_attr='first_quotas',
            )
        )

        if self.filter_form.is_valid():
            query_set = self.filter_form.filter_qs(query_set)
        return query_set

    def get_context_data(self, **kwargs):
        ctx = super().get_context_data(**kwargs)
        ctx['filter_form'] = self.filter_form

        quotas = []
        for s in ctx['events']:
            s.plugins_array = s.get_plugins()
            s.first_quotas = s.first_quotas[:4]
            quotas += list(s.first_quotas)

        qa = QuotaAvailability(early_out=False)
        for q in quotas:
            qa.queue(q)
        qa.compute()

        for q in quotas:
            q.cached_avail = qa.results[q]
            q.cached_availability_paid_orders = qa.count_paid_orders.get(q, 0)
            if q.size is not None:
                q.percent_paid = min(
                    100,
                    (round(q.cached_availability_paid_orders / q.size * 100) if q.size > 0 else 100),
                )
        return ctx

    @cached_property
    def filter_form(self):
        return EventFilterForm(data=self.request.GET, request=self.request)


class EventCreateView(SafeSessionWizardView):
    form_list = [
        ('foundation', EventWizardFoundationForm),
        ('basics', EventWizardBasicsForm),
    ]
    templates = {
        'foundation': 'eventyay_common/events/create_foundation.html',
        'basics': 'eventyay_common/events/create_basics.html',
    }
    condition_dict = {}

    def get_form_initial(self, step):
        initial_form = super().get_form_initial(step)
        request_user = self.request.user
        request_get = self.request.GET

        # Set is_video_creation to True by default for the foundation form
        if step == 'foundation':
            initial_form['is_video_creation'] = True
            if 'organizer' in request_get:
                try:
                    queryset = Organizer.objects.all()
                    if not request_user.has_active_staff_session(self.request.session.session_key):
                        queryset = queryset.filter(
                            id__in=request_user.teams.filter(can_create_events=True).values_list('organizer', flat=True)
                        )
                    initial_form['organizer'] = queryset.get(slug=request_get.get('organizer'))
                except Organizer.DoesNotExist:
                    pass
        return initial_form

    def dispatch(self, request, *args, **kwargs):
        return super().dispatch(request, *args, **kwargs)

    def get_context_data(self, form, **kwargs):
        context = super().get_context_data(form, **kwargs)
        context['create_for'] = self.storage.extra_data.get('create_for', EventCreatedFor.BOTH)
        context['has_organizer'] = self.request.user.teams.filter(can_create_events=True).exists()
        if self.steps.current == 'basics':
            context['organizer'] = self.get_cleaned_data_for_step('foundation').get('organizer')
        context['event_creation_for_choice'] = {e.name: e.value for e in EventCreatedFor}
        return context

    def render(self, form=None, **kwargs):
        if self.steps.current == 'basics' and 'create_for' in self.request.POST:
            self.storage.extra_data['create_for'] = self.request.POST.get('create_for')
        if self.steps.current != 'foundation':
            form_data = self.get_cleaned_data_for_step('foundation')
            if form_data is None:
                return self.render_goto_step('foundation')

        return super().render(form, **kwargs)

    def get_form_kwargs(self, step=None):
        kwargs = {
            'user': self.request.user,
            'session': self.request.session,
        }
        if step != 'foundation':
            form_data = self.get_cleaned_data_for_step('foundation')
            if form_data is None:
                form_data = {
                    'organizer': Organizer(slug='_nonexisting'),
                    'has_subevents': False,
                    'locales': ['en'],
                    'is_video_creation': True,
                }
            kwargs.update(form_data)
        return kwargs

    def get_template_names(self):
        return [self.templates[self.steps.current]]

    def done(self, form_list, form_dict, **kwargs):
        foundation_data = self.get_cleaned_data_for_step('foundation')
        basics_data = self.get_cleaned_data_for_step('basics')

        create_for = self.storage.extra_data.get('create_for')

        self.request.organizer = foundation_data['organizer']
        has_permission = check_create_permission(self.request)
        final_is_video_creation = foundation_data.get('is_video_creation', True) and has_permission

        if create_for == EventCreatedFor.TALK:
            event_dict = {
                'organiser_slug': (foundation_data.get('organizer').slug if foundation_data.get('organizer') else None),
                'name': (basics_data.get('name').data if basics_data.get('name') else None),
                'slug': basics_data.get('slug'),
                'is_public': False,
                'date_from': str(basics_data.get('date_from')),
                'date_to': str(basics_data.get('date_to')),
                'timezone': str(basics_data.get('timezone')),
                'locale': basics_data.get('locale'),
                'locales': foundation_data.get('locales'),
                'is_video_creation': final_is_video_creation,
            }
            send_event_webhook.delay(user_id=self.request.user.id, event=event_dict, action='create')
        else:
            with transaction.atomic(), language(basics_data['locale']):
                event = form_dict['basics'].instance
                event.organizer = foundation_data['organizer']
                event.plugins = settings.PRETIX_PLUGINS_DEFAULT
                event.has_subevents = foundation_data['has_subevents']
                event.is_video_creation = final_is_video_creation
                event.testmode = True
                form_dict['basics'].save()

                with scope(organizer=event.organizer):
                    event.checkin_lists.create(name=_('Default'), all_products=True)
                event.set_defaults()
                event.settings.set('timezone', basics_data['timezone'])
                event.settings.set('locale', basics_data['locale'])
                event.settings.set('locales', foundation_data['locales'])
                if create_for == EventCreatedFor.BOTH:
                    event_dict = {
                        'organiser_slug': event.organizer.slug,
                        'name': event.name.data,
                        'slug': event.slug,
                        'is_public': event.live,
                        'date_from': str(event.date_from),
                        'date_to': str(event.date_to),
                        'timezone': str(basics_data.get('timezone')),
                        'locale': event.settings.locale,
                        'locales': event.settings.locales,
                        'is_video_creation': final_is_video_creation,
                    }
                    send_event_webhook.delay(user_id=self.request.user.id, event=event_dict, action='create')
                event.settings.set('create_for', create_for)

        # The user automatically creates a world when selecting the add video option in the create ticket form.
        event_data = dict(
            id=basics_data.get('slug'),
            title=basics_data.get('name').data,
            timezone=basics_data.get('timezone'),
            locale=basics_data.get('locale'),
            has_permission=has_permission,
            token=generate_token(self.request),
        )
        create_world.delay(is_video_creation=final_is_video_creation, event_data=event_data)

        return redirect(
            reverse(
                'eventyay_common:event.index',
                kwargs={'event': event.slug, 'organizer': event.organizer.slug},
            )
        )


class EventUpdate(
    DecoupleMixin,
    EventSettingsViewMixin,
    EventPermissionRequiredMixin,
    MetaDataEditorMixin,
    UpdateView,
):
    model = Event
    form_class = EventUpdateForm
    template_name = 'eventyay_common/event/settings.html'
    permission = 'can_change_event_settings'

    class ValidComponentAction(StrEnum):
        ENABLE = 'enable'

    @cached_property
    def object(self) -> Event:
        return self.request.event

    def get_object(self, queryset=None) -> Event:
        return self.object

    @cached_property
    def sform(self):
        return EventCommonSettingsForm(
            obj=self.object,
            prefix='settings',
            data=self.request.POST if self.request.method == 'POST' else None,
            files=self.request.FILES if self.request.method == 'POST' else None,
        )

    def get_context_data(self, *args, **kwargs) -> dict:
        context = super().get_context_data(*args, **kwargs)
        context['sform'] = self.sform
        context['is_video_enabled'] = is_video_enabled(self.object)
        context['is_talk_event_created'] = False
        if (
            self.object.settings.create_for == EventCreatedFor.BOTH
            or self.object.settings.talk_schedule_public is not None
        ):
            # Ignore case Event is created only for Talk as it not enable yet.
            context['is_talk_event_created'] = True
        return context

    @transaction.atomic
    def form_valid(self, form):
        self._save_decoupled(self.sform)
        self.sform.save()

        tickets.invalidate_cache.apply_async(kwargs={'event': self.request.event.pk})

        return super().form_valid(form)

    def get_success_url(self) -> str:
        return reverse(
            'eventyay_common:event.update',
            kwargs={
                'organizer': self.object.organizer.slug,
                'event': self.object.slug,
            },
        )

    def get_form_kwargs(self):
        kwargs = super().get_form_kwargs()
        # Pass necessary kwargs to the EventUpdateForm in common
        is_staff_session = self.request.user.has_active_staff_session(self.request.session.session_key)
        kwargs['change_slug'] = is_staff_session
        kwargs['domain'] = is_staff_session
        return kwargs

    def enable_talk_system(self, request: HttpRequest) -> bool:
        """
        Enable talk system for this event if it has not been created yet.
        """
        action = request.POST.get('enable_talk_system', '').lower()
        if action != self.ValidComponentAction.ENABLE:
            return False

        if not check_create_permission(self.request):
            messages.error(self.request, _('You do not have permission to perform this action.'))
            return False

        send_event_webhook.delay(
            user_id=self.request.user.id,
            event={
                'organiser_slug': self.request.event.organizer.slug,
                'name': self.request.event.name.data,
                'slug': self.request.event.slug,
                'date_from': str(self.request.event.date_from),
                'date_to': str(self.request.event.date_to),
                'timezone': str(self.request.event.settings.timezone),
                'locale': self.request.event.settings.locale,
                'locales': self.request.event.settings.locales,
                'is_video_creation': self.request.event.is_video_creation,
            },
            action='create',
        )

        return True

    def enable_video_system(self, request: HttpRequest) -> bool:
        """
        Enable video system for this event if it has not been created yet.
        """
        action = request.POST.get('enable_video_system', '').lower()
        if action != self.ValidComponentAction.ENABLE:
            return False

        if not check_create_permission(self.request):
            messages.error(self.request, _('You do not have permission to perform this action.'))
            return False

        create_world.delay(
            is_video_creation=True,
            event_data={
                'id': self.request.event.slug,
                'title': self.request.event.name.data,
                'timezone': self.request.event.settings.timezone,
                'locale': self.request.event.settings.locale,
                'has_permission': True,
                'token': generate_token(self.request),
            },
        )
        return True

    def post(self, request, *args, **kwargs):
        if self.enable_talk_system(request):
            return redirect(self.get_success_url())

        if self.enable_video_system(request):
            return redirect(self.get_success_url())

        form = self.get_form()
        if form.changed_data or self.sform.changed_data:
            form.instance.sales_channels = ['web']
            if form.is_valid() and self.sform.is_valid():
                zone = timezone(self.sform.cleaned_data['timezone'])
                event = form.instance
                event.date_from = self.reset_timezone(zone, event.date_from)
                event.date_to = self.reset_timezone(zone, event.date_to)
<<<<<<< HEAD
                if event.settings.create_for and event.settings.create_for == EventCreatedFor.BOTH:
                    event_dict = {
                        'organiser_slug': event.organizer.slug,
                        'name': event.name.data,
                        'slug': event.slug,
                        'date_from': str(event.date_from),
                        'date_to': str(event.date_to),
                        'timezone': str(event.settings.timezone),
                        'locale': event.settings.locale,
                        'locales': event.settings.locales,
                        'is_video_creation': request.event.is_video_creation,
                    }
                    send_event_webhook.delay(user_id=self.request.user.id, event=event_dict, action='update')
=======
                messages.success(self.request, _("Your changes have been saved."))
>>>>>>> 25d85e67
                return self.form_valid(form)
            else:
                messages.error(
                    self.request,
                    _('We could not save your changes. See below for details.'),
                )
                return self.form_invalid(form)
        else:
            messages.warning(self.request, _("You haven't made any changes."))
            return HttpResponseRedirect(self.request.path)

    @staticmethod
    def reset_timezone(tz, dt):
        return tz.localize(dt.replace(tzinfo=None)) if dt is not None else None


class VideoAccessAuthenticator(View):
    def get(self, request, *args, **kwargs):
        """
        Check if the video configuration is complete, the plugin is enabled, and the user has permission to modify the event settings.
        If configuration is missing, automatically set it up. Then generate a token and redirect to video system.
        @param request: user request
        @param args: arguments
        @param kwargs: keyword arguments
        @return: redirect to the video system
        """
        # Check if the organizer has permission for the event
        if not self.request.user.has_event_permission(
            self.request.organizer, self.request.event, 'can_change_event_settings'
        ):
            raise PermissionDenied(_('You do not have permission to access this video system.'))

        # Auto-setup video configuration if missing
        self._ensure_video_configuration()

        # Generate token and include in url to video system
        return redirect(self.generate_token_url(request))

    def _ensure_video_configuration(self):
        """
        Ensure video configuration is set up properly, similar to admin token flow
        """
        event = self.request.event
        request = self.request

        # Ensure JWT configuration exists
        if not event.config or not event.config.get("JWT_secrets"):
            from django.utils.crypto import get_random_string

            secret = get_random_string(length=64)
            event.config = {
                "JWT_secrets": [
                    {
                        "issuer": "any",
                        "audience": "eventyay",
                        "secret": secret,
                    }
                ]
            }
            event.save()

        # Get or use existing JWT secret
        jwt_config = event.config["JWT_secrets"][0]
        secret = jwt_config["secret"]
        audience = jwt_config["audience"]
        issuer = jwt_config["issuer"]

        # Setup video plugin settings for the webapp
        # Set each video config setting individually if missing
        if not event.settings.venueless_secret:
            event.settings.venueless_secret = secret
        if not event.settings.venueless_issuer:
            event.settings.venueless_issuer = issuer
        if not event.settings.venueless_audience:
            event.settings.venueless_audience = audience
        if not event.settings.venueless_url:
            # Choose base site dynamically: prefer current request host (useful for local dev)
            scheme = 'https' if request.is_secure() else 'http'
            base_site = f"{scheme}://{request.get_host()}"
            event.settings.venueless_url = f"{base_site}/video/{event.slug}"

        # If the saved URL points to a different host than the current request (e.g., prod domain),
        # adjust it to the current host so local development goes to localhost.
        try:
            saved = urlparse(str(event.settings.venueless_url))
            current_host = request.get_host()
            if saved.netloc and saved.netloc != current_host:
                scheme = 'https' if request.is_secure() else 'http'
                base_site = f"{scheme}://{current_host}"
                event.settings.venueless_url = f"{base_site}/video/{event.slug}"
        except Exception:
            # If parsing fails for any reason, fall back to the current request host
            scheme = 'https' if request.is_secure() else 'http'
            base_site = f"{scheme}://{request.get_host()}"
            event.settings.venueless_url = f"{base_site}/video/{event.slug}"

        # Ensure the pretix_venueless plugin is enabled
        current_plugins = set(event.get_plugins())
        if 'pretix_venueless' not in current_plugins:
            current_plugins.add('pretix_venueless')
            event.plugins = ','.join(current_plugins)
            event.save()

    def generate_token_url(self, request):
        uid_token = encode_email(request.user.email)
        iat = datetime.now(tz.utc)
        exp = iat + dt.timedelta(days=1)
        payload = {
            'iss': self.request.event.settings.venueless_issuer,
            'aud': self.request.event.settings.venueless_audience,
            'exp': exp,
            'iat': iat,
            'uid': uid_token,
            'traits': list(
                {
                    'eventyay-video-event-{}-organizer'.format(request.event.slug),
                    'admin',
                }
            ),
        }
        token = jwt.encode(payload, self.request.event.settings.venueless_secret, algorithm='HS256')
        base_url = self.request.event.settings.venueless_url
        return '{}/#token={}'.format(base_url, token).replace('//#', '/#')


class EventSearchView(views.APIView):
    def get(self, request):
        query = request.GET.get('query', '')
        events = (
            Event.objects.filter(Q(name__icontains=query) | Q(slug__icontains=query))
            .order_by('name')
            .select_related('organizer')[:10]
        )

        results = []
        for event in events:
            if request.user.has_event_permission(event.organizer, event, 'can_view_orders', request=request):
                results.append({'name': event.name, 'slug': event.slug, 'organizer': event.organizer.slug})

        return JsonResponse(results, safe=False)<|MERGE_RESOLUTION|>--- conflicted
+++ resolved
@@ -431,7 +431,6 @@
                 event = form.instance
                 event.date_from = self.reset_timezone(zone, event.date_from)
                 event.date_to = self.reset_timezone(zone, event.date_to)
-<<<<<<< HEAD
                 if event.settings.create_for and event.settings.create_for == EventCreatedFor.BOTH:
                     event_dict = {
                         'organiser_slug': event.organizer.slug,
@@ -445,9 +444,7 @@
                         'is_video_creation': request.event.is_video_creation,
                     }
                     send_event_webhook.delay(user_id=self.request.user.id, event=event_dict, action='update')
-=======
                 messages.success(self.request, _("Your changes have been saved."))
->>>>>>> 25d85e67
                 return self.form_valid(form)
             else:
                 messages.error(
