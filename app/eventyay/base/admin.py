--- conflicted
+++ resolved
@@ -1,5 +1,4 @@
 from django.contrib import admin
-<<<<<<< HEAD
 from .models import (
     Announcement, AuditLog, auth, base, BBBCall, BBBServer, BillingInvoice, 
     billing, Channel, ChatEvent, checkin, choices, Device, devices, event, 
@@ -11,16 +10,6 @@
     WaitingListEntry, waitinglist, room, exhibitor, poll, poster, chat
 )
 from ..api.models import OAuthApplication, OAuthAccessToken, OAuthRefreshToken, OAuthIDToken, WebHook, WebHookCall, ApiCall, WebHookEventListener
-=======
-
-from .models import (
-    auth,
-    checkin,
-    event,
-    orders,
-    organizer,
-)
->>>>>>> 4237dc8f
 
 # User and Authentication
 admin.site.register(auth.User)
