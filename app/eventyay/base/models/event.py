--- conflicted
+++ resolved
@@ -3,15 +3,10 @@
 import string
 import uuid
 import zoneinfo
-<<<<<<< HEAD
 import jwt
 from typing import List
 import icalendar
 from collections import OrderedDict, defaultdict
-=======
-import datetime as dt
-from collections import OrderedDict
->>>>>>> ccfe7356
 from datetime import datetime, time, timedelta
 from dateutil.relativedelta import relativedelta
 from operator import attrgetter
