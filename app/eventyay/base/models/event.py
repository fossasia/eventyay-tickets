--- conflicted
+++ resolved
@@ -2,16 +2,12 @@
 import datetime as dt
 import string
 import uuid
-<<<<<<< HEAD
 import zoneinfo
 import jwt
 from typing import List
 import icalendar
 import datetime as dt
 from collections import OrderedDict, defaultdict
-=======
-from collections import OrderedDict
->>>>>>> 1c8721fa
 from datetime import datetime, time, timedelta
 from operator import attrgetter
 from urllib.parse import urljoin, urlparse
@@ -62,8 +58,6 @@
 from eventyay.helpers.daterange import daterange
 from eventyay.helpers.json import safe_string
 from eventyay.helpers.thumb import get_thumbnail
-<<<<<<< HEAD
-=======
 from eventyay.talk_rules.event import (
     can_change_event_settings,
     can_create_events,
@@ -71,7 +65,6 @@
     is_event_visible,
 )
 
->>>>>>> 1c8721fa
 from ..settings import settings_hierarkey
 from .mixins import OrderedModel, PretalxModel
 from .organizer import Organizer, OrganizerBillingModel, Team
