--- conflicted
+++ resolved
@@ -1,12 +1,8 @@
 import json
 import logging
 from contextlib import suppress
-<<<<<<< HEAD
 from django.core.serializers.json import DjangoJSONEncoder
 from django_scopes import ScopedManager
-=======
-
->>>>>>> 4237dc8f
 from django.contrib.contenttypes.fields import GenericForeignKey
 from django.contrib.contenttypes.models import ContentType
 from django.db import models
@@ -44,19 +40,9 @@
     :param data: Arbitrary data that can be used by the log action renderer
     :type data: str
     """
-
-<<<<<<< HEAD
-    content_type = models.ForeignKey(
-        ContentType,
-        on_delete=models.CASCADE,
-        related_name='eventyay_log_entries'
-    )
+    content_type = models.ForeignKey(ContentType, on_delete=models.CASCADE, related_name='eventyay_log_entries')
     object_id = models.JSONField(encoder=DjangoJSONEncoder)
 
-=======
-    content_type = models.ForeignKey(ContentType, on_delete=models.CASCADE, related_name='eventyay_log_entries')
-    object_id = models.PositiveIntegerField(db_index=True)
->>>>>>> 4237dc8f
     content_object = GenericForeignKey('content_type', 'object_id')
     datetime = models.DateTimeField(auto_now_add=True, db_index=True)
     user = models.ForeignKey(
