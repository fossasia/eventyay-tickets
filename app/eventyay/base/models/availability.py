import datetime as dt

from django.db import models
from django.utils.functional import cached_property

<<<<<<< HEAD
from eventyay.base.models.mixins import PretalxModel
=======
from .mixins import PretalxModel
>>>>>>> 7591fe8e

zerotime = dt.time(0, 0)


class Availability(PretalxModel):
    """The Availability class models when people or rooms are available for.

    :class:`~pretalx.schedule.models.slot.TalkSlot` objects.

    The power of this class is not within its rather simple data model,
    but with the operations available on it. An availability object can
    span multiple days, but due to our choice of input widget, it will
    usually only span a single day at most.
    """

    event = models.ForeignKey(to='Event', related_name='availabilities', on_delete=models.CASCADE)
    person = models.ForeignKey(
        to='SpeakerProfile',
        related_name='availabilities',
        on_delete=models.CASCADE,
        null=True,
        blank=True,
    )
    room = models.ForeignKey(
        to='Room',
        related_name='availabilities',
        on_delete=models.CASCADE,
        null=True,
        blank=True,
    )
    start = models.DateTimeField()
    end = models.DateTimeField()

    def __str__(self) -> str:
        person = self.person.user.get_display_name() if self.person else None
        room = getattr(self.room, 'name', None)
        event = getattr(getattr(self, 'event', None), 'slug', None)
        return f'Availability(event={event}, person={person}, room={room})'

    def __hash__(self):
        return hash((self.person, self.room, self.start, self.end))

    def __eq__(self, other: 'Availability') -> bool:
        """Comparisons like ``availability1 == availability2``.

        Checks if ``event``, ``person``, ``room``, ``start`` and ``end``
        are the same.
        """
        return all(
            getattr(self, attribute, None) == getattr(other, attribute, None)
            for attribute in ('person', 'room', 'start', 'end')
        )

    @cached_property
    def all_day(self) -> bool:
        """Checks if the Availability spans one (or, technically: multiple)
        complete day."""
        return self.start.time() == zerotime and self.end.time() == zerotime

    def serialize(self, full=True) -> dict:
        result = {'start': self.start.isoformat(), 'end': self.end.isoformat()}
        if full:
            result['id'] = self.id
            result['allDay'] = self.all_day
        return result

    def overlaps(self, other: 'Availability', strict: bool) -> bool:
        """Test if two Availabilities overlap.

        :param strict: Only count a real overlap as overlap, not direct adjacency.
        """

        if not isinstance(other, Availability):
            raise Exception('Please provide an Availability object')

        if strict:
            return (
                (self.start <= other.start < self.end)
                or (self.start < other.end <= self.end)
                or (other.start <= self.start < other.end)
                or (other.start < self.end <= other.end)
            )
        return (
            (self.start <= other.start <= self.end)
            or (self.start <= other.end <= self.end)
            or (other.start <= self.start <= other.end)
            or (other.start <= self.end <= other.end)
        )

    def contains(self, other: 'Availability') -> bool:
        """Tests if this availability starts before and ends after the
        other."""
        return self.start <= other.start and self.end >= other.end

    def merge_with(self, other: 'Availability') -> 'Availability':
        """Return a new Availability which spans the range of this one and the
        given one."""

        if not isinstance(other, Availability):
            raise Exception('Please provide an Availability object.')
        if not other.overlaps(self, strict=False):
            raise Exception('Only overlapping Availabilities can be merged.')

        return Availability(
            start=min(self.start, other.start),
            end=max(self.end, other.end),
            event=getattr(self, 'event', None),
            person=getattr(self, 'person', None),
            room=getattr(self, 'room', None),
        )

    def __or__(self, other: 'Availability') -> 'Availability':
        """Performs the merge operation: ``availability1 | availability2``"""
        return self.merge_with(other)

    def intersect_with(self, other: 'Availability') -> 'Availability':
        """Return a new Availability which spans the range covered both by this
        one and the given one."""

        if not isinstance(other, Availability):
            raise Exception('Please provide an Availability object.')
        if not other.overlaps(self, False):
            raise Exception('Only overlapping Availabilities can be intersected.')

        return Availability(
            start=max(self.start, other.start),
            end=min(self.end, other.end),
            event=getattr(self, 'event', None),
            person=getattr(self, 'person', None),
            room=getattr(self, 'room', None),
        )

    def __and__(self, other: 'Availability') -> 'Availability':
        """Performs the intersect operation: ``availability1 &
        availability2``"""
        return self.intersect_with(other)

    @classmethod
    def union(cls, availabilities: list['Availability']) -> list['Availability']:
        """Return the minimal list of Availability objects which are covered by
        at least one given Availability."""
        availabilities = list(availabilities)
        if not availabilities:
            return []

        availabilities = sorted(availabilities, key=lambda avail: avail.start)
        result = [availabilities[0]]
        availabilities = availabilities[1:]

        for avail in availabilities:
            if avail.overlaps(result[-1], False):
                result[-1] = result[-1].merge_with(avail)
            else:
                result.append(avail)

        return result

    @classmethod
    def _pair_intersection(
        cls,
        availabilities_a: list['Availability'],
        availabilities_b: list['Availability'],
    ) -> list['Availability']:
        """return the list of Availabilities, which are covered by each of the
        given sets."""
        result = []

        # yay for O(b*a) time! I am sure there is some fancy trick to make this faster,
        # but we're dealing with less than 100 items in total, sooo.. ¯\_(ツ)_/¯
        for avail_a in availabilities_a:
            for avail_b in availabilities_b:
                if avail_a.overlaps(avail_b, True):
                    result.append(avail_a.intersect_with(avail_b))

        return result

    @classmethod
    def intersection(cls, *availabilitysets: list['Availability']) -> list['Availability']:
        """Return the list of Availabilities which are covered by all of the
        given sets."""

        # get rid of any overlaps and unmerged ranges in each set
        availabilitysets = [cls.union(avialset) for avialset in availabilitysets]
        # bail out for obvious cases (there are no sets given, one of the sets is empty)
        if not availabilitysets:
            return []
        if not all(availabilitysets):
            return []
        # start with the very first set ...
        result = availabilitysets[0]
        for availset in availabilitysets[1:]:
            # ... subtract each of the other sets
            result = cls._pair_intersection(result, availset)
        return result<|MERGE_RESOLUTION|>--- conflicted
+++ resolved
@@ -2,12 +2,8 @@
 
 from django.db import models
 from django.utils.functional import cached_property
-
-<<<<<<< HEAD
 from eventyay.base.models.mixins import PretalxModel
-=======
-from .mixins import PretalxModel
->>>>>>> 7591fe8e
+
 
 zerotime = dt.time(0, 0)
 
