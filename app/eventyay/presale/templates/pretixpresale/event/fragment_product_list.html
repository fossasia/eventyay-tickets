{% load i18n %}
{% load l10n %}
{% load eventurl %}
{% load money %}
{% load thumb %}
{% load eventsignal %}
{% load rich_text %}
{% for tup in products_by_category %}
    <section aria-labelledby="category-{% if tup.0 %}{{ tup.0.id }}{% else %}none{% endif %}"{% if tup.0.description %} aria-describedby="category-info-{{ tup.0.id }}"{% endif %}>
        {% if tup.0 %}
            <h3 id="category-{{ tup.0.id }}">{{ tup.0.name }}</h3>
            {% if tup.0.description %}
                <div id="category-info-{{ tup.0.id }}">{{ tup.0.description|localize|rich_text }}</div>
            {% endif %}
        {% else %}
            <h3 id="category-none" class="sr-only">{% trans "Uncategorized products" %}</h3>
        {% endif %}
        {% for product in tup.1 %}
            {% if product.has_variations %}
                <article>
<<<<<<< HEAD
                <details class="product-with-variations" {% if event.settings.show_variations_expanded %}open{% endif %}
                        id="product-{{ product.id }}">
=======
                <details class="item-with-variations" {% if event.settings.show_variations_expanded %}open{% endif %}
                        id="item-{{ product.id }}">
>>>>>>> ccfe7356
                    <summary class="row-fluid product-row headline">
                        <div class="col-md-8 col-xs-12">
                            {% if product.picture %}
                                <a href="{{ product.picture.url }}" class="productpicture"
                                   data-title="{{ product.name|force_escape|force_escape }}"
                                        {# Yes, double-escape to prevent XSS in lightbox #}
                                   data-lightbox="{{ product.id }}"
                                   aria-label="{% blocktrans trimmed with product=product.name %}Show full-size image of {{ product }}{% endblocktrans %}">
                                    <img src="{{ product.picture|thumb:'60x60^' }}"
                                         alt="{{ product.name }}"/>
                                </a>
                            {% endif %}
                            <div class="product-description {% if product.picture %}with-picture{% endif %}">
                                <h4>
                                    <a data-toggle="variations">
                                        {{ product.name }}
                                    </a>
                                </h4>
                                {% if product.description %}
                                    <div class="product-description">
                                        {{ product.description|localize|rich_text }}
                                    </div>
                                {% endif %}
                                {% if product.min_per_order and product.min_per_order > 1 %}
                                    <p>
                                        <small>
                                            {% blocktrans trimmed with num=product.min_per_order %}
                                                minimum amount to order: {{ num }}
                                            {% endblocktrans %}
                                        </small>
                                    </p>
                                {% endif %}
                            </div>
                        </div>
                        <div class="col-md-2 col-xs-6 price">
                            {% if product.free_price %}
                                {% blocktrans trimmed with price=product.min_price|money:event.currency %}
                                    from {{ price }}
                                {% endblocktrans %}
                            {% elif product.min_price != product.max_price %}
                                {{ product.min_price|money:event.currency  }} – {{ product.max_price|money:event.currency  }}
                            {% elif not product.min_price and not product.max_price %}
                                {% trans "FREE" context "price" %}
                            {% else %}
                                {{ product.min_price|money:event.currency }}
                            {% endif %}
                        </div>
                        <div class="col-md-2 col-xs-6 availability-box">
                            {% if not event.settings.show_variations_expanded %}
                                <a data-toggle="variations" class="js-only">
                                    {% trans "Show variants" %}
                                </a>
                            {% endif %}
                        </div>
                        <div class="clearfix"></div>
                    </summary>
                    <div class="variations {% if not event.settings.show_variations_expanded %}variations-collapsed{% endif %}">
                        {% for var in product.available_variations %}
                            <article class="row-fluid product-row variation">
                                <div class="col-md-8 col-xs-12">
                                    <h5>
                                        <label for="variation_{{ product.pk }}_{{ var.pk }}">
                                            {{ var }}
                                        </label>
                                    </h5>
                                    {% if var.description %}
                                        <div class="variation-description">
                                            {{ var.description|localize|rich_text }}
                                        </div>
                                    {% endif %}
                                    {% if product.do_show_quota_left %}
                                        {% include "pretixpresale/event/fragment_quota_left.html" with avail=var.cached_availability %}
                                    {% endif %}
                                </div>
                                <div class="col-md-2 col-xs-6 price">
                                    {% if var.original_price %}
                                        {% if event.settings.display_net_prices %}
                                            <del>{{ var.original_price.net|money:event.currency }}</del>
                                        {% else %}
                                            <del>{{ var.original_price.gross|money:event.currency }}</del>
                                        {% endif %}
                                        <ins>
                                    {% endif %}
                                    {% if product.free_price %}
                                        <label class="sr-only" for="price-variation-{{ product.pk }}-{{ var.pk }}">{% blocktrans trimmed with product=var.value %}Modify price for {{ product }}{% endblocktrans %}</label>
                                        <div class="input-group input-group-price">
                                            <span class="input-group-addon">{{ event.currency }}</span>
<<<<<<< HEAD
                                            <input type="number" class="form-control input-product-price"
=======
                                            <input type="number" class="form-control input-item-price"
>>>>>>> ccfe7356
                                                   id="price-variation-{{ product.pk }}-{{ var.pk }}"
                                                   {% if not ev.presale_is_running %}disabled{% endif %}
                                                   placeholder="0"
                                                   min="{% if event.settings.display_net_prices %}{{ var.display_price.net|money_numberfield:event.currency }}{% else %}{{ var.display_price.gross|money_numberfield:event.currency }}{% endif %}"
                                                   name="price_{{ product.id }}_{{ var.id }}"
                                                   title="{% blocktrans trimmed with product=var.value %}Modify price for {{ product }}{% endblocktrans %}"
                                                   step="any"
                                                   value="{% if event.settings.display_net_prices %}{{ var.display_price.net|money_numberfield:event.currency }}{% else %}{{ var.display_price.gross|money_numberfield:event.currency }}{% endif %}"
                                            >
                                        </div>
                                    {% elif not var.display_price.gross %}
                                        {% trans "FREE" context "price" %}
                                        {% elif event.settings.display_net_prices %}
                                        {{ var.display_price.net|money:event.currency }}
                                    {% else %}
                                        {{ var.display_price.gross|money:event.currency }}
                                    {% endif %}
                                    {% if product.original_price or var.original_price %}
                                        </ins>
                                    {% endif %}
                                    {% if product.includes_mixed_tax_rate %}
                                        {% if event.settings.display_net_prices %}
                                            <small>{% trans "plus taxes" %}</small>
                                        {% else %}
                                            <small>{% trans "incl. taxes" %}</small>
                                        {% endif %}
                                    {% elif var.display_price.rate and var.display_price.gross and event.settings.display_net_prices %}
                                        <small>{% blocktrans trimmed with rate=var.display_price.rate|floatformat:-2 name=var.display_price.name %}
                                            <strong>plus</strong> {{ rate }}% {{ name }}
                                        {% endblocktrans %}</small>
                                    {% elif var.display_price.rate and var.display_price.gross %}
                                        <small>{% blocktrans trimmed with rate=var.display_price.rate|floatformat:-2 name=var.display_price.name %}
                                            incl. {{ rate }}% {{ name }}
                                        {% endblocktrans %}</small>
                                    {% endif %}
                                </div>
                                {% if product.require_voucher %}
                                    <div class="col-md-2 col-xs-6 availability-box unavailable">
                                        <small>
                                            <a href="#voucher">{% trans "Enter a voucher code below to buy this ticket." %}</a>
                                        </small>
                                    </div>
                                    {% elif var.cached_availability.0 == 100 %}
                                    <div class="col-md-2 col-xs-6 availability-box available">
										{% if var.order_max == 1 %}
                                            <label class="product-checkbox-label">
                                                <input type="checkbox" value="1"
                                                       {% if not ev.presale_is_running %}disabled{% endif %}
                                                       id="variation_{{ product.id }}_{{ var.id }}"
                                                       name="variation_{{ product.id }}_{{ var.id }}"
                                                       title="{% blocktrans with product=product.name var=var.name %}Amount of {{ product }} – {{ var }} to order{% endblocktrans %}">
                                            </label>
                                        {% else %}
                                            <input type="number" class="form-control input-product-count" placeholder="0" min="0"
                                                   {% if not ev.presale_is_running %}disabled{% endif %}
                                                   max="{{ var.order_max }}"
                                                   pattern="\d*"
                                                   id="variation_{{ product.id }}_{{ var.id }}"
                                                   name="variation_{{ product.id }}_{{ var.id }}">
                                        {% endif %}
                                    </div>
                                {% else %}
                                    {% include "pretixpresale/event/fragment_availability.html" with price=var.display_price.gross avail=var.cached_availability.0 event=event product=product var=var %}
                                {% endif %}
                                <div class="clearfix"></div>
                            </article>
                        {% endfor %}
                    </div>
                </details>
                </article>
            {% else %}
<<<<<<< HEAD
                <article class="row-fluid product-row simple" id="product-{{ product.id }}">
=======
                <article class="row-fluid product-row simple" id="item-{{ product.id }}">
>>>>>>> ccfe7356
                    <div class="col-md-8 col-xs-12">
                        {% if product.picture %}
                            <a href="{{ product.picture.url }}" class="productpicture"
                               data-title="{{ product.name|force_escape|force_escape }}"
                                    {# Yes, double-escape to prevent XSS in lightbox #}
                               data-lightbox="{{ product.id }}"
                               aria-label="{% blocktrans trimmed with product=product.name %}Show full-size image of {{ product }}{% endblocktrans %}">
                                <img src="{{ product.picture|thumb:'60x60^' }}"
                                     alt="{{ product.name }}"/>
                            </a>
                        {% endif %}
                        <div class="product-description {% if product.picture %}with-picture{% endif %}">
                            <h4>
<<<<<<< HEAD
                                <label for="product_{{ product.pk }}">{{ product.name }}</label>
=======
                                <label for="item_{{ product.pk }}">{{ product.name }}</label>
>>>>>>> ccfe7356
                            </h4>
                            {% if product.description %}
                                <div class="product-description">
                                    {{ product.description|localize|rich_text }}
                                </div>
                            {% endif %}
                            {% if product.do_show_quota_left %}
                                {% include "pretixpresale/event/fragment_quota_left.html" with avail=product.cached_availability %}
                            {% endif %}
                            {% if product.min_per_order and product.min_per_order > 1 %}
                                <p>
                                    <small>
                                        {% blocktrans trimmed with num=product.min_per_order %}
                                            minimum amount to order: {{ num }}
                                        {% endblocktrans %}
                                    </small>
                                </p>
                            {% endif %}
                        </div>
                    </div>
                    <div class="col-md-2 col-xs-6 price">
                        {% if product.original_price %}
                            {% if event.settings.display_net_prices %}
                                <del>{{ product.original_price.net|money:event.currency }}</del>
                            {% else %}
                                <del>{{ product.original_price.gross|money:event.currency }}</del>
                            {% endif %}
                            <ins>
                        {% endif %}
                        {% if product.free_price %}
                            <div class="input-group input-group-price">
<<<<<<< HEAD
                                <label class="sr-only" for="price-product-{{ product.pk }}">{% blocktrans trimmed with product=product.name %}Modify price for {{ product }}{% endblocktrans %}</label>
                                <span class="input-group-addon">{{ event.currency }}</span>
                                <input type="number" class="form-control input-product-price" placeholder="0"
                                       id="price-product-{{ product.pk }}"
=======
                                <label class="sr-only" for="price-item-{{ product.pk }}">{% blocktrans trimmed with product=product.name %}Modify price for {{ product }}{% endblocktrans %}</label>
                                <span class="input-group-addon">{{ event.currency }}</span>
                                <input type="number" class="form-control input-item-price" placeholder="0"
                                       id="price-item-{{ product.pk }}"
>>>>>>> ccfe7356
                                       {% if not ev.presale_is_running %}disabled{% endif %}
                                       min="{% if event.settings.display_net_prices %}{{ product.display_price.net|money_numberfield:event.currency }}{% else %}{{ product.display_price.gross|money_numberfield:event.currency }}{% endif %}"
                                       name="price_{{ product.id }}"
                                       title="{% blocktrans trimmed with product=product.name %}Modify price for {{ product }}{% endblocktrans %}"
                                       value="{% if event.settings.display_net_prices %}{{ product.display_price.net|money_numberfield:event.currency }}{% else %}{{ product.display_price.gross|money_numberfield:event.currency }}{% endif %}"
                                       step="any">
                            </div>
                        {% elif not product.display_price.gross %}
                            {% trans "FREE" context "price" %}
                            {% elif event.settings.display_net_prices %}
                            {{ product.display_price.net|money:event.currency }}
                        {% else %}
                            {{ product.display_price.gross|money:event.currency }}
                        {% endif %}
                        {% if product.original_price %}
                            </ins>
                        {% endif %}
                        {% if product.includes_mixed_tax_rate %}
                            {% if event.settings.display_net_prices %}
                                <small>{% trans "plus taxes" %}</small>
                            {% else %}
                                <small>{% trans "incl. taxes" %}</small>
                            {% endif %}
                        {% elif product.display_price.rate and product.display_price.gross and event.settings.display_net_prices %}
                            <small>{% blocktrans trimmed with rate=product.display_price.rate|floatformat:-2 name=product.display_price.name %}
                                <strong>plus</strong> {{ rate }}% {{ name }}
                            {% endblocktrans %}</small>
                        {% elif product.display_price.rate and product.display_price.gross %}
                            <small>{% blocktrans trimmed with rate=product.display_price.rate|floatformat:-2 name=product.display_price.name %}
                                incl. {{ rate }}% {{ name }}
                            {% endblocktrans %}</small>
                        {% endif %}
                    </div>
                    {% if product.require_voucher %}
                        <div class="col-md-2 col-xs-6 availability-box unavailable">
                            <small>
                                {% trans "Enter a voucher code below to buy this ticket." %}
                            </small>
                        </div>
                    {% elif product.cached_availability.0 == 100 %}
                        <div class="col-md-2 col-xs-6 availability-box available">
							{% if product.order_max == 1 %}
<<<<<<< HEAD
                                <label class="product-checkbox-label">
                                    <input type="checkbox" value="1" {% if productnum == 1 %}checked{% endif %}
                                           {% if not ev.presale_is_running %}disabled{% endif %}
                                           name="product_{{ product.id }}" id="product_{{ product.id }}">
=======
                                <label class="item-checkbox-label">
                                    <input type="checkbox" value="1" {% if productnum == 1 %}checked{% endif %}
                                           {% if not ev.presale_is_running %}disabled{% endif %}
                                           name="item_{{ product.id }}" id="item_{{ product.id }}">
>>>>>>> ccfe7356
                                </label>
                            {% else %}
                                <input type="number" class="form-control input-product-count" placeholder="0" min="0"
                                       {% if not ev.presale_is_running %}disabled{% endif %}
                                       pattern="\d*" {% if productnum == 1 %}value="1"{% endif %}
                                       max="{{ product.order_max }}"
<<<<<<< HEAD
                                       name="product_{{ product.id }}"
                                       id="product_{{ product.id }}"
=======
                                       name="item_{{ product.id }}"
                                       id="item_{{ product.id }}"
>>>>>>> ccfe7356
                                       title="{% blocktrans with product=product.name %}Amount of {{ product }} to order{% endblocktrans %}">
                            {% endif %}
                        </div>
                    {% else %}
                        {% include "pretixpresale/event/fragment_availability.html" with price=product.display_price.gross avail=product.cached_availability.0 event=event product=product var=0 %}
                    {% endif %}
                    <div class="clearfix"></div>
                </article>
            {% endif %}
        {% endfor %}
    </section>
{% endfor %}<|MERGE_RESOLUTION|>--- conflicted
+++ resolved
@@ -18,13 +18,8 @@
         {% for product in tup.1 %}
             {% if product.has_variations %}
                 <article>
-<<<<<<< HEAD
-                <details class="product-with-variations" {% if event.settings.show_variations_expanded %}open{% endif %}
-                        id="product-{{ product.id }}">
-=======
                 <details class="item-with-variations" {% if event.settings.show_variations_expanded %}open{% endif %}
                         id="item-{{ product.id }}">
->>>>>>> ccfe7356
                     <summary class="row-fluid product-row headline">
                         <div class="col-md-8 col-xs-12">
                             {% if product.picture %}
@@ -112,11 +107,8 @@
                                         <label class="sr-only" for="price-variation-{{ product.pk }}-{{ var.pk }}">{% blocktrans trimmed with product=var.value %}Modify price for {{ product }}{% endblocktrans %}</label>
                                         <div class="input-group input-group-price">
                                             <span class="input-group-addon">{{ event.currency }}</span>
-<<<<<<< HEAD
-                                            <input type="number" class="form-control input-product-price"
-=======
+
                                             <input type="number" class="form-control input-item-price"
->>>>>>> ccfe7356
                                                    id="price-variation-{{ product.pk }}-{{ var.pk }}"
                                                    {% if not ev.presale_is_running %}disabled{% endif %}
                                                    placeholder="0"
@@ -188,11 +180,7 @@
                 </details>
                 </article>
             {% else %}
-<<<<<<< HEAD
                 <article class="row-fluid product-row simple" id="product-{{ product.id }}">
-=======
-                <article class="row-fluid product-row simple" id="item-{{ product.id }}">
->>>>>>> ccfe7356
                     <div class="col-md-8 col-xs-12">
                         {% if product.picture %}
                             <a href="{{ product.picture.url }}" class="productpicture"
@@ -206,11 +194,7 @@
                         {% endif %}
                         <div class="product-description {% if product.picture %}with-picture{% endif %}">
                             <h4>
-<<<<<<< HEAD
                                 <label for="product_{{ product.pk }}">{{ product.name }}</label>
-=======
-                                <label for="item_{{ product.pk }}">{{ product.name }}</label>
->>>>>>> ccfe7356
                             </h4>
                             {% if product.description %}
                                 <div class="product-description">
@@ -242,17 +226,10 @@
                         {% endif %}
                         {% if product.free_price %}
                             <div class="input-group input-group-price">
-<<<<<<< HEAD
                                 <label class="sr-only" for="price-product-{{ product.pk }}">{% blocktrans trimmed with product=product.name %}Modify price for {{ product }}{% endblocktrans %}</label>
                                 <span class="input-group-addon">{{ event.currency }}</span>
-                                <input type="number" class="form-control input-product-price" placeholder="0"
+                                <input type="number" class="form-control input-item-price" placeholder="0"
                                        id="price-product-{{ product.pk }}"
-=======
-                                <label class="sr-only" for="price-item-{{ product.pk }}">{% blocktrans trimmed with product=product.name %}Modify price for {{ product }}{% endblocktrans %}</label>
-                                <span class="input-group-addon">{{ event.currency }}</span>
-                                <input type="number" class="form-control input-item-price" placeholder="0"
-                                       id="price-item-{{ product.pk }}"
->>>>>>> ccfe7356
                                        {% if not ev.presale_is_running %}disabled{% endif %}
                                        min="{% if event.settings.display_net_prices %}{{ product.display_price.net|money_numberfield:event.currency }}{% else %}{{ product.display_price.gross|money_numberfield:event.currency }}{% endif %}"
                                        name="price_{{ product.id }}"
@@ -295,30 +272,18 @@
                     {% elif product.cached_availability.0 == 100 %}
                         <div class="col-md-2 col-xs-6 availability-box available">
 							{% if product.order_max == 1 %}
-<<<<<<< HEAD
-                                <label class="product-checkbox-label">
+                                <label class="item-checkbox-label">
                                     <input type="checkbox" value="1" {% if productnum == 1 %}checked{% endif %}
                                            {% if not ev.presale_is_running %}disabled{% endif %}
                                            name="product_{{ product.id }}" id="product_{{ product.id }}">
-=======
-                                <label class="item-checkbox-label">
-                                    <input type="checkbox" value="1" {% if productnum == 1 %}checked{% endif %}
-                                           {% if not ev.presale_is_running %}disabled{% endif %}
-                                           name="item_{{ product.id }}" id="item_{{ product.id }}">
->>>>>>> ccfe7356
                                 </label>
                             {% else %}
                                 <input type="number" class="form-control input-product-count" placeholder="0" min="0"
                                        {% if not ev.presale_is_running %}disabled{% endif %}
                                        pattern="\d*" {% if productnum == 1 %}value="1"{% endif %}
                                        max="{{ product.order_max }}"
-<<<<<<< HEAD
                                        name="product_{{ product.id }}"
                                        id="product_{{ product.id }}"
-=======
-                                       name="item_{{ product.id }}"
-                                       id="item_{{ product.id }}"
->>>>>>> ccfe7356
                                        title="{% blocktrans with product=product.name %}Amount of {{ product }} to order{% endblocktrans %}">
                             {% endif %}
                         </div>
