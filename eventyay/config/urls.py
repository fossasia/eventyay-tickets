from django.contrib import admin
from django.urls import include, path
<<<<<<< HEAD
from django.conf import settings
from django.conf.urls.static import static
=======
from django.urls import reverse, re_path as url
from django.utils.html import escape
from django.utils.translation import gettext as _

from django.http import HttpResponse

from eventyay.eventyay_common.views import auth
>>>>>>> ded71842

import eventyay.control.urls
import eventyay.eventyay_common.urls

from eventyay.base.views import health

def blank_view(request):
    index_url = reverse('eventyay_common:dashboard')
    content = _(
        '<a href="%(url)s">Click to login here</a>.'
    ) % {'url': escape(index_url)}
    
    return HttpResponse(f"<p>{content}</p>")

base_patterns = [
    url(r'^healthcheck/$', health.healthcheck, name='healthcheck'),
]

control_patterns = [
    url(r'^control/', include((eventyay.control.urls, 'control'))),
]

common_patterns = [
    url(r'^common/', include((eventyay.eventyay_common.urls, 'common'))),
]

admin_patterns = [
    path('admin/', include('config.urls_admin')),
]

urlpatterns = [
    *admin_patterns,
    *base_patterns,
    *control_patterns,
<<<<<<< HEAD
]

urlpatterns += static(settings.STATIC_URL, document_root=settings.STATIC_ROOT)
=======
    *common_patterns,

    path('', blank_view, name='blank'),
]
>>>>>>> ded71842
<|MERGE_RESOLUTION|>--- conflicted
+++ resolved
@@ -1,9 +1,8 @@
 from django.contrib import admin
-from django.urls import include, path
-<<<<<<< HEAD
 from django.conf import settings
 from django.conf.urls.static import static
-=======
+
+from django.urls import include, path
 from django.urls import reverse, re_path as url
 from django.utils.html import escape
 from django.utils.translation import gettext as _
@@ -11,7 +10,7 @@
 from django.http import HttpResponse
 
 from eventyay.eventyay_common.views import auth
->>>>>>> ded71842
+
 
 import eventyay.control.urls
 import eventyay.eventyay_common.urls
@@ -46,13 +45,9 @@
     *admin_patterns,
     *base_patterns,
     *control_patterns,
-<<<<<<< HEAD
-]
-
-urlpatterns += static(settings.STATIC_URL, document_root=settings.STATIC_ROOT)
-=======
     *common_patterns,
 
     path('', blank_view, name='blank'),
 ]
->>>>>>> ded71842
+
+urlpatterns += static(settings.STATIC_URL, document_root=settings.STATIC_ROOT)