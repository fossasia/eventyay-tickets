--- conflicted
+++ resolved
@@ -1,11 +1,9 @@
-<<<<<<< HEAD
-=======
 [project]
 name = "eventyay"
 dynamic = ["version"]
 description = "the open source event solution"
 readme = "README.rst"
-requires-python = ">=3.11"
+requires-python = ">=3.8"
 license = {file = "LICENSE"}
 keywords = ["tickets", "events", "web", "shop", "ecommerce"]
 authors = [ {name = "eventyay", email = "info@eventyay.com"}, ]
@@ -17,8 +15,9 @@
   "Topic :: Internet :: WWW/HTTP :: Dynamic Content",
   "Environment :: Web Environment",
   "License :: OSI Approved :: Apache License, Version 2.0",
-  "Programming Language :: Python :: 3.11",
-  "Framework :: Django :: 4.2",
+  "Programming Language :: Python :: 3.8",
+  "Programming Language :: Python :: 3.9",
+  "Framework :: Django :: 3.2",
 ]
 dependencies = [
         'Django==4.2.*',
@@ -36,7 +35,7 @@
         'django-localflavor==4.0',
         'reportlab==4.0.*',
         'Pillow==9.5.*',
-        'pypdf==4.2.*',
+        'PyPDF2==2.12.*',
         'django-libsass==0.9',
         'libsass==0.22.*',
         'django-otp==1.2.*',
@@ -90,8 +89,6 @@
         'protobuf==4.23.*',
         'cryptography>=3.4.2',
         'sepaxml==2.6.*',
-        'geoip2==4.*',
-        'paypalhttp==1.*',
 ]
 
 [project.optional-dependencies]
@@ -146,5 +143,4 @@
 [tool.setuptools.packages.find]
 where = ["src"]
 include = ["pretix*"]
-namespaces = false
->>>>>>> 3970cd52
+namespaces = false