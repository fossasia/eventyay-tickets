[project]
name = "eventyay"
dynamic = ["version"]
description = "the open source event solution"
readme = "README.rst"
requires-python = ">=3.11"
license = {file = "LICENSE"}
keywords = ["tickets", "events", "web", "shop", "ecommerce"]
authors = [ {name = "eventyay", email = "info@eventyay.com"}, ]
maintainers = [ {name = "eventyay", email = "info@eventyay.com"}, ]
classifiers = [
  "Development Status :: 5 - Production/Stable",
  "Intended Audience :: Developers",
  "Intended Audience :: Other Audience",
  "Topic :: Internet :: WWW/HTTP :: Dynamic Content",
  "Environment :: Web Environment",
  "License :: OSI Approved :: Apache License, Version 2.0",
  "Programming Language :: Python :: 3.11",
  "Framework :: Django :: 5.1",
]
dependencies = [
        'Django==5.1.*',
        'djangorestframework==3.15.*',
        'python-dateutil==2.9.*',
        'isoweek',
        'requests==2.31.*',
        'pytz',
        'django-bootstrap3==24.3',
        'django-formset-js-improved==0.5.0.3',
        'django-compressor==4.5.1',
        'django-hierarkey==1.2.*',
        'django-filter==24.3',
        'django-scopes==2.0.*',
        'django-localflavor==4.0',
        'reportlab==4.2.*',
        'Pillow==10.4.*',
        'pypdf==5.1.*',
        'django-libsass==0.9',
        'libsass==0.23.*',
        'django-otp==1.5.*',
        'webauthn==2.2.*',
        'django-formtools==2.5.1',
        "celery==5.4.*",
        'kombu==5.3.*',
        'django-statici18n==2.5.*',
        'css-inline==0.14.*',
        'BeautifulSoup4==4.12.*',
        'lxml',
        'static3==0.7.*',
        'dj-static',
        'csscompressor',
        'django-markup',
        'markdown==3.6',
        'bleach==5.0.*',
        'sentry-sdk==1.15.*',
        'babel',
        'pycparser==2.22',
        'django-redis==5.4.*',
        'redis==5.0.*',
        'fakeredis==2.23.*',
        'stripe==11.3.*',
        'chardet==5.2.*',
        'mt-940==4.30.*',
        'django-i18nfield==1.9.*,>=1.9.4',
        'psycopg2-binary==2.9.9',
        'tqdm==4.*',
        'vobject==0.9.*',
        'pycountry',
        'django-countries==7.6.*',
        'pyuca', # for better sorting of country names in django-countries
        'defusedcsv>=1.1.0',
        'vat_moss_forked==2020.3.20.0.11.0',
        'jsonschema',
        'django-hijack==3.7.*',
        'openpyxl==3.1.*',
        'django-oauth-toolkit==2.4.*',
        'oauthlib==3.2.*',
        'django-phonenumber-field==7.3.*',
        'phonenumberslite==8.13.*',
        'python-bidi==0.6.*',  # Support for Arabic in reportlab
        'arabic-reshaper==3.0.0',  # Support for Arabic in reportlab
        'packaging',
        'tlds>=2020041600',
        'text-unidecode==1.*',
        'protobuf==5.28.*',
        'cryptography>=3.4.2',
        'pycryptodome==3.20.*',
        'sepaxml==2.6.*',
        'geoip2==4.*',
        'sendgrid==6.11.*',
        'importlib_metadata==8.*',
        'qrcode==7.4.*',
        'pretix-pages @ git+https://github.com/fossasia/eventyay-ticket-pages.git@master',
        'pretix-venueless @ git+https://github.com/fossasia/eventyay-ticket-video.git@master',
        'django-sso==3.0.2',
        'PyJWT~=2.8.0',
        'exhibitors @ git+https://github.com/fossasia/eventyay-tickets-exhibitors.git@master',
        'pyvat==1.3.18',
<<<<<<< HEAD
        # Note: To install eventyay-stripe/Paypal dependencies, replace {your_token} with your GitHub token
        # Access is required to the private repositories, if you don't have access, you can remove the dependencies
        'eventyay-paypal @ git+https://your_token@github.com/fossasia/eventyay-tickets-paypal.git@master',
=======
        'django_celery_beat==2.7.0',
        'cron-descriptor==1.4.5'
>>>>>>> b55022cf
]

[project.optional-dependencies]
memcached = ["pylibmc"]
dev = [
            'django-debug-toolbar==4.4.*',
            'pycodestyle==2.12.*',
            'pyflakes==3.2.*',
            'flake8==7.1.*',
            'pep8-naming==0.14.*',
            'coveralls',
            'coverage',
            'pytest==7.2.*',
            'pytest-django==4.*',
            'pytest-xdist==3.6.*',
            'isort==5.13.*',
            'pytest-mock==3.14.*',
            'pytest-rerunfailures==14.*',
            'responses',
            'potypo',
            'freezegun',
            'pytest-cache',
            'pytest-cov',
            'pytest-sugar',
]

[project.entry-points."distutils.commands"]
build = "setup:CustomBuild"
build_ext = "setup:CustomBuildExt"


[build-system]
requires = [
  'setuptools',
  'setuptools-rust',
  'wheel',
  'importlib_metadata'
]

[project.urls]
homepage = "https://eventyay.com"
repository = "https://github.com/fossasia/eventyay-tickets.git"
documentation = "https://eventyay.com"
changelog = "https://eventyay.com"

[tool.setuptools]
include-package-data = true

[tool.setuptools.dynamic]
version = {attr = "pretix.__version__"}

[tool.setuptools.packages.find]
where = ["src"]
include = ["pretix*"]
namespaces = false<|MERGE_RESOLUTION|>--- conflicted
+++ resolved
@@ -96,14 +96,11 @@
         'PyJWT~=2.8.0',
         'exhibitors @ git+https://github.com/fossasia/eventyay-tickets-exhibitors.git@master',
         'pyvat==1.3.18',
-<<<<<<< HEAD
         # Note: To install eventyay-stripe/Paypal dependencies, replace {your_token} with your GitHub token
         # Access is required to the private repositories, if you don't have access, you can remove the dependencies
         'eventyay-paypal @ git+https://your_token@github.com/fossasia/eventyay-tickets-paypal.git@master',
-=======
         'django_celery_beat==2.7.0',
         'cron-descriptor==1.4.5'
->>>>>>> b55022cf
 ]
 
 [project.optional-dependencies]
