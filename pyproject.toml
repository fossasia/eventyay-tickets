<<<<<<< HEAD
=======
[project]
name = "eventyay"
dynamic = ["version"]
description = "the open source event solution"
readme = "README.rst"
requires-python = ">=3.11"
license = {file = "LICENSE"}
keywords = ["tickets", "events", "web", "shop", "ecommerce"]
authors = [ {name = "eventyay", email = "info@eventyay.com"}, ]
maintainers = [ {name = "eventyay", email = "info@eventyay.com"}, ]
classifiers = [
  "Development Status :: 5 - Production/Stable",
  "Intended Audience :: Developers",
  "Intended Audience :: Other Audience",
  "Topic :: Internet :: WWW/HTTP :: Dynamic Content",
  "Environment :: Web Environment",
  "License :: OSI Approved :: Apache License, Version 2.0",
  "Programming Language :: Python :: 3.11",
  "Framework :: Django :: 4.2",
]
dependencies = [
        'Django==4.2.*',
        'djangorestframework==3.14.*',
        'python-dateutil==2.8.*',
        'isoweek',
        'requests==2.31.*',
        'pytz',
        'django-bootstrap3==23.1.*',
        'django-formset-js-improved==0.5.0.3',
        'django-compressor==4.3.*',
        'django-hierarkey==1.1.*',
        'django-filter==23.2',
        'django-scopes==2.0.*',
        'django-localflavor==4.0',
        'reportlab==4.0.*',
        'Pillow==9.5.*',
        'pypdf==4.2.*',
        'django-libsass==0.9',
        'libsass==0.22.*',
        'django-otp==1.2.*',
        'webauthn==0.4.*',
        'python-u2flib-server==4.*',
        'django-formtools==2.4.1',
        'celery==5.3.*',
        'kombu==5.3.*',
        'django-statici18n==2.3.*',
        'css-inline==0.8.*',
        'BeautifulSoup4==4.12.*',
        'slimit',
        'lxml',
        'static3==0.7.*',
        'dj-static',
        'csscompressor',
        'django-markup',
        'markdown==3.4.3',
        'bleach==5.0.*',
        'sentry-sdk==1.15.*',
        'babel',
        'paypalrestsdk==1.13.*',
        'pycparser==2.21',
        'django-redis==5.4.*',
        'redis==5.0.*',
        'fakeredis==2.18.*',
        'stripe==5.4.*',
        'chardet==5.1.*',
        'mt-940==4.30.*',
        'django-i18nfield==1.9.*,>=1.9.4',
        'psycopg2-binary',
        'tqdm==4.*',
        'vobject==0.9.*',
        'pycountry',
        'django-countries==7.5.*',
        'pyuca', # for better sorting of country names in django-countries
        'defusedcsv>=1.1.0',
        'vat_moss_forked==2020.3.20.0.11.0',
        'jsonschema',
        'django-hijack==2.*',
        'openpyxl==3.1.*',
        'django-oauth-toolkit==1.6.*',
        'oauthlib==3.2.*',
        'django-phonenumber-field==7.1.*',
        'phonenumberslite==8.13.*',
        'python-bidi==0.4.*',  # Support for Arabic in reportlab
        'arabic-reshaper==3.0.0',  # Support for Arabic in reportlab
        'packaging',
        'tlds>=2020041600',
        'text-unidecode==1.*',
        'protobuf==4.23.*',
        'cryptography>=3.4.2',
        'sepaxml==2.6.*',
        'geoip2==4.*',
        'paypalhttp==1.*',
]

[project.optional-dependencies]
memcached = ["pylibmc"]
dev = [
            'django-debug-toolbar==4.0.*',
            'pycodestyle==2.10.*',
            'pyflakes==3.0.*',
            'flake8==6.0.*',
            'pep8-naming==0.13.*',
            'coveralls',
            'coverage',
            'pytest==7.3.*',
            'pytest-django==4.*',
            'pytest-xdist==3.3.*',
            'isort==5.12.*',
            'pytest-mock==3.10.*',
            'pytest-rerunfailures==11.*',
            'responses',
            'potypo',
            'freezegun',
            'pytest-cache',
            'pytest-cov',
            'pytest-sugar',
]

[project.entry-points."distutils.commands"]
build = "setup:CustomBuild"
build_ext = "setup:CustomBuildExt"


[build-system]
requires = [
  'setuptools',
  'setuptools-rust',
  'wheel',
  'importlib_metadata',
]

[project.urls]
homepage = "https://eventyay.com"
repository = "https://github.com/fossasia/eventyay-tickets.git"
documentation = "https://eventyay.com"
changelog = "https://eventyay.com"

[tool.setuptools]
include-package-data = true

[tool.setuptools.dynamic]
version = {attr = "pretix.__version__"}

[tool.setuptools.packages.find]
where = ["src"]
include = ["pretix*"]
namespaces = false
>>>>>>> a292acb3
<|MERGE_RESOLUTION|>--- conflicted
+++ resolved
@@ -1,150 +1,148 @@
-<<<<<<< HEAD
-=======
-[project]
-name = "eventyay"
-dynamic = ["version"]
-description = "the open source event solution"
-readme = "README.rst"
-requires-python = ">=3.11"
-license = {file = "LICENSE"}
-keywords = ["tickets", "events", "web", "shop", "ecommerce"]
-authors = [ {name = "eventyay", email = "info@eventyay.com"}, ]
-maintainers = [ {name = "eventyay", email = "info@eventyay.com"}, ]
-classifiers = [
-  "Development Status :: 5 - Production/Stable",
-  "Intended Audience :: Developers",
-  "Intended Audience :: Other Audience",
-  "Topic :: Internet :: WWW/HTTP :: Dynamic Content",
-  "Environment :: Web Environment",
-  "License :: OSI Approved :: Apache License, Version 2.0",
-  "Programming Language :: Python :: 3.11",
-  "Framework :: Django :: 4.2",
-]
-dependencies = [
-        'Django==4.2.*',
-        'djangorestframework==3.14.*',
-        'python-dateutil==2.8.*',
-        'isoweek',
-        'requests==2.31.*',
-        'pytz',
-        'django-bootstrap3==23.1.*',
-        'django-formset-js-improved==0.5.0.3',
-        'django-compressor==4.3.*',
-        'django-hierarkey==1.1.*',
-        'django-filter==23.2',
-        'django-scopes==2.0.*',
-        'django-localflavor==4.0',
-        'reportlab==4.0.*',
-        'Pillow==9.5.*',
-        'pypdf==4.2.*',
-        'django-libsass==0.9',
-        'libsass==0.22.*',
-        'django-otp==1.2.*',
-        'webauthn==0.4.*',
-        'python-u2flib-server==4.*',
-        'django-formtools==2.4.1',
-        'celery==5.3.*',
-        'kombu==5.3.*',
-        'django-statici18n==2.3.*',
-        'css-inline==0.8.*',
-        'BeautifulSoup4==4.12.*',
-        'slimit',
-        'lxml',
-        'static3==0.7.*',
-        'dj-static',
-        'csscompressor',
-        'django-markup',
-        'markdown==3.4.3',
-        'bleach==5.0.*',
-        'sentry-sdk==1.15.*',
-        'babel',
-        'paypalrestsdk==1.13.*',
-        'pycparser==2.21',
-        'django-redis==5.4.*',
-        'redis==5.0.*',
-        'fakeredis==2.18.*',
-        'stripe==5.4.*',
-        'chardet==5.1.*',
-        'mt-940==4.30.*',
-        'django-i18nfield==1.9.*,>=1.9.4',
-        'psycopg2-binary',
-        'tqdm==4.*',
-        'vobject==0.9.*',
-        'pycountry',
-        'django-countries==7.5.*',
-        'pyuca', # for better sorting of country names in django-countries
-        'defusedcsv>=1.1.0',
-        'vat_moss_forked==2020.3.20.0.11.0',
-        'jsonschema',
-        'django-hijack==2.*',
-        'openpyxl==3.1.*',
-        'django-oauth-toolkit==1.6.*',
-        'oauthlib==3.2.*',
-        'django-phonenumber-field==7.1.*',
-        'phonenumberslite==8.13.*',
-        'python-bidi==0.4.*',  # Support for Arabic in reportlab
-        'arabic-reshaper==3.0.0',  # Support for Arabic in reportlab
-        'packaging',
-        'tlds>=2020041600',
-        'text-unidecode==1.*',
-        'protobuf==4.23.*',
-        'cryptography>=3.4.2',
-        'sepaxml==2.6.*',
-        'geoip2==4.*',
-        'paypalhttp==1.*',
-]
-
-[project.optional-dependencies]
-memcached = ["pylibmc"]
-dev = [
-            'django-debug-toolbar==4.0.*',
-            'pycodestyle==2.10.*',
-            'pyflakes==3.0.*',
-            'flake8==6.0.*',
-            'pep8-naming==0.13.*',
-            'coveralls',
-            'coverage',
-            'pytest==7.3.*',
-            'pytest-django==4.*',
-            'pytest-xdist==3.3.*',
-            'isort==5.12.*',
-            'pytest-mock==3.10.*',
-            'pytest-rerunfailures==11.*',
-            'responses',
-            'potypo',
-            'freezegun',
-            'pytest-cache',
-            'pytest-cov',
-            'pytest-sugar',
-]
-
-[project.entry-points."distutils.commands"]
-build = "setup:CustomBuild"
-build_ext = "setup:CustomBuildExt"
-
-
-[build-system]
-requires = [
-  'setuptools',
-  'setuptools-rust',
-  'wheel',
-  'importlib_metadata',
-]
-
-[project.urls]
-homepage = "https://eventyay.com"
-repository = "https://github.com/fossasia/eventyay-tickets.git"
-documentation = "https://eventyay.com"
-changelog = "https://eventyay.com"
-
-[tool.setuptools]
-include-package-data = true
-
-[tool.setuptools.dynamic]
-version = {attr = "pretix.__version__"}
-
-[tool.setuptools.packages.find]
-where = ["src"]
-include = ["pretix*"]
-namespaces = false
->>>>>>> a292acb3
+[project]
+name = "eventyay"
+dynamic = ["version"]
+description = "the open source event solution"
+readme = "README.rst"
+requires-python = ">=3.11"
+license = {file = "LICENSE"}
+keywords = ["tickets", "events", "web", "shop", "ecommerce"]
+authors = [ {name = "eventyay", email = "info@eventyay.com"}, ]
+maintainers = [ {name = "eventyay", email = "info@eventyay.com"}, ]
+classifiers = [
+  "Development Status :: 5 - Production/Stable",
+  "Intended Audience :: Developers",
+  "Intended Audience :: Other Audience",
+  "Topic :: Internet :: WWW/HTTP :: Dynamic Content",
+  "Environment :: Web Environment",
+  "License :: OSI Approved :: Apache License, Version 2.0",
+  "Programming Language :: Python :: 3.11",
+  "Framework :: Django :: 4.2",
+]
+dependencies = [
+        'Django==4.2.*',
+        'djangorestframework==3.14.*',
+        'python-dateutil==2.8.*',
+        'isoweek',
+        'requests==2.31.*',
+        'pytz',
+        'django-bootstrap3==23.1.*',
+        'django-formset-js-improved==0.5.0.3',
+        'django-compressor==4.3.*',
+        'django-hierarkey==1.1.*',
+        'django-filter==23.2',
+        'django-scopes==2.0.*',
+        'django-localflavor==4.0',
+        'reportlab==4.0.*',
+        'Pillow==9.5.*',
+        'pypdf==4.2.*',
+        'django-libsass==0.9',
+        'libsass==0.22.*',
+        'django-otp==1.2.*',
+        'webauthn==0.4.*',
+        'python-u2flib-server==4.*',
+        'django-formtools==2.4.1',
+        'celery==5.3.*',
+        'kombu==5.3.*',
+        'django-statici18n==2.3.*',
+        'css-inline==0.8.*',
+        'BeautifulSoup4==4.12.*',
+        'slimit',
+        'lxml',
+        'static3==0.7.*',
+        'dj-static',
+        'csscompressor',
+        'django-markup',
+        'markdown==3.4.3',
+        'bleach==5.0.*',
+        'sentry-sdk==1.15.*',
+        'babel',
+        'paypalrestsdk==1.13.*',
+        'pycparser==2.21',
+        'django-redis==5.4.*',
+        'redis==5.0.*',
+        'fakeredis==2.18.*',
+        'stripe==5.4.*',
+        'chardet==5.1.*',
+        'mt-940==4.30.*',
+        'django-i18nfield==1.9.*,>=1.9.4',
+        'psycopg2-binary',
+        'tqdm==4.*',
+        'vobject==0.9.*',
+        'pycountry',
+        'django-countries==7.5.*',
+        'pyuca', # for better sorting of country names in django-countries
+        'defusedcsv>=1.1.0',
+        'vat_moss_forked==2020.3.20.0.11.0',
+        'jsonschema',
+        'django-hijack==2.*',
+        'openpyxl==3.1.*',
+        'django-oauth-toolkit==1.6.*',
+        'oauthlib==3.2.*',
+        'django-phonenumber-field==7.1.*',
+        'phonenumberslite==8.13.*',
+        'python-bidi==0.4.*',  # Support for Arabic in reportlab
+        'arabic-reshaper==3.0.0',  # Support for Arabic in reportlab
+        'packaging',
+        'tlds>=2020041600',
+        'text-unidecode==1.*',
+        'protobuf==4.23.*',
+        'cryptography>=3.4.2',
+        'sepaxml==2.6.*',
+        'geoip2==4.*',
+        'paypalhttp==1.*',
+]
+
+[project.optional-dependencies]
+memcached = ["pylibmc"]
+dev = [
+            'django-debug-toolbar==4.0.*',
+            'pycodestyle==2.10.*',
+            'pyflakes==3.0.*',
+            'flake8==6.0.*',
+            'pep8-naming==0.13.*',
+            'coveralls',
+            'coverage',
+            'pytest==7.3.*',
+            'pytest-django==4.*',
+            'pytest-xdist==3.3.*',
+            'isort==5.12.*',
+            'pytest-mock==3.10.*',
+            'pytest-rerunfailures==11.*',
+            'responses',
+            'potypo',
+            'freezegun',
+            'pytest-cache',
+            'pytest-cov',
+            'pytest-sugar',
+]
+
+[project.entry-points."distutils.commands"]
+build = "setup:CustomBuild"
+build_ext = "setup:CustomBuildExt"
+
+
+[build-system]
+requires = [
+  'setuptools',
+  'setuptools-rust',
+  'wheel',
+  'importlib_metadata',
+]
+
+[project.urls]
+homepage = "https://eventyay.com"
+repository = "https://github.com/fossasia/eventyay-tickets.git"
+documentation = "https://eventyay.com"
+changelog = "https://eventyay.com"
+
+[tool.setuptools]
+include-package-data = true
+
+[tool.setuptools.dynamic]
+version = {attr = "pretix.__version__"}
+
+[tool.setuptools.packages.find]
+where = ["src"]
+include = ["pretix*"]
+namespaces = false
+