--- conflicted
+++ resolved
@@ -90,14 +90,11 @@
         'sepaxml==2.6.*',
         'geoip2==4.*',
         'paypalhttp==1.*',
-<<<<<<< HEAD
         'sendgrid==6.11.*',
-=======
         'importlib_metadata==7.*',
         'qrcode==7.4.*',
         'pretix-pages @ git+https://github.com/fossasia/eventyay-ticket-pages.git@master',
         'pretix-venueless @ git+https://github.com/fossasia/eventyay-ticket-video.git@master'
->>>>>>> 7568897a
 ]
 
 [project.optional-dependencies]
