# SOME DESCRIPTIVE TITLE.
# Copyright (C) YEAR THE PACKAGE'S COPYRIGHT HOLDER
# This file is distributed under the same license as the PACKAGE package.
# FIRST AUTHOR <EMAIL@ADDRESS>, YEAR.
#
msgid ""
msgstr ""
"Project-Id-Version: PACKAGE VERSION\n"
"Report-Msgid-Bugs-To: \n"
"POT-Creation-Date: 2024-06-22 12:21+0000\n"
"PO-Revision-Date: 2019-10-03 19:00+0000\n"
"Last-Translator: Chris Spy <chrispiropoulou@hotmail.com>\n"
"Language-Team: Greek <https://translate.eventyay.com/projects/pretix/pretix-js/"
"el/>\n"
"Language: el\n"
"MIME-Version: 1.0\n"
"Content-Type: text/plain; charset=UTF-8\n"
"Content-Transfer-Encoding: 8bit\n"
"Plural-Forms: nplurals=2; plural=n != 1;\n"
"X-Generator: Weblate 3.5.1\n"

#: pretix/plugins/banktransfer/static/pretixplugins/banktransfer/ui.js:56
#: pretix/plugins/banktransfer/static/pretixplugins/banktransfer/ui.js:62
#: pretix/plugins/banktransfer/static/pretixplugins/banktransfer/ui.js:68
msgid "Marked as paid"
msgstr "Επισήμανση ως πληρωμένο"

#: pretix/plugins/banktransfer/static/pretixplugins/banktransfer/ui.js:76
msgid "Comment:"
msgstr "Σχόλιο:"

#: pretix/plugins/statistics/static/pretixplugins/statistics/statistics.js:15
#: pretix/plugins/statistics/static/pretixplugins/statistics/statistics.js:39
msgid "Placed orders"
msgstr "Παραγγελίες"

#: pretix/plugins/statistics/static/pretixplugins/statistics/statistics.js:15
#: pretix/plugins/statistics/static/pretixplugins/statistics/statistics.js:39
msgid "Paid orders"
msgstr "Πληρωμένες παραγγελίες"

#: pretix/plugins/statistics/static/pretixplugins/statistics/statistics.js:27
msgid "Total revenue"
msgstr "Συνολικά κέρδη"

#: pretix/plugins/stripe/static/plugins/stripe/eventyay-stripe.js:15
msgid "Contacting Stripe …"
msgstr "Επικοινωνία με το Stripe …"

#: pretix/plugins/stripe/static/plugins/stripe/eventyay-stripe.js:72
msgid "Total"
msgstr "Σύνολο"

#: pretix/plugins/stripe/static/plugins/stripe/eventyay-stripe.js:242
#: pretix/plugins/stripe/static/plugins/stripe/eventyay-stripe.js:265
#: pretix/plugins/stripe/static/plugins/stripe/eventyay-stripe.js:282
#: pretix/plugins/stripe/static/plugins/stripe/eventyay-stripe.js:315
#: pretix/plugins/stripe/static/plugins/stripe/eventyay-stripe.js:339
msgid "Confirming your payment …"
msgstr ""

#: pretix/plugins/stripe/static/plugins/stripe/eventyay-stripe.js:289
#, fuzzy
#| msgid "Contacting Stripe …"
msgid "Contacting your bank …"
msgstr "Επικοινωνία με το Stripe …"

#: pretix/plugins/webcheckin/static/pretixplugins/webcheckin/main.js:30
msgid "Select a check-in list"
msgstr ""

#: pretix/plugins/webcheckin/static/pretixplugins/webcheckin/main.js:31
msgid "No active check-in lists found."
msgstr ""

#: pretix/plugins/webcheckin/static/pretixplugins/webcheckin/main.js:32
msgid "Switch check-in list"
msgstr ""

#: pretix/plugins/webcheckin/static/pretixplugins/webcheckin/main.js:33
msgid "Search results"
msgstr ""

#: pretix/plugins/webcheckin/static/pretixplugins/webcheckin/main.js:34
#, fuzzy
#| msgctxt "widget"
#| msgid "Close ticket shop"
msgid "No tickets found"
msgstr "Κλείστε το κατάστημα εισιτηρίων"

#: pretix/plugins/webcheckin/static/pretixplugins/webcheckin/main.js:35
#, fuzzy
#| msgid "Check-in QR"
msgid "Check-in result"
msgstr "Έλεγχος QR"

#: pretix/plugins/webcheckin/static/pretixplugins/webcheckin/main.js:36
msgid "This ticket requires special attention"
msgstr ""

#: pretix/plugins/webcheckin/static/pretixplugins/webcheckin/main.js:37
msgid "Switch direction"
msgstr ""

#: pretix/plugins/webcheckin/static/pretixplugins/webcheckin/main.js:38
msgid "Entry"
msgstr ""

#: pretix/plugins/webcheckin/static/pretixplugins/webcheckin/main.js:39
msgid "Exit"
msgstr ""

#: pretix/plugins/webcheckin/static/pretixplugins/webcheckin/main.js:40
msgid "Scan a ticket or search and press return…"
msgstr ""

#: pretix/plugins/webcheckin/static/pretixplugins/webcheckin/main.js:41
msgid "Load more"
msgstr ""

#: pretix/plugins/webcheckin/static/pretixplugins/webcheckin/main.js:42
msgid "Valid"
msgstr ""

#: pretix/plugins/webcheckin/static/pretixplugins/webcheckin/main.js:43
msgid "Unpaid"
msgstr ""

#: pretix/plugins/webcheckin/static/pretixplugins/webcheckin/main.js:44
#: pretix/plugins/webcheckin/static/pretixplugins/webcheckin/main.js:45
msgid "Canceled"
msgstr ""

#: pretix/plugins/webcheckin/static/pretixplugins/webcheckin/main.js:46
#, fuzzy
#| msgctxt "widget"
#| msgid "Redeem"
msgid "Redeemed"
msgstr "Εξαργυρώστε"

#: pretix/plugins/webcheckin/static/pretixplugins/webcheckin/main.js:47
msgid "Cancel"
msgstr ""

#: pretix/plugins/webcheckin/static/pretixplugins/webcheckin/main.js:48
#, fuzzy
#| msgctxt "widget"
#| msgid "Continue"
msgid "Continue"
msgstr "Συνέχεια"

#: pretix/plugins/webcheckin/static/pretixplugins/webcheckin/main.js:49
#: pretix/plugins/webcheckin/static/pretixplugins/webcheckin/main.js:58
msgid "Ticket not paid"
msgstr ""

#: pretix/plugins/webcheckin/static/pretixplugins/webcheckin/main.js:50
msgid "This ticket is not yet paid. Do you want to continue anyways?"
msgstr ""

#: pretix/plugins/webcheckin/static/pretixplugins/webcheckin/main.js:51
msgid "Additional information required"
msgstr ""

#: pretix/plugins/webcheckin/static/pretixplugins/webcheckin/main.js:52
msgid "Valid ticket"
msgstr ""

#: pretix/plugins/webcheckin/static/pretixplugins/webcheckin/main.js:53
msgid "Exit recorded"
msgstr ""

#: pretix/plugins/webcheckin/static/pretixplugins/webcheckin/main.js:54
msgid "Ticket already used"
msgstr ""

#: pretix/plugins/webcheckin/static/pretixplugins/webcheckin/main.js:55
msgid "Information required"
msgstr ""

#: pretix/plugins/webcheckin/static/pretixplugins/webcheckin/main.js:56
msgid "Invalid ticket"
msgstr ""

#: pretix/plugins/webcheckin/static/pretixplugins/webcheckin/main.js:57
msgid "Invalid product"
msgstr ""

#: pretix/plugins/webcheckin/static/pretixplugins/webcheckin/main.js:59
msgid "Entry not allowed"
msgstr ""

#: pretix/plugins/webcheckin/static/pretixplugins/webcheckin/main.js:60
msgid "Ticket code revoked/changed"
msgstr ""

#: pretix/plugins/webcheckin/static/pretixplugins/webcheckin/main.js:61
msgid "Order canceled"
msgstr ""

#: pretix/plugins/webcheckin/static/pretixplugins/webcheckin/main.js:62
#, fuzzy
#| msgid "Check-in QR"
msgid "Checked-in Tickets"
msgstr "Έλεγχος QR"

#: pretix/plugins/webcheckin/static/pretixplugins/webcheckin/main.js:63
msgid "Valid Tickets"
msgstr ""

#: pretix/plugins/webcheckin/static/pretixplugins/webcheckin/main.js:64
msgid "Currently inside"
msgstr ""

#: pretix/static/pretixbase/js/asynctask.js:43
#: pretix/static/pretixbase/js/asynctask.js:117
#, fuzzy
#| msgid ""
#| "Your request has been queued on the server and will now be processed. "
#| "Depending on the size of your event, this might take up to a few minutes."
msgid ""
"Your request is currently being processed. Depending on the size of your "
"event, this might take up to a few minutes."
msgstr ""
"Το αίτημά σας έχει τεθεί σε ουρά στο διακομιστή και θα υποβληθεί σε "
"επεξεργασία. Ανάλογα με το μέγεθος του συμβάντος σας, αυτό μπορεί να "
"διαρκέσει μερικά λεπτά."

#: pretix/static/pretixbase/js/asynctask.js:48
#: pretix/static/pretixbase/js/asynctask.js:122
#, fuzzy
#| msgid ""
#| "Your request has been queued on the server and will now be processed. "
#| "Depending on the size of your event, this might take up to a few minutes."
msgid "Your request has been queued on the server and will soon be processed."
msgstr ""
"Το αίτημά σας έχει τεθεί σε ουρά στο διακομιστή και θα υποβληθεί σε "
"επεξεργασία. Ανάλογα με το μέγεθος του συμβάντος σας, αυτό μπορεί να "
"διαρκέσει μερικά λεπτά."

#: pretix/static/pretixbase/js/asynctask.js:54
#: pretix/static/pretixbase/js/asynctask.js:128
msgid ""
"Your request arrived on the server but we still wait for it to be processed. "
"If this takes longer than two minutes, please contact us or go back in your "
"browser and try again."
msgstr ""
"Το αίτημά σας έφτασε στο διακομιστή, αλλά περιμένουμε ακόμα την επεξεργασία "
"του. Αν αυτό διαρκεί περισσότερο από δύο λεπτά, επικοινωνήστε μαζί μας ή "
"επιστρέψτε στο πρόγραμμα περιήγησής σας και δοκιμάστε ξανά."

#: pretix/static/pretixbase/js/asynctask.js:87
#: pretix/static/pretixbase/js/asynctask.js:169
#: pretix/static/pretixbase/js/asynctask.js:174
#: pretix/static/pretixcontrol/js/ui/mail.js:24
msgid "An error of type {code} occurred."
msgstr "Παρουσιάστηκε σφάλμα τύπου {code}."

#: pretix/static/pretixbase/js/asynctask.js:90
msgid ""
"We currently cannot reach the server, but we keep trying. Last error code: "
"{code}"
msgstr ""
"Αυτήν τη στιγμή δεν μπορούμε να φτάσουμε στο διακομιστή, αλλά συνεχίζουμε να "
"προσπαθούμε. Τελευταίος κωδικός σφάλματος: {code}"

#: pretix/static/pretixbase/js/asynctask.js:142
#: pretix/static/pretixcontrol/js/ui/mail.js:21
#, fuzzy
#| msgid "The request took to long. Please try again."
msgid "The request took too long. Please try again."
msgstr "Το αίτημα διήρκησε πολύ. Παρακαλώ προσπαθήστε ξανά."

#: pretix/static/pretixbase/js/asynctask.js:177
#: pretix/static/pretixcontrol/js/ui/mail.js:26
msgid ""
"We currently cannot reach the server. Please try again. Error code: {code}"
msgstr ""
"Αυτήν τη στιγμή δεν μπορούμε να συνδεθούμε με το διακομιστή. Παρακαλώ "
"προσπαθήστε ξανά. Κωδικός σφάλματος: {code}"

#: pretix/static/pretixbase/js/asynctask.js:199
msgid "We are processing your request …"
msgstr "Επεξεργαζόμαστε το αίτημά σας …"

#: pretix/static/pretixbase/js/asynctask.js:207
msgid ""
"We are currently sending your request to the server. If this takes longer "
"than one minute, please check your internet connection and then reload this "
"page and try again."
msgstr ""
"Προς το παρόν στέλνουμε το αίτημά σας στο διακομιστή. Αν αυτό διαρκεί "
"περισσότερο από ένα λεπτό, ελέγξτε τη σύνδεσή σας στο διαδίκτυο και στη "
"συνέχεια επαναλάβετε τη φόρτωση αυτής της σελίδας και δοκιμάστε ξανά."

#: pretix/static/pretixbase/js/asynctask.js:245
#: pretix/static/pretixcontrol/js/ui/main.js:34
msgid "Close message"
msgstr "Κλείσιμο μηνύματος"

#: pretix/static/pretixcontrol/js/clipboard.js:23
msgid "Copied!"
msgstr "Αντιγράφηκε!"

#: pretix/static/pretixcontrol/js/clipboard.js:29
msgid "Press Ctrl-C to copy!"
msgstr "Πατήστε Ctrl-C για αντιγραφή!"

#: pretix/static/pretixcontrol/js/ui/checkinrules.js:10
#: pretix/static/pretixcontrol/js/ui/checkinrules.js:16
msgid "is one of"
msgstr ""

#: pretix/static/pretixcontrol/js/ui/checkinrules.js:22
msgid "is before"
msgstr ""

#: pretix/static/pretixcontrol/js/ui/checkinrules.js:26
msgid "is after"
msgstr ""

#: pretix/static/pretixcontrol/js/ui/checkinrules.js:59
msgid "Product"
msgstr ""

#: pretix/static/pretixcontrol/js/ui/checkinrules.js:63
#, fuzzy
#| msgctxt "widget"
#| msgid "See variations"
msgid "Product variation"
msgstr "Δείτε παραλλαγές"

#: pretix/static/pretixcontrol/js/ui/checkinrules.js:67
msgid "Current date and time"
msgstr ""

#: pretix/static/pretixcontrol/js/ui/checkinrules.js:71
msgid "Number of previous entries"
msgstr ""

#: pretix/static/pretixcontrol/js/ui/checkinrules.js:75
msgid "Number of previous entries since midnight"
msgstr ""

#: pretix/static/pretixcontrol/js/ui/checkinrules.js:79
msgid "Number of days with a previous entry"
msgstr ""

#: pretix/static/pretixcontrol/js/ui/checkinrules.js:219
msgid "All of the conditions below (AND)"
msgstr ""

#: pretix/static/pretixcontrol/js/ui/checkinrules.js:220
msgid "At least one of the conditions below (OR)"
msgstr ""

#: pretix/static/pretixcontrol/js/ui/checkinrules.js:228
msgid "Event start"
msgstr ""

#: pretix/static/pretixcontrol/js/ui/checkinrules.js:229
msgid "Event end"
msgstr ""

#: pretix/static/pretixcontrol/js/ui/checkinrules.js:230
msgid "Event admission"
msgstr ""

#: pretix/static/pretixcontrol/js/ui/checkinrules.js:231
msgid "custom time"
msgstr ""

#: pretix/static/pretixcontrol/js/ui/checkinrules.js:234
msgid "Tolerance (minutes)"
msgstr ""

#: pretix/static/pretixcontrol/js/ui/checkinrules.js:242
#: pretix/static/pretixcontrol/js/ui/checkinrules.js:449
msgid "Add condition"
msgstr ""

#: pretix/static/pretixcontrol/js/ui/editor.js:69
msgid "Lead Scan QR"
msgstr "Οδηγός σάρωσης QR"

#: pretix/static/pretixcontrol/js/ui/editor.js:71
msgid "Check-in QR"
msgstr "Έλεγχος QR"

#: pretix/static/pretixcontrol/js/ui/editor.js:311
msgid "The PDF background file could not be loaded for the following reason:"
msgstr ""
"Το αρχείο φόντου PDF δεν ήταν δυνατό να φορτωθεί για τον ακόλουθο λόγο:"

#: pretix/static/pretixcontrol/js/ui/editor.js:517
msgid "Group of objects"
msgstr "Ομάδα αντικειμένων"

#: pretix/static/pretixcontrol/js/ui/editor.js:523
msgid "Text object"
msgstr "Αντικείμενο κειμένου"

#: pretix/static/pretixcontrol/js/ui/editor.js:525
msgid "Barcode area"
msgstr "Περιοχή Barcode"

#: pretix/static/pretixcontrol/js/ui/editor.js:527
#, fuzzy
#| msgid "Barcode area"
msgid "Image area"
msgstr "Περιοχή Barcode"

#: pretix/static/pretixcontrol/js/ui/editor.js:529
msgid "Powered by pretix"
msgstr "Υποστηρίζεται από το Pretix"

#: pretix/static/pretixcontrol/js/ui/editor.js:531
msgid "Object"
msgstr "Αντικείμενο"

#: pretix/static/pretixcontrol/js/ui/editor.js:535
msgid "Ticket design"
msgstr "Σχεδιασμός εισιτηρίων"

#: pretix/static/pretixcontrol/js/ui/editor.js:808
msgid "Saving failed."
msgstr "Η αποθήκευση απέτυχε."

#: pretix/static/pretixcontrol/js/ui/editor.js:857
#: pretix/static/pretixcontrol/js/ui/editor.js:896
msgid "Error while uploading your PDF file, please try again."
msgstr "Σφάλμα κατά τη μεταφόρτωση του αρχείου PDF, δοκιμάστε ξανά."

#: pretix/static/pretixcontrol/js/ui/editor.js:881
msgid "Do you really want to leave the editor without saving your changes?"
msgstr ""
"Θέλετε πραγματικά να αφήσετε τον επεξεργαστή χωρίς να αποθηκεύσετε τις "
"αλλαγές σας;"

#: pretix/static/pretixcontrol/js/ui/mail.js:19
msgid "An error has occurred."
msgstr "Παρουσιάστηκε σφάλμα."

#: pretix/static/pretixcontrol/js/ui/mail.js:54
msgid "Generating messages …"
msgstr "Δημιουργία μηνυμάτων …"

#: pretix/static/pretixcontrol/js/ui/main.js:70
msgid "Unknown error."
msgstr "Άγνωστο σφάλμα."

#: pretix/static/pretixcontrol/js/ui/main.js:241
msgid "Your color has great contrast and is very easy to read!"
msgstr ""
"Το χρώμα σας έχει μεγάλη αντίθεση και είναι πολύ εύκολο να το διαβάσετε!"

#: pretix/static/pretixcontrol/js/ui/main.js:245
msgid "Your color has decent contrast and is probably good-enough to read!"
msgstr ""
"Το χρώμα σας έχει αξιοπρεπή αντίθεση και είναι ίσως αρκετά καλό για να "
"διαβάσετε!"

#: pretix/static/pretixcontrol/js/ui/main.js:249
msgid ""
"Your color has bad contrast for text on white background, please choose a "
"darker shade."
msgstr ""
"Το χρώμα σας έχει κακή αντίθεση για κείμενο σε λευκό φόντο, επιλέξτε μια πιο "
"σκούρα σκιά."

#: pretix/static/pretixcontrol/js/ui/main.js:384
msgid "All"
msgstr "Όλα"

#: pretix/static/pretixcontrol/js/ui/main.js:385
msgid "None"
msgstr "Κανένας"

#: pretix/static/pretixcontrol/js/ui/main.js:801
msgid "Use a different name internally"
msgstr "Χρησιμοποιήστε διαφορετικό όνομα εσωτερικά"

#: pretix/static/pretixcontrol/js/ui/main.js:858
msgid "Click to close"
msgstr "Κάντε κλικ για να κλείσετε"

#: pretix/static/pretixcontrol/js/ui/main.js:873
msgid "You have unsaved changes!"
msgstr ""

#: pretix/static/pretixcontrol/js/ui/orderchange.js:25
msgid "Calculating default price…"
msgstr "Επικοινωνία με το Stripe …"

#: pretix/static/pretixcontrol/js/ui/question.js:42
msgid "Others"
msgstr "Άλλοι"

#: pretix/static/pretixcontrol/js/ui/question.js:82
msgid "Count"
msgstr "Λογαριασμός"

#: pretix/static/pretixcontrol/js/ui/question.js:135
msgid "Yes"
msgstr "Ναι"

#: pretix/static/pretixcontrol/js/ui/question.js:136
msgid "No"
msgstr "Όχι"

#: pretix/static/pretixcontrol/js/ui/subevent.js:111
msgid "(one more date)"
msgid_plural "({num} more dates)"
msgstr[0] "(μία παραπάνω ημερομηνία)"
msgstr[1] "( {num} περισσότερες ημερομηνίες)"

#: pretix/static/pretixpresale/js/ui/cart.js:39
msgid "The items in your cart are no longer reserved for you."
msgstr "Τα αντικείμενα στο καλάθι σας δεν είναι πλέον αποκλειστικά για εσάς."

#: pretix/static/pretixpresale/js/ui/cart.js:41
msgid "Cart expired"
msgstr "Το καλάθι έληξε"

#: pretix/static/pretixpresale/js/ui/cart.js:46
msgid "The items in your cart are reserved for you for one minute."
msgid_plural "The items in your cart are reserved for you for {num} minutes."
msgstr[0] "Τα είδη στο καλάθι θα παραμείνουν δεσμευμένα για ένα λεπτό."
msgstr[1] "Τα είδη στο καλάθι θα παραμείνουν δεσμευμένα για {num} λεπτά."

#: pretix/static/pretixpresale/js/ui/main.js:268
msgid "Please enter a quantity for one of the ticket types."
msgstr "Εισαγάγετε μια ποσότητα για έναν από τους τύπους εισιτηρίων."

#: pretix/static/pretixpresale/js/ui/main.js:304
#, fuzzy
#| msgid "Cart expired"
msgid "required"
msgstr "Το καλάθι έληξε"

#: pretix/static/pretixpresale/js/ui/main.js:401
#, fuzzy
#| msgctxt "widget"
#| msgid "from %(currency)s %(price)s"
msgid "The organizer keeps %(currency)s %(amount)s"
msgstr "απο %(currency)s %(price)s"

#: pretix/static/pretixpresale/js/ui/main.js:409
#, fuzzy
#| msgctxt "widget"
#| msgid "from %(currency)s %(price)s"
msgid "You get %(currency)s %(amount)s back"
msgstr "απο %(currency)s %(price)s"

#: pretix/static/pretixpresale/js/ui/main.js:425
msgid "Please enter the amount the organizer can keep."
msgstr ""

#: pretix/static/pretixpresale/js/ui/main.js:439
#: pretix/static/pretixpresale/js/ui/main.js:457
msgid "Time zone:"
msgstr ""

#: pretix/static/pretixpresale/js/ui/main.js:448
msgid "Your local time:"
msgstr ""

#: pretix/static/pretixpresale/js/widget/widget.js:17
msgctxt "widget"
msgid "Sold out"
msgstr "Εξαντλημένα"

#: pretix/static/pretixpresale/js/widget/widget.js:18
msgctxt "widget"
msgid "Buy"
msgstr "Αγορά"

#: pretix/static/pretixpresale/js/widget/widget.js:19
msgctxt "widget"
msgid "Register"
msgstr ""

#: pretix/static/pretixpresale/js/widget/widget.js:20
msgctxt "widget"
msgid "Reserved"
msgstr "Κατοχυρωμένα"

#: pretix/static/pretixpresale/js/widget/widget.js:21
msgctxt "widget"
msgid "FREE"
msgstr "ΔΩΡΕΑΝ"

#: pretix/static/pretixpresale/js/widget/widget.js:22
msgctxt "widget"
msgid "from %(currency)s %(price)s"
msgstr "απο %(currency)s %(price)s"

#: pretix/static/pretixpresale/js/widget/widget.js:23
msgctxt "widget"
msgid "incl. %(rate)s% %(taxname)s"
msgstr "συμπεριλαμβανομένου %(rate)s% %(taxname)s"

#: pretix/static/pretixpresale/js/widget/widget.js:24
msgctxt "widget"
msgid "plus %(rate)s% %(taxname)s"
msgstr "συν %(rate)s% %(taxname)s"

#: pretix/static/pretixpresale/js/widget/widget.js:25
msgctxt "widget"
msgid "incl. taxes"
msgstr "συμπεριλαμβανομένων των φόρων"

#: pretix/static/pretixpresale/js/widget/widget.js:26
msgctxt "widget"
msgid "plus taxes"
msgstr "συν τους φόρους"

#: pretix/static/pretixpresale/js/widget/widget.js:27
#, javascript-format
msgctxt "widget"
msgid "currently available: %s"
msgstr "διαθέσιμη προς το παρόν:%s"

#: pretix/static/pretixpresale/js/widget/widget.js:28
msgctxt "widget"
msgid "Only available with a voucher"
msgstr "Διατίθεται μόνο με ένα κουπόνι"

#: pretix/static/pretixpresale/js/widget/widget.js:29
#, javascript-format
msgctxt "widget"
msgid "minimum amount to order: %s"
msgstr "ελάχιστο ποσό για παραγγελία: %s"

#: pretix/static/pretixpresale/js/widget/widget.js:30
msgctxt "widget"
msgid "Close ticket shop"
msgstr "Κλείστε το κατάστημα εισιτηρίων"

#: pretix/static/pretixpresale/js/widget/widget.js:31
msgctxt "widget"
msgid "The ticket shop could not be loaded."
msgstr "Δεν ήταν δυνατή η φόρτωση του εισιτηρίου."

#: pretix/static/pretixpresale/js/widget/widget.js:32
msgctxt "widget"
msgid "The cart could not be created. Please try again later"
msgstr ""
"Δεν ήταν δυνατή η δημιουργία του καλαθιού. Παρακαλώ προσπαθήστε ξανά αργότερα"

#: pretix/static/pretixpresale/js/widget/widget.js:33
msgctxt "widget"
msgid "Waiting list"
msgstr "Λίστα αναμονής"

#: pretix/static/pretixpresale/js/widget/widget.js:34
msgctxt "widget"
msgid ""
"You currently have an active cart for this event. If you select more "
"products, they will be added to your existing cart."
msgstr ""
"Αυτήν τη στιγμή έχετε προϊόντα στο καλάθι για αυτήν την εκδήλωση. Αν "
"επιλέξετε περισσότερα προϊόντα, θα προστεθούν στο υπάρχον καλάθι σας."

#: pretix/static/pretixpresale/js/widget/widget.js:36
msgctxt "widget"
msgid "Resume checkout"
msgstr "Συνεχίστε την ολοκλήρωση της αγοράς"

#: pretix/static/pretixpresale/js/widget/widget.js:37
msgctxt "widget"
msgid "Redeem a voucher"
msgstr "Εξαργυρώστε ένα κουπόνι"

#: pretix/static/pretixpresale/js/widget/widget.js:38
msgctxt "widget"
msgid "Redeem"
msgstr "Εξαργυρώστε"

#: pretix/static/pretixpresale/js/widget/widget.js:39
msgctxt "widget"
msgid "Voucher code"
msgstr "Κωδικός κουπονιού"

#: pretix/static/pretixpresale/js/widget/widget.js:40
msgctxt "widget"
msgid "Close"
msgstr "Κλείσιμο"

#: pretix/static/pretixpresale/js/widget/widget.js:41
msgctxt "widget"
msgid "Continue"
msgstr "Συνέχεια"

#: pretix/static/pretixpresale/js/widget/widget.js:42
msgctxt "widget"
msgid "See variations"
msgstr "Δείτε παραλλαγές"

#: pretix/static/pretixpresale/js/widget/widget.js:43
msgctxt "widget"
msgid "Choose a different event"
msgstr "Επιλέξτε διαφορετική εκδήλωση"

#: pretix/static/pretixpresale/js/widget/widget.js:44
msgctxt "widget"
msgid "Choose a different date"
msgstr "Επιλέξτε διαφορετική ημερομηνία"

#: pretix/static/pretixpresale/js/widget/widget.js:45
msgctxt "widget"
msgid "Back"
msgstr "Πίσω"

#: pretix/static/pretixpresale/js/widget/widget.js:46
msgctxt "widget"
msgid "Next month"
msgstr "Επόμενος μήνας"

#: pretix/static/pretixpresale/js/widget/widget.js:47
msgctxt "widget"
msgid "Previous month"
msgstr "Προηγούμενος μήνας"

#: pretix/static/pretixpresale/js/widget/widget.js:48
msgctxt "widget"
msgid "Next week"
msgstr ""

#: pretix/static/pretixpresale/js/widget/widget.js:49
#, fuzzy
#| msgctxt "widget"
#| msgid "Previous month"
msgctxt "widget"
msgid "Previous week"
msgstr "Προηγούμενος μήνας"

#: pretix/static/pretixpresale/js/widget/widget.js:50
msgctxt "widget"
msgid "Open seat selection"
msgstr ""

#: pretix/static/pretixpresale/js/widget/widget.js:52
msgid "Mo"
msgstr "Δευ"

#: pretix/static/pretixpresale/js/widget/widget.js:53
msgid "Tu"
msgstr "Τρι"

#: pretix/static/pretixpresale/js/widget/widget.js:54
msgid "We"
msgstr "Τετ"

#: pretix/static/pretixpresale/js/widget/widget.js:55
msgid "Th"
msgstr "Πεμ"

#: pretix/static/pretixpresale/js/widget/widget.js:56
msgid "Fr"
msgstr "Παρ"

#: pretix/static/pretixpresale/js/widget/widget.js:57
msgid "Sa"
msgstr "Σαβ"

#: pretix/static/pretixpresale/js/widget/widget.js:58
msgid "Su"
msgstr "Κυρ"

#: pretix/static/pretixpresale/js/widget/widget.js:61
msgid "January"
msgstr "Ιανουάριος"

#: pretix/static/pretixpresale/js/widget/widget.js:62
msgid "February"
msgstr "Φεβρουάριος"

#: pretix/static/pretixpresale/js/widget/widget.js:63
msgid "March"
msgstr "Μάρτιος"

#: pretix/static/pretixpresale/js/widget/widget.js:64
msgid "April"
msgstr "Απρίλιος"

#: pretix/static/pretixpresale/js/widget/widget.js:65
msgid "May"
msgstr "Μάιος"

#: pretix/static/pretixpresale/js/widget/widget.js:66
msgid "June"
msgstr "Ιούνιος"

#: pretix/static/pretixpresale/js/widget/widget.js:67
msgid "July"
msgstr "Ιούλιος"

#: pretix/static/pretixpresale/js/widget/widget.js:68
msgid "August"
msgstr "Αύγουστος"

#: pretix/static/pretixpresale/js/widget/widget.js:69
msgid "September"
msgstr "Σεπτέμβριος"

#: pretix/static/pretixpresale/js/widget/widget.js:70
msgid "October"
msgstr "Οκτώβριος"

#: pretix/static/pretixpresale/js/widget/widget.js:71
msgid "November"
msgstr "Νοέμβριος"

#: pretix/static/pretixpresale/js/widget/widget.js:72
msgid "December"
msgstr "Δεκέμβριος"

#, fuzzy
#~| msgid "May"
#~ msgid "day"
#~ msgstr "Μάιος"

#, fuzzy
#~| msgid "None"
#~ msgid "on"
#~ msgstr "Κανένας"

#, fuzzy
#~| msgctxt "widget"
#~| msgid "Next month"
#~ msgid "months"
#~ msgstr "Επόμενος μήνας"

#, fuzzy
#~| msgctxt "widget"
#~| msgid "Next month"
#~ msgid "month"
#~ msgstr "Επόμενος μήνας"

#, fuzzy
#~| msgid "Others"
#~ msgid "the"
#~ msgstr "Άλλοι"

#~ msgctxt "widget"
#~ msgid ""
#~ "<a href=\"https://eventyay.com\" target=\"_blank\" rel=\"noopener\">event "
#~ "ticketing powered by pretix</a>"
#~ msgstr ""
<<<<<<< HEAD
#~ "<a href=\"https://eventyay.com\" target=\"_blank\" "
#~ "rel=\"noopener\">εισιτήρια εκδηλώσεων powered by pretix</a>"
=======
#~ "<a href=\"https://pretix.eu\" target=\"_blank\" "
#~ "rel=\"noopener\">εισιτήρια εκδηλώσεων powered by pretix</a>"

msgid "Tickets"
msgstr "Εισιτήρια"

msgid "My Orders"
msgstr "Οι παραγγελίες μου"

msgid "Account"
msgstr "Λογαριασμός"

msgid "Logout"
msgstr "Αποσύνδεση"
>>>>>>> d2e62fb4
<|MERGE_RESOLUTION|>--- conflicted
+++ resolved
@@ -848,12 +848,8 @@
 #~ "<a href=\"https://eventyay.com\" target=\"_blank\" rel=\"noopener\">event "
 #~ "ticketing powered by pretix</a>"
 #~ msgstr ""
-<<<<<<< HEAD
 #~ "<a href=\"https://eventyay.com\" target=\"_blank\" "
 #~ "rel=\"noopener\">εισιτήρια εκδηλώσεων powered by pretix</a>"
-=======
-#~ "<a href=\"https://pretix.eu\" target=\"_blank\" "
-#~ "rel=\"noopener\">εισιτήρια εκδηλώσεων powered by pretix</a>"
 
 msgid "Tickets"
 msgstr "Εισιτήρια"
@@ -865,5 +861,4 @@
 msgstr "Λογαριασμός"
 
 msgid "Logout"
-msgstr "Αποσύνδεση"
->>>>>>> d2e62fb4
+msgstr "Αποσύνδεση"