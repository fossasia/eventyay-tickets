# SOME DESCRIPTIVE TITLE.
# Copyright (C) YEAR THE PACKAGE'S COPYRIGHT HOLDER
# This file is distributed under the same license as the PACKAGE package.
# FIRST AUTHOR <EMAIL@ADDRESS>, YEAR.
#
msgid ""
msgstr ""
"Project-Id-Version: PACKAGE VERSION\n"
"Report-Msgid-Bugs-To: \n"
"POT-Creation-Date: 2024-06-22 12:21+0000\n"
"PO-Revision-Date: 2020-07-30 19:00+0000\n"
"Last-Translator: Abdullah <abdullah.gumaijan@gmail.com>\n"
"Language-Team: Arabic <https://translate.eventyay.com/projects/pretix/pretix-js/"
"ar/>\n"
"Language: ar\n"
"MIME-Version: 1.0\n"
"Content-Type: text/plain; charset=UTF-8\n"
"Content-Transfer-Encoding: 8bit\n"
"Plural-Forms: nplurals=6; plural=n==0 ? 0 : n==1 ? 1 : n==2 ? 2 : n%100>=3 "
"&& n%100<=10 ? 3 : n%100>=11 ? 4 : 5;\n"
"X-Generator: Weblate 3.10.3\n"

#: pretix/plugins/banktransfer/static/pretixplugins/banktransfer/ui.js:56
#: pretix/plugins/banktransfer/static/pretixplugins/banktransfer/ui.js:62
#: pretix/plugins/banktransfer/static/pretixplugins/banktransfer/ui.js:68
msgid "Marked as paid"
msgstr "وضع علامة على دفع"

#: pretix/plugins/banktransfer/static/pretixplugins/banktransfer/ui.js:76
msgid "Comment:"
msgstr "تعليق:"

#: pretix/plugins/statistics/static/pretixplugins/statistics/statistics.js:15
#: pretix/plugins/statistics/static/pretixplugins/statistics/statistics.js:39
msgid "Placed orders"
msgstr "الطلبات"

#: pretix/plugins/statistics/static/pretixplugins/statistics/statistics.js:15
#: pretix/plugins/statistics/static/pretixplugins/statistics/statistics.js:39
msgid "Paid orders"
msgstr "طلبات مدفوعة."

#: pretix/plugins/statistics/static/pretixplugins/statistics/statistics.js:27
msgid "Total revenue"
msgstr "إجمالي الإيرادات"

#: pretix/plugins/stripe/static/plugins/stripe/eventyay-stripe.js:15
msgid "Contacting Stripe …"
msgstr "الاتصال الشريط ..."

#: pretix/plugins/stripe/static/plugins/stripe/eventyay-stripe.js:72
msgid "Total"
msgstr "مجموع"

#: pretix/plugins/stripe/static/plugins/stripe/eventyay-stripe.js:242
#: pretix/plugins/stripe/static/plugins/stripe/eventyay-stripe.js:265
#: pretix/plugins/stripe/static/plugins/stripe/eventyay-stripe.js:282
#: pretix/plugins/stripe/static/plugins/stripe/eventyay-stripe.js:315
#: pretix/plugins/stripe/static/plugins/stripe/eventyay-stripe.js:339
msgid "Confirming your payment …"
msgstr "تأكيد الدفع الخاص بك ..."

#: pretix/plugins/stripe/static/plugins/stripe/eventyay-stripe.js:289
msgid "Contacting your bank …"
msgstr "الاتصال البنك الذي تتعامل معه ..."

#: pretix/plugins/webcheckin/static/pretixplugins/webcheckin/main.js:30
msgid "Select a check-in list"
msgstr ""

#: pretix/plugins/webcheckin/static/pretixplugins/webcheckin/main.js:31
msgid "No active check-in lists found."
msgstr ""

#: pretix/plugins/webcheckin/static/pretixplugins/webcheckin/main.js:32
msgid "Switch check-in list"
msgstr ""

#: pretix/plugins/webcheckin/static/pretixplugins/webcheckin/main.js:33
msgid "Search results"
msgstr ""

#: pretix/plugins/webcheckin/static/pretixplugins/webcheckin/main.js:34
#, fuzzy
#| msgctxt "widget"
#| msgid "Close ticket shop"
msgid "No tickets found"
msgstr "انهيار متجر تذكرة"

#: pretix/plugins/webcheckin/static/pretixplugins/webcheckin/main.js:35
#, fuzzy
#| msgid "Check-in QR"
msgid "Check-in result"
msgstr "تحقق في QR"

#: pretix/plugins/webcheckin/static/pretixplugins/webcheckin/main.js:36
msgid "This ticket requires special attention"
msgstr ""

#: pretix/plugins/webcheckin/static/pretixplugins/webcheckin/main.js:37
msgid "Switch direction"
msgstr ""

#: pretix/plugins/webcheckin/static/pretixplugins/webcheckin/main.js:38
msgid "Entry"
msgstr ""

#: pretix/plugins/webcheckin/static/pretixplugins/webcheckin/main.js:39
msgid "Exit"
msgstr ""

#: pretix/plugins/webcheckin/static/pretixplugins/webcheckin/main.js:40
msgid "Scan a ticket or search and press return…"
msgstr ""

#: pretix/plugins/webcheckin/static/pretixplugins/webcheckin/main.js:41
msgid "Load more"
msgstr ""

#: pretix/plugins/webcheckin/static/pretixplugins/webcheckin/main.js:42
msgid "Valid"
msgstr ""

#: pretix/plugins/webcheckin/static/pretixplugins/webcheckin/main.js:43
msgid "Unpaid"
msgstr ""

#: pretix/plugins/webcheckin/static/pretixplugins/webcheckin/main.js:44
#: pretix/plugins/webcheckin/static/pretixplugins/webcheckin/main.js:45
msgid "Canceled"
msgstr ""

#: pretix/plugins/webcheckin/static/pretixplugins/webcheckin/main.js:46
#, fuzzy
#| msgctxt "widget"
#| msgid "Redeem"
msgid "Redeemed"
msgstr "خلص"

#: pretix/plugins/webcheckin/static/pretixplugins/webcheckin/main.js:47
msgid "Cancel"
msgstr ""

#: pretix/plugins/webcheckin/static/pretixplugins/webcheckin/main.js:48
#, fuzzy
#| msgctxt "widget"
#| msgid "Continue"
msgid "Continue"
msgstr "استمر"

#: pretix/plugins/webcheckin/static/pretixplugins/webcheckin/main.js:49
#: pretix/plugins/webcheckin/static/pretixplugins/webcheckin/main.js:58
msgid "Ticket not paid"
msgstr ""

#: pretix/plugins/webcheckin/static/pretixplugins/webcheckin/main.js:50
msgid "This ticket is not yet paid. Do you want to continue anyways?"
msgstr ""

#: pretix/plugins/webcheckin/static/pretixplugins/webcheckin/main.js:51
msgid "Additional information required"
msgstr ""

#: pretix/plugins/webcheckin/static/pretixplugins/webcheckin/main.js:52
msgid "Valid ticket"
msgstr ""

#: pretix/plugins/webcheckin/static/pretixplugins/webcheckin/main.js:53
msgid "Exit recorded"
msgstr ""

#: pretix/plugins/webcheckin/static/pretixplugins/webcheckin/main.js:54
msgid "Ticket already used"
msgstr ""

#: pretix/plugins/webcheckin/static/pretixplugins/webcheckin/main.js:55
msgid "Information required"
msgstr ""

#: pretix/plugins/webcheckin/static/pretixplugins/webcheckin/main.js:56
msgid "Invalid ticket"
msgstr ""

#: pretix/plugins/webcheckin/static/pretixplugins/webcheckin/main.js:57
msgid "Invalid product"
msgstr ""

#: pretix/plugins/webcheckin/static/pretixplugins/webcheckin/main.js:59
msgid "Entry not allowed"
msgstr ""

#: pretix/plugins/webcheckin/static/pretixplugins/webcheckin/main.js:60
msgid "Ticket code revoked/changed"
msgstr ""

#: pretix/plugins/webcheckin/static/pretixplugins/webcheckin/main.js:61
msgid "Order canceled"
msgstr ""

#: pretix/plugins/webcheckin/static/pretixplugins/webcheckin/main.js:62
#, fuzzy
#| msgid "Check-in QR"
msgid "Checked-in Tickets"
msgstr "تحقق في QR"

#: pretix/plugins/webcheckin/static/pretixplugins/webcheckin/main.js:63
msgid "Valid Tickets"
msgstr ""

#: pretix/plugins/webcheckin/static/pretixplugins/webcheckin/main.js:64
msgid "Currently inside"
msgstr ""

#: pretix/static/pretixbase/js/asynctask.js:43
#: pretix/static/pretixbase/js/asynctask.js:117
#, fuzzy
#| msgid ""
#| "Your request has been queued on the server and will now be processed. "
#| "Depending on the size of your event, this might take up to a few minutes."
msgid ""
"Your request is currently being processed. Depending on the size of your "
"event, this might take up to a few minutes."
msgstr ""
"وقد اصطف طلبك على الخادم وسيتم الآن معالجتها. اعتمادا على حجم الحدث، وهذا قد "
"يستغرق ما يصل الى بضع دقائق."

#: pretix/static/pretixbase/js/asynctask.js:48
#: pretix/static/pretixbase/js/asynctask.js:122
#, fuzzy
#| msgid ""
#| "Your request has been queued on the server and will now be processed. "
#| "Depending on the size of your event, this might take up to a few minutes."
msgid "Your request has been queued on the server and will soon be processed."
msgstr ""
"وقد اصطف طلبك على الخادم وسيتم الآن معالجتها. اعتمادا على حجم الحدث، وهذا قد "
"يستغرق ما يصل الى بضع دقائق."

#: pretix/static/pretixbase/js/asynctask.js:54
#: pretix/static/pretixbase/js/asynctask.js:128
msgid ""
"Your request arrived on the server but we still wait for it to be processed. "
"If this takes longer than two minutes, please contact us or go back in your "
"browser and try again."
msgstr ""
"وصل طلبك على الخادم ولكن ما زلنا ننتظر أن تتم معالجتها. إذا كان هذا يستغرق "
"وقتا أطول من دقيقتين، يرجى الاتصال بنا أو العودة في المتصفح الخاص بك وحاول "
"مرة أخرى."

#: pretix/static/pretixbase/js/asynctask.js:87
#: pretix/static/pretixbase/js/asynctask.js:169
#: pretix/static/pretixbase/js/asynctask.js:174
#: pretix/static/pretixcontrol/js/ui/mail.js:24
msgid "An error of type {code} occurred."
msgstr "حدث خطأ من نوع {كود}."

#: pretix/static/pretixbase/js/asynctask.js:90
msgid ""
"We currently cannot reach the server, but we keep trying. Last error code: "
"{code}"
msgstr "لم نستطع معالجة طلبك، ولكننا نواصل المحاولة. رمز الخطأ : {code}"

#: pretix/static/pretixbase/js/asynctask.js:142
#: pretix/static/pretixcontrol/js/ui/mail.js:21
msgid "The request took too long. Please try again."
msgstr "استغرقت العملية فترة طويلة، الرجاء المحاولة مرة أخرى."

#: pretix/static/pretixbase/js/asynctask.js:177
#: pretix/static/pretixcontrol/js/ui/mail.js:26
msgid ""
"We currently cannot reach the server. Please try again. Error code: {code}"
msgstr "لم نستطع معالجة طلبك، ولكننا نواصل المحاولة. رمز الخطأ : {code}"

#: pretix/static/pretixbase/js/asynctask.js:199
msgid "We are processing your request …"
msgstr "جاري معالجة طلبك …"

#: pretix/static/pretixbase/js/asynctask.js:207
msgid ""
"We are currently sending your request to the server. If this takes longer "
"than one minute, please check your internet connection and then reload this "
"page and try again."
msgstr ""
"يجري الآن معالجة طلبك، اذا أخذت العملية أكثر من دقيقة، يرجى التحقق من اتصالك "
"بالإنترنت ثم حاول مرة أخرى."

#: pretix/static/pretixbase/js/asynctask.js:245
#: pretix/static/pretixcontrol/js/ui/main.js:34
msgid "Close message"
msgstr "رسالة ثيقة"

#: pretix/static/pretixcontrol/js/clipboard.js:23
msgid "Copied!"
msgstr "نسخ!"

#: pretix/static/pretixcontrol/js/clipboard.js:29
msgid "Press Ctrl-C to copy!"
msgstr "اضغط Ctrl + C لنسخ!"

#: pretix/static/pretixcontrol/js/ui/checkinrules.js:10
#: pretix/static/pretixcontrol/js/ui/checkinrules.js:16
msgid "is one of"
msgstr ""

#: pretix/static/pretixcontrol/js/ui/checkinrules.js:22
msgid "is before"
msgstr ""

#: pretix/static/pretixcontrol/js/ui/checkinrules.js:26
msgid "is after"
msgstr ""

#: pretix/static/pretixcontrol/js/ui/checkinrules.js:59
msgid "Product"
msgstr ""

#: pretix/static/pretixcontrol/js/ui/checkinrules.js:63
#, fuzzy
#| msgctxt "widget"
#| msgid "See variations"
msgid "Product variation"
msgstr "نرى الاختلافات"

#: pretix/static/pretixcontrol/js/ui/checkinrules.js:67
msgid "Current date and time"
msgstr ""

#: pretix/static/pretixcontrol/js/ui/checkinrules.js:71
msgid "Number of previous entries"
msgstr ""

#: pretix/static/pretixcontrol/js/ui/checkinrules.js:75
msgid "Number of previous entries since midnight"
msgstr ""

#: pretix/static/pretixcontrol/js/ui/checkinrules.js:79
msgid "Number of days with a previous entry"
msgstr ""

#: pretix/static/pretixcontrol/js/ui/checkinrules.js:219
msgid "All of the conditions below (AND)"
msgstr ""

#: pretix/static/pretixcontrol/js/ui/checkinrules.js:220
msgid "At least one of the conditions below (OR)"
msgstr ""

#: pretix/static/pretixcontrol/js/ui/checkinrules.js:228
msgid "Event start"
msgstr ""

#: pretix/static/pretixcontrol/js/ui/checkinrules.js:229
msgid "Event end"
msgstr ""

#: pretix/static/pretixcontrol/js/ui/checkinrules.js:230
msgid "Event admission"
msgstr ""

#: pretix/static/pretixcontrol/js/ui/checkinrules.js:231
msgid "custom time"
msgstr ""

#: pretix/static/pretixcontrol/js/ui/checkinrules.js:234
msgid "Tolerance (minutes)"
msgstr ""

#: pretix/static/pretixcontrol/js/ui/checkinrules.js:242
#: pretix/static/pretixcontrol/js/ui/checkinrules.js:449
msgid "Add condition"
msgstr ""

#: pretix/static/pretixcontrol/js/ui/editor.js:69
msgid "Lead Scan QR"
msgstr "يؤدي مسح QR"

#: pretix/static/pretixcontrol/js/ui/editor.js:71
msgid "Check-in QR"
msgstr "تحقق في QR"

#: pretix/static/pretixcontrol/js/ui/editor.js:311
msgid "The PDF background file could not be loaded for the following reason:"
msgstr "لا يمكن تحميل ملف PDF الخلفية للأسباب التالية:"

#: pretix/static/pretixcontrol/js/ui/editor.js:517
msgid "Group of objects"
msgstr "مجموعة من الكائنات"

#: pretix/static/pretixcontrol/js/ui/editor.js:523
msgid "Text object"
msgstr "كائن النص"

#: pretix/static/pretixcontrol/js/ui/editor.js:525
msgid "Barcode area"
msgstr "منطقة الباركود"

#: pretix/static/pretixcontrol/js/ui/editor.js:527
#, fuzzy
#| msgid "Barcode area"
msgid "Image area"
msgstr "منطقة الباركود"

#: pretix/static/pretixcontrol/js/ui/editor.js:529
msgid "Powered by pretix"
msgstr "مدعوم من pretix"

#: pretix/static/pretixcontrol/js/ui/editor.js:531
msgid "Object"
msgstr "موضوع"

#: pretix/static/pretixcontrol/js/ui/editor.js:535
msgid "Ticket design"
msgstr "تصميم تذكرة"

#: pretix/static/pretixcontrol/js/ui/editor.js:808
msgid "Saving failed."
msgstr "فشل الادخار."

#: pretix/static/pretixcontrol/js/ui/editor.js:857
#: pretix/static/pretixcontrol/js/ui/editor.js:896
msgid "Error while uploading your PDF file, please try again."
msgstr "خطأ أثناء تحميل ملف PDF الخاصة بك، يرجى المحاولة مرة أخرى."

#: pretix/static/pretixcontrol/js/ui/editor.js:881
msgid "Do you really want to leave the editor without saving your changes?"
msgstr "هل تريد حقا أن تترك المحرر دون حفظ التغييرات؟"

#: pretix/static/pretixcontrol/js/ui/mail.js:19
msgid "An error has occurred."
msgstr "حدث خطأ."

#: pretix/static/pretixcontrol/js/ui/mail.js:54
msgid "Generating messages …"
msgstr "توليد رسائل ..."

#: pretix/static/pretixcontrol/js/ui/main.js:70
msgid "Unknown error."
msgstr "خطأ غير معروف."

#: pretix/static/pretixcontrol/js/ui/main.js:241
msgid "Your color has great contrast and is very easy to read!"
msgstr "اللون لديه التباين الكبير وهو من السهل جدا أن تقرأ!"

#: pretix/static/pretixcontrol/js/ui/main.js:245
msgid "Your color has decent contrast and is probably good-enough to read!"
msgstr "اللون لديه النقيض لائق وهو على الارجح جيدة بما فيه الكفاية لقراءة!"

#: pretix/static/pretixcontrol/js/ui/main.js:249
msgid ""
"Your color has bad contrast for text on white background, please choose a "
"darker shade."
msgstr "اللون لديه النقيض سيئة للنص على خلفية بيضاء، يرجى اختيار الظل أغمق."

#: pretix/static/pretixcontrol/js/ui/main.js:384
msgid "All"
msgstr "الكل"

#: pretix/static/pretixcontrol/js/ui/main.js:385
msgid "None"
msgstr "لا شيء"

#: pretix/static/pretixcontrol/js/ui/main.js:801
msgid "Use a different name internally"
msgstr "استخدام اسم مختلف داخليا"

#: pretix/static/pretixcontrol/js/ui/main.js:858
msgid "Click to close"
msgstr "انقر لقريب"

#: pretix/static/pretixcontrol/js/ui/main.js:873
msgid "You have unsaved changes!"
msgstr ""

#: pretix/static/pretixcontrol/js/ui/orderchange.js:25
msgid "Calculating default price…"
msgstr "حساب السعر الافتراضي ..."

#: pretix/static/pretixcontrol/js/ui/question.js:42
msgid "Others"
msgstr "الآخرين"

#: pretix/static/pretixcontrol/js/ui/question.js:82
msgid "Count"
msgstr "عد"

#: pretix/static/pretixcontrol/js/ui/question.js:135
msgid "Yes"
msgstr "نعم"

#: pretix/static/pretixcontrol/js/ui/question.js:136
msgid "No"
msgstr "لا"

#: pretix/static/pretixcontrol/js/ui/subevent.js:111
msgid "(one more date)"
msgid_plural "({num} more dates)"
msgstr[0] ""
msgstr[1] ""
msgstr[2] ""
msgstr[3] ""
msgstr[4] ""
msgstr[5] ""

#: pretix/static/pretixpresale/js/ui/cart.js:39
msgid "The items in your cart are no longer reserved for you."
msgstr "التذاكر في عربتك لم تعد محجوزة لك."

#: pretix/static/pretixpresale/js/ui/cart.js:41
msgid "Cart expired"
msgstr "انتهت صلاحية عربة التسوق"

#: pretix/static/pretixpresale/js/ui/cart.js:46
msgid "The items in your cart are reserved for you for one minute."
msgid_plural "The items in your cart are reserved for you for {num} minutes."
msgstr[0] "سيتم إلغاء الحجز تلقائيا بعد دقيقة."
msgstr[1] "سيتم إلغاء الحجز تلقائيا بعد {num} دقيقة."
msgstr[2] "سيتم إلغاء الحجز تلقائيا بعد {num} دقيقة."
msgstr[3] "سيتم إلغاء الحجز تلقائيا بعد {num} دقيقة."
msgstr[4] "سيتم إلغاء الحجز تلقائيا بعد {num} دقيقة."
msgstr[5] "سيتم إلغاء الحجز تلقائيا بعد {num} دقيقة."

#: pretix/static/pretixpresale/js/ui/main.js:268
msgid "Please enter a quantity for one of the ticket types."
msgstr "الرجاء إدخال كمية التذاكر لأحد أنواع التذاكر."

#: pretix/static/pretixpresale/js/ui/main.js:304
#, fuzzy
#| msgid "Cart expired"
msgid "required"
msgstr "انتهت صلاحية عربة التسوق"

#: pretix/static/pretixpresale/js/ui/main.js:401
#, fuzzy
#| msgctxt "widget"
#| msgid "from %(currency)s %(price)s"
msgid "The organizer keeps %(currency)s %(amount)s"
msgstr "من٪ (العملة) ق٪ (سعر) ق"

#: pretix/static/pretixpresale/js/ui/main.js:409
#, fuzzy
#| msgctxt "widget"
#| msgid "from %(currency)s %(price)s"
msgid "You get %(currency)s %(amount)s back"
msgstr "من٪ (العملة) ق٪ (سعر) ق"

#: pretix/static/pretixpresale/js/ui/main.js:425
msgid "Please enter the amount the organizer can keep."
msgstr ""

#: pretix/static/pretixpresale/js/ui/main.js:439
#: pretix/static/pretixpresale/js/ui/main.js:457
msgid "Time zone:"
msgstr ""

#: pretix/static/pretixpresale/js/ui/main.js:448
msgid "Your local time:"
msgstr ""

#: pretix/static/pretixpresale/js/widget/widget.js:17
msgctxt "widget"
msgid "Sold out"
msgstr "بيعت كلها"

#: pretix/static/pretixpresale/js/widget/widget.js:18
msgctxt "widget"
msgid "Buy"
msgstr "يشترى"

#: pretix/static/pretixpresale/js/widget/widget.js:19
msgctxt "widget"
msgid "Register"
msgstr "تسجيل"

#: pretix/static/pretixpresale/js/widget/widget.js:20
msgctxt "widget"
msgid "Reserved"
msgstr "محجوز"

#: pretix/static/pretixpresale/js/widget/widget.js:21
msgctxt "widget"
msgid "FREE"
msgstr "مجانا"

#: pretix/static/pretixpresale/js/widget/widget.js:22
msgctxt "widget"
msgid "from %(currency)s %(price)s"
msgstr "من٪ (العملة) ق٪ (سعر) ق"

#: pretix/static/pretixpresale/js/widget/widget.js:23
msgctxt "widget"
msgid "incl. %(rate)s% %(taxname)s"
msgstr "بما في ذلك ٪ (معدل) ق٪٪ (taxname) ق"

#: pretix/static/pretixpresale/js/widget/widget.js:24
msgctxt "widget"
msgid "plus %(rate)s% %(taxname)s"
msgstr "بالإضافة٪ (معدل) ق٪٪ (taxname) ق"

#: pretix/static/pretixpresale/js/widget/widget.js:25
msgctxt "widget"
msgid "incl. taxes"
msgstr "بما في ذلك الضرائب"

#: pretix/static/pretixpresale/js/widget/widget.js:26
msgctxt "widget"
msgid "plus taxes"
msgstr "بالإضافة إلى الضرائب"

#: pretix/static/pretixpresale/js/widget/widget.js:27
#, javascript-format
msgctxt "widget"
msgid "currently available: %s"
msgstr "المتاحة حاليا:%s ق"

#: pretix/static/pretixpresale/js/widget/widget.js:28
msgctxt "widget"
msgid "Only available with a voucher"
msgstr "متوفرة فقط مع قسيمة"

#: pretix/static/pretixpresale/js/widget/widget.js:29
#, javascript-format
msgctxt "widget"
msgid "minimum amount to order: %s"
msgstr "الحد الأدنى للنظام:%s ق"

#: pretix/static/pretixpresale/js/widget/widget.js:30
msgctxt "widget"
msgid "Close ticket shop"
msgstr "انهيار متجر تذكرة"

#: pretix/static/pretixpresale/js/widget/widget.js:31
msgctxt "widget"
msgid "The ticket shop could not be loaded."
msgstr "لا يمكن تحميل المحل التذاكر."

#: pretix/static/pretixpresale/js/widget/widget.js:32
msgctxt "widget"
msgid "The cart could not be created. Please try again later"
msgstr "لا يمكن إنشاء العربة. الرجاء معاودة المحاولة في وقت لاحق"

#: pretix/static/pretixpresale/js/widget/widget.js:33
msgctxt "widget"
msgid "Waiting list"
msgstr "قائمة الانتظار"

#: pretix/static/pretixpresale/js/widget/widget.js:34
msgctxt "widget"
msgid ""
"You currently have an active cart for this event. If you select more "
"products, they will be added to your existing cart."
msgstr ""
"لديك حاليا عربة فعالة لهذا الحدث. إذا قمت بتحديد المزيد من المنتجات، وسوف "
"تتم إضافته إلى عربة الموجودة لديك."

#: pretix/static/pretixpresale/js/widget/widget.js:36
msgctxt "widget"
msgid "Resume checkout"
msgstr "استئناف الخروج"

#: pretix/static/pretixpresale/js/widget/widget.js:37
msgctxt "widget"
msgid "Redeem a voucher"
msgstr "استبدال قسيمة"

#: pretix/static/pretixpresale/js/widget/widget.js:38
msgctxt "widget"
msgid "Redeem"
msgstr "خلص"

#: pretix/static/pretixpresale/js/widget/widget.js:39
msgctxt "widget"
msgid "Voucher code"
msgstr "كود قسيمة"

#: pretix/static/pretixpresale/js/widget/widget.js:40
msgctxt "widget"
msgid "Close"
msgstr "قريب"

#: pretix/static/pretixpresale/js/widget/widget.js:41
msgctxt "widget"
msgid "Continue"
msgstr "استمر"

#: pretix/static/pretixpresale/js/widget/widget.js:42
msgctxt "widget"
msgid "See variations"
msgstr "نرى الاختلافات"

#: pretix/static/pretixpresale/js/widget/widget.js:43
msgctxt "widget"
msgid "Choose a different event"
msgstr "اختيار الحدث مختلفة"

#: pretix/static/pretixpresale/js/widget/widget.js:44
msgctxt "widget"
msgid "Choose a different date"
msgstr "اختر تاريخا مختلفا"

#: pretix/static/pretixpresale/js/widget/widget.js:45
msgctxt "widget"
msgid "Back"
msgstr "عودة"

#: pretix/static/pretixpresale/js/widget/widget.js:46
msgctxt "widget"
msgid "Next month"
msgstr "الشهر القادم"

#: pretix/static/pretixpresale/js/widget/widget.js:47
msgctxt "widget"
msgid "Previous month"
msgstr "الشهر الماضى"

#: pretix/static/pretixpresale/js/widget/widget.js:48
msgctxt "widget"
msgid "Next week"
msgstr ""

#: pretix/static/pretixpresale/js/widget/widget.js:49
#, fuzzy
#| msgctxt "widget"
#| msgid "Previous month"
msgctxt "widget"
msgid "Previous week"
msgstr "الشهر الماضى"

#: pretix/static/pretixpresale/js/widget/widget.js:50
msgctxt "widget"
msgid "Open seat selection"
msgstr "مفتوحة اختيار المقعد"

#: pretix/static/pretixpresale/js/widget/widget.js:52
msgid "Mo"
msgstr "مو"

#: pretix/static/pretixpresale/js/widget/widget.js:53
msgid "Tu"
msgstr "تو"

#: pretix/static/pretixpresale/js/widget/widget.js:54
msgid "We"
msgstr "نحن"

#: pretix/static/pretixpresale/js/widget/widget.js:55
msgid "Th"
msgstr "العاشر"

#: pretix/static/pretixpresale/js/widget/widget.js:56
msgid "Fr"
msgstr "الاب"

#: pretix/static/pretixpresale/js/widget/widget.js:57
msgid "Sa"
msgstr "سا"

#: pretix/static/pretixpresale/js/widget/widget.js:58
msgid "Su"
msgstr "سو"

#: pretix/static/pretixpresale/js/widget/widget.js:61
msgid "January"
msgstr "كانون الثاني"

#: pretix/static/pretixpresale/js/widget/widget.js:62
msgid "February"
msgstr "شهر فبراير"

#: pretix/static/pretixpresale/js/widget/widget.js:63
msgid "March"
msgstr "مارس"

#: pretix/static/pretixpresale/js/widget/widget.js:64
msgid "April"
msgstr "أبريل"

#: pretix/static/pretixpresale/js/widget/widget.js:65
msgid "May"
msgstr "مايو"

#: pretix/static/pretixpresale/js/widget/widget.js:66
msgid "June"
msgstr "يونيو"

#: pretix/static/pretixpresale/js/widget/widget.js:67
msgid "July"
msgstr "يوليو"

#: pretix/static/pretixpresale/js/widget/widget.js:68
msgid "August"
msgstr "أغسطس"

#: pretix/static/pretixpresale/js/widget/widget.js:69
msgid "September"
msgstr "سبتمبر"

#: pretix/static/pretixpresale/js/widget/widget.js:70
msgid "October"
msgstr "شهر اكتوبر"

#: pretix/static/pretixpresale/js/widget/widget.js:71
msgid "November"
msgstr "شهر نوفمبر"

#: pretix/static/pretixpresale/js/widget/widget.js:72
msgid "December"
msgstr "ديسمبر"

#, fuzzy
#~| msgid "May"
#~ msgid "day"
#~ msgstr "مايو"

#, fuzzy
#~| msgid "None"
#~ msgid "on"
#~ msgstr "لا شيء"

#, fuzzy
#~| msgctxt "widget"
#~| msgid "Next month"
#~ msgid "months"
#~ msgstr "الشهر القادم"

#, fuzzy
#~| msgctxt "widget"
#~| msgid "Next month"
#~ msgid "month"
#~ msgstr "الشهر القادم"

#, fuzzy
#~| msgid "Others"
#~ msgid "the"
#~ msgstr "الآخرين"

#~ msgctxt "widget"
#~ msgid ""
#~ "<a href=\"https://eventyay.com\" target=\"_blank\" rel=\"noopener\">event "
#~ "ticketing powered by pretix</a>"
#~ msgstr ""
<<<<<<< HEAD
#~ "الحدث التذاكر مدعوم من <a href=\"https://eventyay.com\" target=\"_blank\" "
#~ "rel=\"noopener\">pretix</a>"
=======
#~ "الحدث التذاكر مدعوم من <a href=\"https://pretix.eu\" target=\"_blank\" "
#~ "rel=\"noopener\">pretix</a>"

msgid "Tickets"
msgstr "تذاكر"

msgid "My Orders"
msgstr "طلباتي"

msgid "Account"
msgstr "حسابي"

msgid "Logout"
msgstr "تسجيل الخروج"
>>>>>>> d2e62fb4
<|MERGE_RESOLUTION|>--- conflicted
+++ resolved
@@ -837,12 +837,8 @@
 #~ "<a href=\"https://eventyay.com\" target=\"_blank\" rel=\"noopener\">event "
 #~ "ticketing powered by pretix</a>"
 #~ msgstr ""
-<<<<<<< HEAD
 #~ "الحدث التذاكر مدعوم من <a href=\"https://eventyay.com\" target=\"_blank\" "
 #~ "rel=\"noopener\">pretix</a>"
-=======
-#~ "الحدث التذاكر مدعوم من <a href=\"https://pretix.eu\" target=\"_blank\" "
-#~ "rel=\"noopener\">pretix</a>"
 
 msgid "Tickets"
 msgstr "تذاكر"
@@ -854,5 +850,4 @@
 msgstr "حسابي"
 
 msgid "Logout"
-msgstr "تسجيل الخروج"
->>>>>>> d2e62fb4
+msgstr "تسجيل الخروج"