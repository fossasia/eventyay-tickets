--- conflicted
+++ resolved
@@ -817,12 +817,8 @@
 #~ "<a href=\"https://eventyay.com\" target=\"_blank\" rel=\"noopener\">event "
 #~ "ticketing powered by pretix</a>"
 #~ msgstr ""
-<<<<<<< HEAD
 #~ "<a href=\"https://eventyay.com\" target=\"_blank\" "
 #~ "rel=\"noopener\">Biljettsystem av pretix</a>"
-=======
-#~ "<a href=\"https://pretix.eu\" target=\"_blank\" "
-#~ "rel=\"noopener\">Biljettsystem av pretix</a>"
 
 msgid "Tickets"
 msgstr "Biljetter"
@@ -834,5 +830,4 @@
 msgstr "Konto"
 
 msgid "Logout"
-msgstr "Logga ut"
->>>>>>> d2e62fb4
+msgstr "Logga ut"