--- conflicted
+++ resolved
@@ -129,16 +129,11 @@
     The resulting string is REVERSED, to avoid all secrets of same length beginning with the same 10
     characters, which would make it impossible to search for secrets manually.
     """
-<<<<<<< HEAD
 
     verbose_name = _(
-        'signature scheme 1 (for very large events, does not work with pretixSCAN on iOS and '
+        'signature scheme 1 (for very large events, does not work on all apps in the ecosystem and '
         'changes semantics of offline scanning – please refer to documentation or support for details)'
     )
-=======
-    verbose_name = _('signature scheme 1 (for very large events, does not work on all apps in the ecosystem and '
-                     'changes semantics of offline scanning – please refer to documentation or support for details)')
->>>>>>> b7d68492
     identifier = 'pretix_sig1'
     use_revocation_list = True
 
