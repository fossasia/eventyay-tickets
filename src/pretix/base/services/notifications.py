--- conflicted
+++ resolved
@@ -109,18 +109,8 @@
             'eventyay_common:account.notifications',
         ),
         'disable_url': build_absolute_uri(
-<<<<<<< HEAD
-            'control:user.settings.notifications.off',
-            kwargs={'token': user.notifications_token, 'id': user.pk},
+            'eventyay_common:account.notification.flip-off', kwargs={'token': user.notifications_token, 'id': user.pk}
         ),
-=======
-            'eventyay_common:account.notification.flip-off',
-            kwargs={
-                'token': user.notifications_token,
-                'id': user.pk
-            }
-        )
->>>>>>> 526c4a9a
     }
 
     tpl_html = get_template('pretixbase/email/notification.html')
