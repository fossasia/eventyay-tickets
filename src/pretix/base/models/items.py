--- conflicted
+++ resolved
@@ -1126,21 +1126,6 @@
     TYPE_PHONENUMBER = 'TEL'
     TYPE_DESCRIPTION = 'DES'
     TYPE_CHOICES = (
-<<<<<<< HEAD
-        (TYPE_NUMBER, _('Number')),
-        (TYPE_STRING, _('Text (one line)')),
-        (TYPE_TEXT, _('Multiline text')),
-        (TYPE_BOOLEAN, _('Yes/No')),
-        (TYPE_CHOICE, _('Choose one from a list')),
-        (TYPE_CHOICE_MULTIPLE, _('Choose multiple from a list')),
-        (TYPE_FILE, _('File upload')),
-        (TYPE_DATE, _('Date')),
-        (TYPE_TIME, _('Time')),
-        (TYPE_DATETIME, _('Date and time')),
-        (TYPE_COUNTRYCODE, _('Country code (ISO 3166-1 alpha-2)')),
-        (TYPE_PHONENUMBER, _('Phone number')),
-        (TYPE_DESCRIPTION, _('Text field')),
-=======
         (TYPE_NUMBER, _("Number")),
         (TYPE_STRING, _("Text (one line)")),
         (TYPE_TEXT, _("Multiline text")),
@@ -1154,7 +1139,6 @@
         (TYPE_COUNTRYCODE, _("Country code (ISO 3166-1 alpha-2)")),
         (TYPE_PHONENUMBER, _("Phone number")),
         (TYPE_DESCRIPTION, _("Text field")),
->>>>>>> aaac899c
     )
     UNLOCALIZED_TYPES = [TYPE_DATE, TYPE_TIME, TYPE_DATETIME]
     ASK_DURING_CHECKIN_UNSUPPORTED = [TYPE_PHONENUMBER]
