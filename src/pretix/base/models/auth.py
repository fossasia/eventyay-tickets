--- conflicted
+++ resolved
@@ -183,15 +183,7 @@
                 email or self.email,
                 _('Account information changed'),
                 'pretixcontrol/email/security_notice.txt',
-                {
-                    'user': self,
-                    'messages': msg,
-<<<<<<< HEAD
-                    'url': build_absolute_uri('control:user.settings'),
-=======
-                    'url': build_absolute_uri('eventyay_common:account.general')
->>>>>>> 526c4a9a
-                },
+                {'user': self, 'messages': msg, 'url': build_absolute_uri('eventyay_common:account.general')},
                 event=None,
                 user=self,
                 locale=self.locale,
