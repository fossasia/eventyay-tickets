import binascii
import json
from datetime import timedelta

from django.conf import settings
from django.contrib.auth.models import (
    AbstractBaseUser,
    BaseUserManager,
    PermissionsMixin,
)
from django.contrib.auth.tokens import default_token_generator
from django.contrib.contenttypes.models import ContentType
from django.db import models
from django.db.models import Q
from django.utils.crypto import get_random_string, salted_hmac
from django.utils.timezone import now
from django.utils.translation import gettext_lazy as _
from django_otp.models import Device
from django_scopes import scopes_disabled
from webauthn.helpers.structs import PublicKeyCredentialDescriptor

from pretix.base.i18n import language
from pretix.helpers.urls import build_absolute_uri

from ...helpers.u2f import pub_key_from_der, websafe_decode
from .base import LoggingMixin


class UserManager(BaseUserManager):
    """
    This is the user manager for our custom user model. See the User
    model documentation to see what's so special about our user model.
    """

    def create_user(self, email: str, password: str = None, **kwargs):
        user = self.model(email=email, **kwargs)
        user.set_password(password)
        user.save()
        return user

    def create_superuser(self, email: str, password: str = None):  # NOQA
        # Not used in the software but required by Django
        if password is None:
            raise Exception('You must provide a password')
        user = self.model(email=email)
        user.is_staff = True
        user.set_password(password)
        user.save()
        return user


def generate_notifications_token():
    return get_random_string(length=32)


def generate_session_token():
    return get_random_string(length=32)


class SuperuserPermissionSet:
    def __contains__(self, item):
        return True


class User(AbstractBaseUser, PermissionsMixin, LoggingMixin):
    """
    This is the user model used by pretix for authentication.

    :param email: The user's email address, used for identification.
    :type email: str
    :param fullname: The user's full name. May be empty or null.
    :type fullname: str
    :param is_active: Whether this user account is activated.
    :type is_active: bool
    :param is_staff: ``True`` for system operators.
    :type is_staff: bool
    :param date_joined: The datetime of the user's registration.
    :type date_joined: datetime
    :param locale: The user's preferred locale code.
    :type locale: str
    :param timezone: The user's preferred timezone.
    :type timezone: str
    """

    USERNAME_FIELD = 'email'
    REQUIRED_FIELDS = []

<<<<<<< HEAD
    email = models.EmailField(
        unique=True,
        db_index=True,
        null=True,
        blank=True,
        verbose_name=_('E-mail'),
        max_length=190,
=======
    email = models.EmailField(unique=True, db_index=True, null=True, blank=True,
                              verbose_name=_('E-mail'), max_length=190)
    fullname = models.CharField(max_length=255, blank=True, null=True,
                                verbose_name=_('Full name'))
    wikimedia_username = models.CharField(max_length=255, blank=True, null=True,
                                     verbose_name=('Wikimedia username'))
    is_active = models.BooleanField(default=True,
                                    verbose_name=_('Is active'))
    is_staff = models.BooleanField(default=False,
                                   verbose_name=_('Is site admin'))
    date_joined = models.DateTimeField(auto_now_add=True,
                                       verbose_name=_('Date joined'))
    locale = models.CharField(max_length=50,
                              choices=settings.LANGUAGES,
                              default=settings.LANGUAGE_CODE,
                              verbose_name=_('Language'))
    timezone = models.CharField(max_length=100,
                                default=settings.TIME_ZONE,
                                verbose_name=_('Timezone'))
    require_2fa = models.BooleanField(
        default=False,
        verbose_name=_('Two-factor authentication is required to log in')
>>>>>>> 2e373bfc
    )
    fullname = models.CharField(max_length=255, blank=True, null=True, verbose_name=_('Full name'))
    is_active = models.BooleanField(default=True, verbose_name=_('Is active'))
    is_staff = models.BooleanField(default=False, verbose_name=_('Is site admin'))
    date_joined = models.DateTimeField(auto_now_add=True, verbose_name=_('Date joined'))
    locale = models.CharField(
        max_length=50,
        choices=settings.LANGUAGES,
        default=settings.LANGUAGE_CODE,
        verbose_name=_('Language'),
    )
    timezone = models.CharField(max_length=100, default=settings.TIME_ZONE, verbose_name=_('Timezone'))
    require_2fa = models.BooleanField(default=False, verbose_name=_('Two-factor authentication is required to log in'))
    notifications_send = models.BooleanField(
        default=True,
        verbose_name=_('Receive notifications according to my settings below'),
        help_text=_('If turned off, you will not get any notifications.'),
    )
    notifications_token = models.CharField(max_length=255, default=generate_notifications_token)
    auth_backend = models.CharField(max_length=255, default='native')
    session_token = models.CharField(max_length=32, default=generate_session_token)

    objects = UserManager()

    def __init__(self, *args, **kwargs):
        super().__init__(*args, **kwargs)
        self._teamcache = {}

    class Meta:
        verbose_name = _('User')
        verbose_name_plural = _('Users')
        ordering = ('email',)

    def save(self, *args, **kwargs):
        self.email = self.email.lower()
        is_new = not self.pk
        super().save(*args, **kwargs)
        if is_new:
            self.notification_settings.create(
                action_type='pretix.event.order.refund.requested',
                event=None,
                method='mail',
                enabled=True,
            )

    def __str__(self):
        return self.email

    @property
    def is_superuser(self):
        return False

    def get_short_name(self) -> str:
        """
        Returns the first of the following user properties that is found to exist:

        * Full name
        * Email address

        Only present for backwards compatibility
        """
        if self.fullname:
            return self.fullname
        else:
            return self.email

    def get_full_name(self) -> str:
        """
        Returns the first of the following user properties that is found to exist:

        * Full name
        * Wikimedia username
        * Email address
        """
        if self.fullname:
            return self.fullname
        elif self.wikimedia_username:
            return self.wikimedia_username
        else:
            return self.email

    def send_security_notice(self, messages, email=None):
        from pretix.base.services.mail import SendMailException, mail

        try:
            with language(self.locale):
                msg = '- ' + '\n- '.join(str(m) for m in messages)

            mail(
                email or self.email,
                _('Account information changed'),
                'pretixcontrol/email/security_notice.txt',
                {
                    'user': self,
                    'messages': msg,
                    'url': build_absolute_uri('control:user.settings'),
                },
                event=None,
                user=self,
                locale=self.locale,
            )
        except SendMailException:
            pass  # Already logged

    def send_password_reset(self):
        from pretix.base.services.mail import mail

        mail(
            self.email,
            _('Password recovery'),
            'pretixcontrol/email/forgot.txt',
            {
                'user': self,
                'url': (
                    build_absolute_uri('control:auth.forgot.recover')
                    + '?id=%d&token=%s' % (self.id, default_token_generator.make_token(self))
                ),
            },
            None,
            locale=self.locale,
            user=self,
        )

    @property
    def top_logentries(self):
        return self.all_logentries

    @property
    def all_logentries(self):
        from pretix.base.models import LogEntry

        return LogEntry.objects.filter(content_type=ContentType.objects.get_for_model(User), object_id=self.pk)

    def _get_teams_for_organizer(self, organizer):
        if 'o{}'.format(organizer.pk) not in self._teamcache:
            self._teamcache['o{}'.format(organizer.pk)] = list(self.teams.filter(organizer=organizer))
        return self._teamcache['o{}'.format(organizer.pk)]

    def _get_teams_for_event(self, organizer, event):
        if 'e{}'.format(event.pk) not in self._teamcache:
            self._teamcache['e{}'.format(event.pk)] = list(
                self.teams.filter(organizer=organizer).filter(Q(all_events=True) | Q(limit_events=event))
            )
        return self._teamcache['e{}'.format(event.pk)]

    def get_event_permission_set(self, organizer, event) -> set:
        """
        Gets a set of permissions (as strings) that a user holds for a particular event

        :param organizer: The organizer of the event
        :param event: The event to check
        :return: set
        """
        teams = self._get_teams_for_event(organizer, event)
        sets = [t.permission_set() for t in teams]
        if sets:
            return set.union(*sets)
        else:
            return set()

    def get_organizer_permission_set(self, organizer) -> set:
        """
        Gets a set of permissions (as strings) that a user holds for a particular organizer

        :param organizer: The organizer of the event
        :return: set
        """
        teams = self._get_teams_for_organizer(organizer)
        sets = [t.permission_set() for t in teams]
        if sets:
            return set.union(*sets)
        else:
            return set()

    def has_event_permission(self, organizer, event, perm_name=None, request=None) -> bool:
        """
        Checks if this user is part of any team that grants access of type ``perm_name``
        to the event ``event``.

        :param organizer: The organizer of the event
        :param event: The event to check
        :param perm_name: The permission, e.g. ``can_change_teams``
        :param request: The current request (optional). Required to detect staff sessions properly.
        :return: bool
        """
        if request and self.has_active_staff_session(request.session.session_key):
            return True
        teams = self._get_teams_for_event(organizer, event)
        if teams:
            self._teamcache['e{}'.format(event.pk)] = teams
            if isinstance(perm_name, (tuple, list)):
                return any([any(team.has_permission(p) for team in teams) for p in perm_name])
            if not perm_name or any([team.has_permission(perm_name) for team in teams]):
                return True
        return False

    def has_organizer_permission(self, organizer, perm_name=None, request=None):
        """
        Checks if this user is part of any team that grants access of type ``perm_name``
        to the organizer ``organizer``.

        :param organizer: The organizer to check
        :param perm_name: The permission, e.g. ``can_change_teams``
        :param request: The current request (optional). Required to detect staff sessions properly.
        :return: bool
        """
        if request and self.has_active_staff_session(request.session.session_key):
            return True
        teams = self._get_teams_for_organizer(organizer)
        if teams:
            if isinstance(perm_name, (tuple, list)):
                return any([any(team.has_permission(p) for team in teams) for p in perm_name])
            if not perm_name or any([team.has_permission(perm_name) for team in teams]):
                return True
        return False

    @scopes_disabled()
    def get_events_with_any_permission(self, request=None):
        """
        Returns a queryset of events the user has any permissions to.

        :param request: The current request (optional). Required to detect staff sessions properly.
        :return: Iterable of Events
        """
        from .event import Event

        if request and self.has_active_staff_session(request.session.session_key):
            return Event.objects.all()

        return Event.objects.filter(
            Q(organizer_id__in=self.teams.filter(all_events=True).values_list('organizer', flat=True))
            | Q(id__in=self.teams.values_list('limit_events__id', flat=True))
        )

    @scopes_disabled()
    def get_events_with_permission(self, permission, request=None):
        """
        Returns a queryset of events the user has a specific permissions to.

        :param request: The current request (optional). Required to detect staff sessions properly.
        :return: Iterable of Events
        """
        from .event import Event

        if request and self.has_active_staff_session(request.session.session_key):
            return Event.objects.all()

        kwargs = {permission: True}

        return Event.objects.filter(
            Q(organizer_id__in=self.teams.filter(all_events=True, **kwargs).values_list('organizer', flat=True))
            | Q(id__in=self.teams.filter(**kwargs).values_list('limit_events__id', flat=True))
        )

    @scopes_disabled()
    def get_organizers_with_permission(self, permission, request=None):
        """
        Returns a queryset of organizers the user has a specific permissions to.

        :param request: The current request (optional). Required to detect staff sessions properly.
        :return: Iterable of Organizers
        """
        from .event import Organizer

        if request and self.has_active_staff_session(request.session.session_key):
            return Organizer.objects.all()

        kwargs = {permission: True}

        return Organizer.objects.filter(id__in=self.teams.filter(**kwargs).values_list('organizer', flat=True))

    def has_active_staff_session(self, session_key=None):
        """
        Returns whether or not a user has an active staff session (formerly known as superuser session)
        with the given session key.
        """
        return self.get_active_staff_session(session_key) is not None

    def get_active_staff_session(self, session_key=None):
        if not self.is_staff:
            return None
        if not hasattr(self, '_staff_session_cache'):
            self._staff_session_cache = {}
        if session_key not in self._staff_session_cache:
            qs = StaffSession.objects.filter(user=self, date_end__isnull=True)
            if session_key:
                qs = qs.filter(session_key=session_key)
            sess = qs.first()
            if sess:
                if sess.date_start < now() - timedelta(seconds=settings.PRETIX_SESSION_TIMEOUT_ABSOLUTE):
                    sess.date_end = now()
                    sess.save()
                    sess = None

            self._staff_session_cache[session_key] = sess
        return self._staff_session_cache[session_key]

    def get_session_auth_hash(self):
        """
        Return an HMAC that needs to
        """
        key_salt = 'pretix.base.models.User.get_session_auth_hash'
        payload = self.password
        payload += self.email
        payload += self.session_token
        return salted_hmac(key_salt, payload).hexdigest()

    def update_session_token(self):
        self.session_token = generate_session_token()
        self.save(update_fields=['session_token'])


class StaffSession(models.Model):
    user = models.ForeignKey('User', on_delete=models.PROTECT)
    date_start = models.DateTimeField(auto_now_add=True)
    date_end = models.DateTimeField(null=True, blank=True)
    session_key = models.CharField(max_length=255)
    comment = models.TextField()

    class Meta:
        ordering = ('date_start',)


class StaffSessionAuditLog(models.Model):
    session = models.ForeignKey('StaffSession', related_name='logs', on_delete=models.PROTECT)
    datetime = models.DateTimeField(auto_now_add=True)
    url = models.CharField(max_length=255)
    method = models.CharField(max_length=255)
    impersonating = models.ForeignKey('User', null=True, blank=True, on_delete=models.PROTECT)

    class Meta:
        ordering = ('datetime',)


class U2FDevice(Device):
    json_data = models.TextField()

    @property
    def webauthndevice(self):
        d = json.loads(self.json_data)
        return PublicKeyCredentialDescriptor(websafe_decode(d['keyHandle']))

    @property
    def webauthnpubkey(self):
        d = json.loads(self.json_data)
        # We manually need to convert the pubkey from DER format (used in our
        # former U2F implementation) to the format required by webauthn. This
        # is based on the following example:
        # https://www.w3.org/TR/webauthn/#sctn-encoded-credPubKey-examples
        pub_key = pub_key_from_der(websafe_decode(d['publicKey'].replace('+', '-').replace('/', '_')))
        pub_key = binascii.unhexlify(
            'A5010203262001215820{:064x}225820{:064x}'.format(pub_key.public_numbers().x, pub_key.public_numbers().y)
        )
        return pub_key


class WebAuthnDevice(Device):
    credential_id = models.CharField(max_length=255, null=True, blank=True)
    rp_id = models.CharField(max_length=255, null=True, blank=True)
    icon_url = models.CharField(max_length=255, null=True, blank=True)
    ukey = models.TextField(null=True)
    pub_key = models.TextField(null=True)
    sign_count = models.IntegerField(default=0)

    @property
    def webauthndevice(self):
        return PublicKeyCredentialDescriptor(websafe_decode(self.credential_id))

    @property
    def webauthnpubkey(self):
        return websafe_decode(self.pub_key)<|MERGE_RESOLUTION|>--- conflicted
+++ resolved
@@ -85,15 +85,6 @@
     USERNAME_FIELD = 'email'
     REQUIRED_FIELDS = []
 
-<<<<<<< HEAD
-    email = models.EmailField(
-        unique=True,
-        db_index=True,
-        null=True,
-        blank=True,
-        verbose_name=_('E-mail'),
-        max_length=190,
-=======
     email = models.EmailField(unique=True, db_index=True, null=True, blank=True,
                               verbose_name=_('E-mail'), max_length=190)
     fullname = models.CharField(max_length=255, blank=True, null=True,
@@ -116,20 +107,7 @@
     require_2fa = models.BooleanField(
         default=False,
         verbose_name=_('Two-factor authentication is required to log in')
->>>>>>> 2e373bfc
     )
-    fullname = models.CharField(max_length=255, blank=True, null=True, verbose_name=_('Full name'))
-    is_active = models.BooleanField(default=True, verbose_name=_('Is active'))
-    is_staff = models.BooleanField(default=False, verbose_name=_('Is site admin'))
-    date_joined = models.DateTimeField(auto_now_add=True, verbose_name=_('Date joined'))
-    locale = models.CharField(
-        max_length=50,
-        choices=settings.LANGUAGES,
-        default=settings.LANGUAGE_CODE,
-        verbose_name=_('Language'),
-    )
-    timezone = models.CharField(max_length=100, default=settings.TIME_ZONE, verbose_name=_('Timezone'))
-    require_2fa = models.BooleanField(default=False, verbose_name=_('Two-factor authentication is required to log in'))
     notifications_send = models.BooleanField(
         default=True,
         verbose_name=_('Receive notifications according to my settings below'),
