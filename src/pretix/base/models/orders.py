import copy
import hashlib
import hmac
import json
import logging
import string
from collections import Counter
from datetime import datetime, time, timedelta
from decimal import Decimal
from typing import Any, Dict, List, Union

import dateutil
import pycountry
import pytz
from django.conf import settings
from django.db import models, transaction
from django.db.models import (
    Case, Exists, F, Max, OuterRef, Q, Subquery, Sum, Value, When, JSONField,
)
from django.db.models.functions import Coalesce, Greatest
from django.db.models.signals import post_delete
from django.dispatch import receiver
from django.urls import reverse
from django.utils.crypto import get_random_string, salted_hmac
from django.utils.encoding import escape_uri_path
from django.utils.formats import date_format
from django.utils.functional import cached_property
from django.utils.timezone import make_aware, now
from django.utils.translation import gettext_lazy as _, pgettext_lazy
from django_countries.fields import Country
from django_scopes import ScopedManager, scopes_disabled
from i18nfield.strings import LazyI18nString
from phonenumber_field.modelfields import PhoneNumberField
from phonenumber_field.phonenumber import PhoneNumber
from phonenumbers import NumberParseException

from pretix.base.banlist import banned
from pretix.base.decimal import round_decimal
from pretix.base.email import get_email_context
from pretix.base.i18n import language
from pretix.base.models import User
from pretix.base.reldate import RelativeDateWrapper
from pretix.base.services.locking import NoLockManager
from pretix.base.settings import PERSON_NAME_SCHEMES
from pretix.base.signals import order_gracefully_delete

from ...helpers.countries import CachedCountries, FastCountryField
from .base import LockModel, LoggedModel
from .event import Event, SubEvent
from .items import Item, ItemVariation, Question, QuestionOption, Quota

logger = logging.getLogger(__name__)


def generate_secret():
    return get_random_string(length=16, allowed_chars=string.ascii_lowercase + string.digits)


def generate_position_secret():
    raise TypeError("Function no longer exists, use secret generators")


class SecureOrderQuerySet(models.QuerySet):
    def get_with_secret_check(self, code, received_secret, tag, secret_length=64):
        """
        Get an order by its code and check the secret against the received secret. If the secret is correct, the order
        is returned. If the secret is incorrect, a ``Order.DoesNotExist`` exception is raised.
        @param code: The code of the order to retrieve.
        @param received_secret: The secret provided for verification.
        @param tag: An optional tag used for generating a tagged secret.
        @param secret_length: (default=64): The length of the secret to compare.
        @return: An Order object if the code and secret are verified.
        """
        dummy_secret = "0123456789abcdef0123456789abcdef0123456789abcdef0123456789abcdef"[:secret_length]

        def hash_compare(secret, received):
            """
            Compare two hash digests securely.
            """
            return hmac.compare_digest(
                secret[:secret_length].lower(),
                received[:secret_length].lower()
            )
        try:
            order = self.get(code=code)
        except Order.DoesNotExist:
            hash_compare(order.tagged_secret(tag, dummy_secret), received_secret)
            raise

        order_secret = order.tagged_secret(tag, secret_length) if tag else order.secret
        valid_digest = hash_compare(order_secret, received_secret)
        valid_sha1 = tag and hash_compare(hashlib.sha1(order.secret.encode()).hexdigest(), received_secret)

        if not valid_digest and not valid_sha1:
            raise Order.DoesNotExist

        return order


class Order(LockModel, LoggedModel):
    """
    An order is created when a user clicks 'buy' on his cart. It holds
    several OrderPositions and is connected to a user. It has an
    expiration date: If items run out of capacity, orders which are over
    their expiration date might be canceled.

    An order -- like all objects -- has an ID, which is globally unique,
    but also a code, which is shorter and easier to memorize, but only
    unique within a single conference.

    :param code: In addition to the ID, which is globally unique, every
                 order has an order code, which is shorter and easier to
                 memorize, but is only unique within a single conference.
    :type code: str
    :param status: The status of this order. One of:

        * ``STATUS_PENDING``
        * ``STATUS_PAID``
        * ``STATUS_EXPIRED``
        * ``STATUS_CANCELED``

    :param event: The event this order belongs to
    :type event: Event
    :param email: The email of the person who ordered this
    :type email: str
    :param phone: The phone number of the person who ordered this
    :type phone: str
    :param testmode: Whether this is a test mode order
    :type testmode: bool
    :param locale: The locale of this order
    :type locale: str
    :param secret: A secret string that is required to modify the order
    :type secret: str
    :param datetime: The datetime of the order placement
    :type datetime: datetime
    :param expires: The date until this order has to be paid to guarantee the fulfillment
    :type expires: datetime
    :param total: The total amount of the order, including the payment fee
    :type total: decimal.Decimal
    :param comment: An internal comment that will only be visible to staff, and never displayed to the user
    :type comment: str
    :param download_reminder_sent: A field to indicate whether a download reminder has been sent.
    :type download_reminder_sent: boolean
    :param require_approval: If set to ``True``, this order is pending approval by an organizer
    :type require_approval: bool
    :param meta_info: Additional meta information on the order, JSON-encoded.
    :type meta_info: str
    :param sales_channel: Identifier of the sales channel this order was created through.
    :type sales_channel: str
    """

    STATUS_PENDING = "n"
    STATUS_PAID = "p"
    STATUS_EXPIRED = "e"
    STATUS_CANCELED = "c"
    STATUS_REFUNDED = "c"  # deprecated
    STATUS_CHOICE = (
        (STATUS_PENDING, _("pending")),
        (STATUS_PAID, _("paid")),
        (STATUS_EXPIRED, _("expired")),
        (STATUS_CANCELED, _("canceled")),
    )

    code = models.CharField(
        max_length=16,
        verbose_name=_("Order code"),
        db_index=True
    )
    status = models.CharField(
        max_length=3,
        choices=STATUS_CHOICE,
        verbose_name=_("Status"),
        db_index=True
    )
    testmode = models.BooleanField(default=False)
    event = models.ForeignKey(
        Event,
        verbose_name=_("Event"),
        related_name="orders",
        on_delete=models.CASCADE
    )
    email = models.EmailField(
        null=True, blank=True,
        verbose_name=_('E-mail')
    )
    phone = PhoneNumberField(
        null=True, blank=True,
        verbose_name=_('Phone number'),
    )
    locale = models.CharField(
        null=True, blank=True, max_length=32,
        verbose_name=_('Locale')
    )
    secret = models.CharField(max_length=32, default=generate_secret)
    datetime = models.DateTimeField(
        verbose_name=_("Date"), db_index=True
    )
    cancellation_date = models.DateTimeField(
        null=True, blank=True
    )
    expires = models.DateTimeField(
        verbose_name=_("Expiration date")
    )
    total = models.DecimalField(
        decimal_places=2, max_digits=10,
        verbose_name=_("Total amount")
    )
    comment = models.TextField(
        blank=True, verbose_name=_("Comment"),
        help_text=_("The text entered in this field will not be visible to the user and is available for your "
                    "convenience.")
    )
    checkin_attention = models.BooleanField(
        verbose_name=_('Requires special attention'),
        default=False,
        help_text=_('If you set this, the check-in app will show a visible warning that tickets of this order require '
                    'special attention. This will not show any details or custom message, so you need to brief your '
                    'check-in staff how to handle these cases.')
    )
    expiry_reminder_sent = models.BooleanField(
        default=False
    )

    download_reminder_sent = models.BooleanField(
        default=False
    )
    meta_info = models.TextField(
        verbose_name=_("Meta information"),
        null=True, blank=True
    )
    last_modified = models.DateTimeField(
        auto_now=True, db_index=True
    )
    require_approval = models.BooleanField(
        default=False
    )
    sales_channel = models.CharField(max_length=190, default="web")
    email_known_to_work = models.BooleanField(
        default=False,
        verbose_name=_('E-mail address verified')
    )

    objects = ScopedManager(SecureOrderQuerySet.as_manager().__class__, organizer='event__organizer')

    class Meta:
        verbose_name = _("Order")
        verbose_name_plural = _("Orders")
        ordering = ("-datetime",)

    def __str__(self):
        return self.full_code

    def gracefully_delete(self, user=None, auth=None):
        from . import GiftCard, GiftCardTransaction, Voucher

        if not self.testmode:
            raise TypeError("Only test mode orders can be deleted.")
        self.event.log_action(
            'pretix.event.order.deleted', user=user, auth=auth,
            data={
                'code': self.code,
            }
        )

        order_gracefully_delete.send(self.event, order=self)

        if self.status != Order.STATUS_CANCELED:
            for position in self.positions.all():
                if position.voucher:
                    Voucher.objects.filter(pk=position.voucher.pk).update(redeemed=Greatest(0, F('redeemed') - 1))

        GiftCardTransaction.objects.filter(payment__in=self.payments.all()).update(payment=None)
        GiftCardTransaction.objects.filter(refund__in=self.refunds.all()).update(refund=None)
        GiftCardTransaction.objects.filter(order=self).update(order=None)
        GiftCard.objects.filter(issued_in__in=self.positions.all()).update(issued_in=None)
        OrderPosition.all.filter(order=self, addon_to__isnull=False).delete()
        OrderPosition.all.filter(order=self).delete()
        OrderFee.all.filter(order=self).delete()
        self.refunds.all().delete()
        self.payments.all().delete()
        self.event.cache.delete('complain_testmode_orders')
        self.delete()

    def email_confirm_hash(self):
        return hashlib.sha256(settings.SECRET_KEY.encode() + self.secret.encode()).hexdigest()[:9]

    @property
    def fees(self):
        """
        Related manager for all non-canceled fees. Use ``all_fees`` instead if you want
        canceled positions as well.
        """
        return self.all_fees(manager='objects')

    @cached_property
    @scopes_disabled()
    def count_positions(self):
        if hasattr(self, 'pcnt'):
            return self.pcnt or 0
        return self.positions.count()

    @property
    def positions(self):
        """
        Related manager for all non-canceled positions. Use ``all_positions`` instead if you want
        canceled positions as well.
        """
        return self.all_positions(manager='objects')

    @cached_property
    def meta_info_data(self):
        if not self.meta_info:
            return {}
        try:
            return json.loads(self.meta_info)
        except TypeError:
            return None

    @property
    @scopes_disabled()
    def payment_refund_sum(self):
        payment_sum = self.payments.filter(
            state__in=(OrderPayment.PAYMENT_STATE_CONFIRMED, OrderPayment.PAYMENT_STATE_REFUNDED)
        ).aggregate(s=Sum('amount'))['s'] or Decimal('0.00')
        refund_sum = self.refunds.filter(
            state__in=(OrderRefund.REFUND_STATE_DONE, OrderRefund.REFUND_STATE_TRANSIT,
                       OrderRefund.REFUND_STATE_CREATED)
        ).aggregate(s=Sum('amount'))['s'] or Decimal('0.00')
        return payment_sum - refund_sum

    @property
    @scopes_disabled()
    def pending_sum(self):
        total = self.total
        if self.status == Order.STATUS_CANCELED:
            total = Decimal('0.00')
        payment_sum = self.payments.filter(
            state__in=(OrderPayment.PAYMENT_STATE_CONFIRMED, OrderPayment.PAYMENT_STATE_REFUNDED)
        ).aggregate(s=Sum('amount'))['s'] or Decimal('0.00')
        refund_sum = self.refunds.filter(
            state__in=(OrderRefund.REFUND_STATE_DONE, OrderRefund.REFUND_STATE_TRANSIT,
                       OrderRefund.REFUND_STATE_CREATED)
        ).aggregate(s=Sum('amount'))['s'] or Decimal('0.00')
        return total - payment_sum + refund_sum

    @classmethod
    def annotate_overpayments(cls, qs, results=True, refunds=True, sums=False):
        payment_sum = OrderPayment.objects.filter(
            state__in=(OrderPayment.PAYMENT_STATE_CONFIRMED, OrderPayment.PAYMENT_STATE_REFUNDED),
            order=OuterRef('pk')
        ).order_by().values('order').annotate(s=Sum('amount')).values('s')
        refund_sum = OrderRefund.objects.filter(
            state__in=(OrderRefund.REFUND_STATE_DONE, OrderRefund.REFUND_STATE_TRANSIT,
                       OrderRefund.REFUND_STATE_CREATED),
            order=OuterRef('pk')
        ).order_by().values('order').annotate(s=Sum('amount')).values('s')
        external_refund = OrderRefund.objects.filter(
            state=OrderRefund.REFUND_STATE_EXTERNAL,
            order=OuterRef('pk')
        )
        pending_refund = OrderRefund.objects.filter(
            state__in=(OrderRefund.REFUND_STATE_CREATED, OrderRefund.REFUND_STATE_TRANSIT),
            order=OuterRef('pk')
        )
        payment_sum_sq = Subquery(payment_sum, output_field=models.DecimalField(decimal_places=2, max_digits=10))
        refund_sum_sq = Subquery(refund_sum, output_field=models.DecimalField(decimal_places=2, max_digits=10))
        if sums:
            qs = qs.annotate(
                payment_sum=payment_sum_sq,
                refund_sum=refund_sum_sq,
            )
            qs = qs.annotate(
                computed_payment_refund_sum=Coalesce(payment_sum_sq, Decimal('0.00')) - Coalesce(refund_sum_sq, Decimal('0.00')),
            )

        qs = qs.annotate(
            pending_sum_t=F('total') - Coalesce(payment_sum_sq, Decimal('0.00')) + Coalesce(refund_sum_sq, Decimal('0.00')),
            pending_sum_rc=-1 * Coalesce(payment_sum_sq, Decimal('0.00')) + Coalesce(refund_sum_sq, Decimal('0.00')),
        )
        if refunds:
            qs = qs.annotate(
                has_external_refund=Exists(external_refund),
                has_pending_refund=Exists(pending_refund),
            )
        if results:
            qs = qs.annotate(
                is_overpaid=Case(
                    When(~Q(status=Order.STATUS_CANCELED) & Q(pending_sum_t__lt=-1e-8),
                         then=Value(1)),
                    When(Q(status=Order.STATUS_CANCELED) & Q(pending_sum_rc__lt=-1e-8),
                         then=Value(1)),
                    default=Value(0),
                    output_field=models.IntegerField()
                ),
                is_pending_with_full_payment=Case(
                    When(Q(status__in=(Order.STATUS_EXPIRED, Order.STATUS_PENDING)) & Q(pending_sum_t__lte=1e-8)
                         & Q(require_approval=False),
                         then=Value(1)),
                    default=Value(0),
                    output_field=models.IntegerField()
                ),
                is_underpaid=Case(
                    When(Q(status=Order.STATUS_PAID) & Q(pending_sum_t__gt=1e-8),
                         then=Value(1)),
                    default=Value(0),
                    output_field=models.IntegerField()
                )
            )
        return qs

    @property
    def full_code(self):
        """
        An order code which is unique among all events of a single organizer,
        built by concatenating the event slug and the order code.
        """
        return '{event}-{code}'.format(event=self.event.slug.upper(), code=self.code)

    @property
    def changable(self):
        return self.status in (Order.STATUS_PAID, Order.STATUS_PENDING)

    def save(self, **kwargs):
        if 'update_fields' in kwargs and 'last_modified' not in kwargs['update_fields']:
            kwargs['update_fields'] = list(kwargs['update_fields']) + ['last_modified']
        if not self.code:
            self.assign_code()
        if not self.datetime:
            self.datetime = now()
        if not self.expires:
            self.set_expires()
        super().save(**kwargs)

    def touch(self):
        self.save(update_fields=['last_modified'])

    def set_expires(self, now_dt=None, subevents=None):
        now_dt = now_dt or now()
        tz = pytz.timezone(self.event.settings.timezone)
        mode = self.event.settings.get('payment_term_mode')
        if mode == 'days':
            exp_by_date = now_dt.astimezone(tz) + timedelta(days=self.event.settings.get('payment_term_days', as_type=int))
            exp_by_date = exp_by_date.astimezone(tz).replace(hour=23, minute=59, second=59, microsecond=0)
            if self.event.settings.get('payment_term_weekdays'):
                if exp_by_date.weekday() == 5:
                    exp_by_date += timedelta(days=2)
                elif exp_by_date.weekday() == 6:
                    exp_by_date += timedelta(days=1)
        elif mode == 'minutes':
            exp_by_date = now_dt.astimezone(tz) + timedelta(minutes=self.event.settings.get('payment_term_minutes', as_type=int))
        else:
            raise ValueError("'payment_term_mode' has an invalid value '{}'.".format(mode))

        self.expires = exp_by_date

        term_last = self.event.settings.get('payment_term_last', as_type=RelativeDateWrapper)
        if term_last:
            if self.event.has_subevents and subevents:
                terms = [
                    term_last.datetime(se).date()
                    for se in subevents
                ]
                if not terms:
                    return
                term_last = min(terms)
            else:
                term_last = term_last.datetime(self.event).date()
            term_last = make_aware(datetime.combine(
                term_last,
                time(hour=23, minute=59, second=59)
            ), tz)
            if term_last < self.expires:
                self.expires = term_last

    @cached_property
    def tax_total(self):
        return (self.positions.aggregate(s=Sum('tax_value'))['s'] or 0) + (self.fees.aggregate(s=Sum('tax_value'))['s'] or 0)

    @property
    def net_total(self):
        return self.total - self.tax_total

    def cancel_allowed(self):
        return (
            self.status in (Order.STATUS_PENDING, Order.STATUS_PAID, Order.STATUS_EXPIRED) and self.count_positions
        )

    @cached_property
    def user_change_deadline(self):
        until = self.event.settings.get('change_allow_user_until', as_type=RelativeDateWrapper)
        if until:
            if self.event.has_subevents:
                terms = [
                    until.datetime(se)
                    for se in self.event.subevents.filter(id__in=self.positions.values_list('subevent', flat=True))
                ]
                return min(terms) if terms else None
            else:
                return until.datetime(self.event)

    @cached_property
    def user_cancel_deadline(self):
        if self.status == Order.STATUS_PAID and self.total != Decimal('0.00'):
            until = self.event.settings.get('cancel_allow_user_paid_until', as_type=RelativeDateWrapper)
        else:
            until = self.event.settings.get('cancel_allow_user_until', as_type=RelativeDateWrapper)
        if until:
            if self.event.has_subevents:
                terms = [
                    until.datetime(se)
                    for se in self.event.subevents.filter(id__in=self.positions.values_list('subevent', flat=True))
                ]
                return min(terms) if terms else None
            else:
                return until.datetime(self.event)

    @cached_property
    def user_cancel_fee(self):
        fee = Decimal('0.00')
        if self.event.settings.cancel_allow_user_paid_keep_fees:
            fee += self.fees.filter(
                fee_type__in=(OrderFee.FEE_TYPE_PAYMENT, OrderFee.FEE_TYPE_SHIPPING, OrderFee.FEE_TYPE_SERVICE,
                              OrderFee.FEE_TYPE_CANCELLATION)
            ).aggregate(
                s=Sum('value')
            )['s'] or 0
        if self.event.settings.cancel_allow_user_paid_keep_percentage:
            fee += self.event.settings.cancel_allow_user_paid_keep_percentage / Decimal('100.0') * (self.total - fee)
        if self.event.settings.cancel_allow_user_paid_keep:
            fee += self.event.settings.cancel_allow_user_paid_keep
        return round_decimal(fee, self.event.currency)

    @property
    @scopes_disabled()
    def user_change_allowed(self) -> bool:
        """
        Returns whether or not this order can be canceled by the user.
        """
        from .checkin import Checkin

        if self.status not in (Order.STATUS_PENDING, Order.STATUS_PAID) or not self.count_positions:
            return False

        if self.cancellation_requests.exists():
            return False

        if self.require_approval:
            return False

        positions = list(
            self.positions.all().annotate(
                has_variations=Exists(ItemVariation.objects.filter(item_id=OuterRef('item_id'))),
                has_checkin=Exists(Checkin.objects.filter(position_id=OuterRef('pk')))
            ).select_related('item').prefetch_related('issued_gift_cards')
        )
        cancelable = all([op.item.allow_cancel and not op.has_checkin for op in positions])
        if not cancelable or not positions:
            return False
        for op in positions:
            if op.issued_gift_cards.all():
                return False
        if self.user_change_deadline and now() > self.user_change_deadline:
            return False

        return self.event.settings.change_allow_user_variation and any([op.has_variations for op in positions])

    @property
    @scopes_disabled()
    def user_cancel_allowed(self) -> bool:
        """
        Returns whether or not this order can be canceled by the user.
        """
        from .checkin import Checkin

        if self.cancellation_requests.exists() or not self.cancel_allowed():
            return False
        positions = list(
            self.positions.all().annotate(
                has_checkin=Exists(Checkin.objects.filter(position_id=OuterRef('pk')))
            ).select_related('item').prefetch_related('issued_gift_cards')
        )
        cancelable = all([op.item.allow_cancel and not op.has_checkin for op in positions])
        if not cancelable or not positions:
            return False
        for op in positions:
            for gc in op.issued_gift_cards.all():
                if gc.value != op.price:
                    return False
        if self.user_cancel_deadline and now() > self.user_cancel_deadline:
            return False
        if self.status == Order.STATUS_PENDING:
            return self.event.settings.cancel_allow_user
        elif self.status == Order.STATUS_PAID:
            if self.total == Decimal('0.00'):
                return self.event.settings.cancel_allow_user
            return self.event.settings.cancel_allow_user_paid
        return False

    def propose_auto_refunds(self, amount: Decimal, payments: list=None):
        # Algorithm to choose which payments are to be refunded to create the least hassle
        payments = payments or self.payments.filter(state=OrderPayment.PAYMENT_STATE_CONFIRMED)
        for p in payments:
            if p.payment_provider:
                p.full_refund_possible = p.payment_provider.payment_refund_supported(p)
                p.partial_refund_possible = p.payment_provider.payment_partial_refund_supported(p)
                p.propose_refund = Decimal('0.00')
                p.available_amount = p.amount - p.refunded_amount
            else:
                p.full_refund_possible = False
                p.partial_refund_possible = False
                p.propose_refund = Decimal('0.00')
                p.available_amount = Decimal('0.00')

        unused_payments = set(p for p in payments if p.full_refund_possible or p.partial_refund_possible)
        to_refund = amount
        proposals = {}

        while to_refund and unused_payments:
            bigger = sorted([
                p for p in unused_payments
                if p.available_amount > to_refund
                and p.partial_refund_possible
            ], key=lambda p: p.available_amount)
            same = [
                p for p in unused_payments
                if p.available_amount == to_refund
                and (p.full_refund_possible or p.partial_refund_possible)
            ]
            smaller = sorted([
                p for p in unused_payments
                if p.available_amount < to_refund
                and (p.full_refund_possible or p.partial_refund_possible)
            ], key=lambda p: p.available_amount, reverse=True)
            if same:
                payment = same[0]
                proposals[payment] = payment.available_amount
                to_refund -= payment.available_amount
                unused_payments.remove(payment)
            elif bigger:
                payment = bigger[0]
                proposals[payment] = to_refund
                to_refund -= to_refund
                unused_payments.remove(payment)
            elif smaller:
                payment = smaller[0]
                proposals[payment] = payment.available_amount
                to_refund -= payment.available_amount
                unused_payments.remove(payment)
            else:
                break
        return proposals

    @staticmethod
    def normalize_code(code, is_fallback=False):
        d = {
            '2': 'Z',
            '4': 'A',
            '5': 'S',
            '6': 'G',
        }
        if is_fallback:
            d['8'] = 'B'
            # 8 has been removed from the character set only in 2021, which means there are a lot of order codes
            # with an 8 in it around. We only want to replace this when this is used in a fallback.
        tr = str.maketrans(d)
        return code.upper().translate(tr)

    def assign_code(self):
        # This omits some character pairs completely because they are hard to read even on screens (1/I and O/0)
        # and includes only one of two characters for some pairs because they are sometimes hard to distinguish in
        # handwriting (2/Z, 4/A, 5/S, 6/G, 8/B). This allows for better detection e.g. in incoming wire transfers that
        # might include OCR'd handwritten text
        charset = list('ABCDEFGHJKLMNPQRSTUVWXYZ379')
        iteration = 0
        length = settings.ENTROPY['order_code']
        while True:
            code = get_random_string(length=length, allowed_chars=charset)
            iteration += 1

            if banned(code):
                continue

            if self.testmode:
                # Subtle way to recognize test orders while debugging: They all contain a 0 at the second place,
                # even though zeros are not used outside test mode.
                code = code[0] + "0" + code[2:]

            if not Order.objects.filter(event__organizer=self.event.organizer, code=code).exists():
                self.code = code
                return

            if iteration > 20:
                # Safeguard: If we don't find an unused and non-banlisted code within 20 iterations, we increase
                # the length.
                length += 1
                iteration = 0

    @property
    def can_modify_answers(self) -> bool:
        """
        ``True`` if the user can change the question answers / attendee names that are
        related to the order. This checks order status and modification deadlines. It also
        returns ``False`` if there are no questions that can be answered.
        """
        from .checkin import Checkin

        if self.status not in (Order.STATUS_PENDING, Order.STATUS_PAID, Order.STATUS_EXPIRED):
            return False

        modify_deadline = self.event.settings.get('last_order_modification_date', as_type=RelativeDateWrapper)
        if self.event.has_subevents and modify_deadline:
            dates = [
                modify_deadline.datetime(se)
                for se in self.event.subevents.filter(id__in=self.positions.values_list('subevent', flat=True))
            ]
            modify_deadline = min(dates) if dates else None
        elif modify_deadline:
            modify_deadline = modify_deadline.datetime(self.event)

        if modify_deadline is not None and now() > modify_deadline:
            return False

        positions = list(
            self.positions.all().annotate(
                has_checkin=Exists(Checkin.objects.filter(position_id=OuterRef('pk')))
            ).select_related('item').prefetch_related('item__questions')
        )
        if not self.event.settings.allow_modifications_after_checkin:
            for cp in positions:
                if cp.has_checkin:
                    return False

        if self.event.settings.get('invoice_address_asked', as_type=bool):
            return True
        ask_names = self.event.settings.get('attendee_names_asked', as_type=bool)
        for cp in positions:
            if (cp.item.admission and ask_names) or cp.item.questions.all():
                return True

        return False  # nothing there to modify

    @property
    def is_expired_by_time(self):
        return (
            self.status == Order.STATUS_PENDING and self.expires < now()
            and not self.event.settings.get('payment_term_expire_automatically')
        )

    @property
    def ticket_download_date(self):
        """
        Returns the first date the tickets for this order can be downloaded or ``None`` if there is no
        restriction.
        """
        dl_date = self.event.settings.get('ticket_download_date', as_type=RelativeDateWrapper)
        if dl_date:
            if self.event.has_subevents:
                dates = [
                    dl_date.datetime(se)
                    for se in self.event.subevents.filter(id__in=self.positions.values_list('subevent', flat=True))
                ]
                dl_date = min(dates) if dates else None
            else:
                dl_date = dl_date.datetime(self.event)
        return dl_date

    @property
    def ticket_download_available(self):
        return self.event.settings.ticket_download and (
            self.event.settings.ticket_download_date is None
            or now() > self.ticket_download_date
        ) and (
            self.status == Order.STATUS_PAID
            or (
                (self.event.settings.ticket_download_pending or self.total == Decimal("0.00")) and
                self.status == Order.STATUS_PENDING and
                not self.require_approval
            )
        )

    @property
    def payment_term_last(self):
        tz = pytz.timezone(self.event.settings.timezone)
        term_last = self.event.settings.get('payment_term_last', as_type=RelativeDateWrapper)
        if term_last:
            if self.event.has_subevents:
                terms = [
                    term_last.datetime(se).date()
                    for se in self.event.subevents.filter(id__in=self.positions.values_list('subevent', flat=True))
                ]
                if terms:
                    term_last = min(terms)
                else:
                    term_last = None
            else:
                term_last = term_last.datetime(self.event).date()
            term_last = make_aware(datetime.combine(
                term_last,
                time(hour=23, minute=59, second=59)
            ), tz)
        return term_last

    def _can_be_paid(self, count_waitinglist=True, ignore_date=False, force=False) -> Union[bool, str]:
        error_messages = {
            'late_lastdate': _("The payment can not be accepted as the last date of payments configured in the "
                               "payment settings is over."),
            'late': _("The payment can not be accepted as the order is expired and you configured that no late "
                      "payments should be accepted in the payment settings."),
            'require_approval': _('This order is not yet approved by the event organizer.')
        }
        if not force:
            if self.require_approval:
                return error_messages['require_approval']
            term_last = self.payment_term_last
            if term_last and not ignore_date:
                if now() > term_last:
                    return error_messages['late_lastdate']

        if self.status == self.STATUS_PENDING:
            return True
        if not self.event.settings.get('payment_term_accept_late') and not ignore_date and not force:
            return error_messages['late']

        return self._is_still_available(count_waitinglist=count_waitinglist, force=force)

    def _is_still_available(self, now_dt: datetime=None, count_waitinglist=True, force=False,
                            check_voucher_usage=False) -> Union[bool, str]:
        error_messages = {
            'unavailable': _('The ordered product "{item}" is no longer available.'),
            'seat_unavailable': _('The seat "{seat}" is no longer available.'),
            'voucher_budget': _('The voucher "{voucher}" no longer has sufficient budget.'),
            'voucher_usages': _('The voucher "{voucher}" has been used in the meantime.'),
        }
        now_dt = now_dt or now()
        positions = self.positions.all().select_related('item', 'variation', 'seat', 'voucher')
        quota_cache = {}
        v_budget = {}
        v_usage = Counter()
        try:
            for i, op in enumerate(positions):
                if op.seat:
                    if not op.seat.is_available(ignore_orderpos=op):
                        raise Quota.QuotaExceededException(error_messages['seat_unavailable'].format(seat=op.seat))
                if force:
                    continue

                if op.voucher and op.voucher.budget is not None and op.price_before_voucher is not None:
                    if op.voucher not in v_budget:
                        v_budget[op.voucher] = op.voucher.budget - op.voucher.budget_used()
                    disc = op.price_before_voucher - op.price
                    if disc > v_budget[op.voucher]:
                        raise Quota.QuotaExceededException(error_messages['voucher_budget'].format(
                            voucher=op.voucher.code
                        ))
                    v_budget[op.voucher] -= disc

                if op.voucher and check_voucher_usage:
                    v_usage[op.voucher.pk] += 1
                    if v_usage[op.voucher.pk] + op.voucher.redeemed > op.voucher.max_usages:
                        raise Quota.QuotaExceededException(error_messages['voucher_usages'].format(
                            voucher=op.voucher.code
                        ))

                quotas = list(op.quotas)
                if len(quotas) == 0:
                    raise Quota.QuotaExceededException(error_messages['unavailable'].format(
                        item=str(op.item) + (' - ' + str(op.variation) if op.variation else '')
                    ))

                for quota in quotas:
                    if quota.id not in quota_cache:
                        quota_cache[quota.id] = quota
                        quota.cached_availability = quota.availability(now_dt, count_waitinglist=count_waitinglist)[1]
                    else:
                        # Use cached version
                        quota = quota_cache[quota.id]
                    if quota.cached_availability is not None:
                        quota.cached_availability -= 1
                        if quota.cached_availability < 0:
                            # This quota is sold out/currently unavailable, so do not sell this at all
                            raise Quota.QuotaExceededException(error_messages['unavailable'].format(
                                item=str(op.item) + (' - ' + str(op.variation) if op.variation else '')
                            ))
        except Quota.QuotaExceededException as e:
            return str(e)
        return True

    def send_mail(self, subject: str, template: Union[str, LazyI18nString],
                  context: Dict[str, Any]=None, log_entry_type: str='pretix.event.order.email.sent',
                  user: User=None, headers: dict=None, sender: str=None, invoices: list=None,
                  auth=None, attach_tickets=False, position: 'OrderPosition'=None, auto_email=True,
                  attach_ical=False):
        """
        Sends an email to the user that placed this order. Basically, this method does two things:

        * Call ``pretix.base.services.mail.mail`` with useful values for the ``event``, ``locale``, ``recipient`` and
          ``order`` parameters.

        * Create a ``LogEntry`` with the email contents.

        :param subject: Subject of the email
        :param template: LazyI18nString or template filename, see ``pretix.base.services.mail.mail`` for more details
        :param context: Dictionary to use for rendering the template
        :param log_entry_type: Key to be used for the log entry
        :param user: Administrative user who triggered this mail to be sent
        :param headers: Dictionary with additional mail headers
        :param sender: Custom email sender.
        :param attach_tickets: Attach tickets of this order, if they are existing and ready to download
        :param attach_ical: Attach relevant ICS files
        :param position: An order position this refers to. If given, no invoices will be attached, the tickets will
                         only be attached for this position and child positions, the link will only point to the
                         position and the attendee email will be used if available.
        """
        from pretix.base.services.mail import (
            SendMailException, TolerantDict, mail, render_mail,
        )

        if not self.email:
            return

        for k, v in self.event.meta_data.items():
            context['meta_' + k] = v

        with language(self.locale, self.event.settings.region):
            recipient = self.email
            if position and position.attendee_email:
                recipient = position.attendee_email

            try:
                email_content = render_mail(template, context)
                subject = subject.format_map(TolerantDict(context))
                mail(
                    recipient, subject, template, context,
                    self.event, self.locale, self, headers=headers, sender=sender,
                    invoices=invoices, attach_tickets=attach_tickets,
                    position=position, auto_email=auto_email, attach_ical=attach_ical
                )
            except SendMailException:
                raise
            else:
                self.log_action(
                    log_entry_type,
                    user=user,
                    auth=auth,
                    data={
                        'subject': subject,
                        'message': email_content,
                        'position': position.positionid if position else None,
                        'recipient': recipient,
                        'invoices': [i.pk for i in invoices] if invoices else [],
                        'attach_tickets': attach_tickets,
                        'attach_ical': attach_ical,
                    }
                )

    def resend_link(self, user=None, auth=None):
        with language(self.locale, self.event.settings.region):
            email_template = self.event.settings.mail_text_resend_link
            email_context = get_email_context(event=self.event, order=self)
            email_subject = _('Your order: %(code)s') % {'code': self.code}
            self.send_mail(
                email_subject, email_template, email_context,
                'pretix.event.order.email.resend', user=user, auth=auth,
                attach_tickets=True,
            )

    @property
    def positions_with_tickets(self):
        for op in self.positions.select_related('item'):
            if not op.generate_ticket:
                continue
            yield op

    def tagged_secret(self, tag, secret_length=64):
<<<<<<< HEAD
        return salted_hmac(value=tag, key_salt=b"", algorithm="sha256",
                           secret=self.secret or self.secret).hexdigest()[:secret_length]
=======
        return salted_hmac(key_salt=b"", value=tag, secret=self.secret, algorithm="sha256").hexdigest()[:secret_length]
>>>>>>> ef7b99cc


def answerfile_name(instance, filename: str) -> str:
    secret = get_random_string(length=32, allowed_chars=string.ascii_letters + string.digits)
    event = (instance.cartposition if instance.cartposition else instance.orderposition.order).event
    return 'cachedfiles/answers/{org}/{ev}/{secret}.{filename}'.format(
        org=event.organizer.slug,
        ev=event.slug,
        secret=secret,
        filename=escape_uri_path(filename),
    )


class QuestionAnswer(models.Model):
    """
    The answer to a Question, connected to an OrderPosition or CartPosition.

    :param orderposition: The order position this is related to, or null if this is
                          related to a cart position.
    :type orderposition: OrderPosition
    :param cartposition: The cart position this is related to, or null if this is related
                         to an order position.
    :type cartposition: CartPosition
    :param question: The question this is an answer for
    :type question: Question
    :param answer: The actual answer data
    :type answer: str
    """
    orderposition = models.ForeignKey(
        'OrderPosition', null=True, blank=True,
        related_name='answers', on_delete=models.CASCADE
    )
    cartposition = models.ForeignKey(
        'CartPosition', null=True, blank=True,
        related_name='answers', on_delete=models.CASCADE
    )
    question = models.ForeignKey(
        Question, related_name='answers', on_delete=models.CASCADE
    )
    options = models.ManyToManyField(
        QuestionOption, related_name='answers', blank=True
    )
    answer = models.TextField()
    file = models.FileField(
        null=True, blank=True, upload_to=answerfile_name,
        max_length=255
    )

    objects = ScopedManager(organizer='question__event__organizer')

    class Meta:
        unique_together = [['orderposition', 'question'], ['cartposition', 'question']]

    @property
    def backend_file_url(self):
        if self.file:
            if self.orderposition:
                return reverse('control:event.order.download.answer', kwargs={
                    'code': self.orderposition.order.code,
                    'event': self.orderposition.order.event.slug,
                    'organizer': self.orderposition.order.event.organizer.slug,
                    'answer': self.pk,
                })
        return ""

    @property
    def frontend_file_url(self):
        from pretix.multidomain.urlreverse import eventreverse

        if self.file:
            if self.orderposition:
                url = eventreverse(self.orderposition.order.event, 'presale:event.order.download.answer', kwargs={
                    'order': self.orderposition.order.code,
                    'secret': self.orderposition.order.secret,
                    'answer': self.pk,
                })
            else:
                url = eventreverse(self.cartposition.event, 'presale:event.cart.download.answer', kwargs={
                    'answer': self.pk,
                })

            return url
        return ""

    @property
    def is_image(self):
        return any(self.file.name.lower().endswith(e) for e in ('.jpg', '.png', '.gif', '.tiff', '.bmp', '.jpeg'))

    @property
    def file_name(self):
        return self.file.name.split('.', 1)[-1]

    def __str__(self):
        if self.question.type == Question.TYPE_BOOLEAN and self.answer == "True":
            return str(_("Yes"))
        elif self.question.type == Question.TYPE_BOOLEAN and self.answer == "False":
            return str(_("No"))
        elif self.question.type == Question.TYPE_FILE:
            return str(_("<file>"))
        elif self.question.type == Question.TYPE_DATETIME and self.answer:
            try:
                d = dateutil.parser.parse(self.answer)
                if self.orderposition:
                    tz = pytz.timezone(self.orderposition.order.event.settings.timezone)
                    d = d.astimezone(tz)
                return date_format(d, "SHORT_DATETIME_FORMAT")
            except ValueError:
                return self.answer
        elif self.question.type == Question.TYPE_DATE and self.answer:
            try:
                d = dateutil.parser.parse(self.answer)
                return date_format(d, "SHORT_DATE_FORMAT")
            except ValueError:
                return self.answer
        elif self.question.type == Question.TYPE_TIME and self.answer:
            try:
                d = dateutil.parser.parse(self.answer)
                return date_format(d, "TIME_FORMAT")
            except ValueError:
                return self.answer
        elif self.question.type == Question.TYPE_COUNTRYCODE and self.answer:
            return Country(self.answer).name or self.answer
        elif self.question.type == Question.TYPE_PHONENUMBER and self.answer:
            try:
                return PhoneNumber.from_string(self.answer).as_international
            except NumberParseException:
                return self.answer
        else:
            return self.answer

    def save(self, *args, **kwargs):
        if self.orderposition and self.cartposition:
            raise ValueError('QuestionAnswer cannot be linked to an order and a cart position at the same time.')
        if self.orderposition:
            self.orderposition.order.touch()
        super().save(*args, **kwargs)

    def delete(self, **kwargs):
        if self.orderposition:
            self.orderposition.order.touch()
        super().delete(**kwargs)


class AbstractPosition(models.Model):
    """
    A position can either be one line of an order or an item placed in a cart.

    :param subevent: The date in the event series, if event series are enabled
    :type subevent: SubEvent
    :param item: The selected item
    :type item: Item
    :param variation: The selected ItemVariation or null, if the item has no variations
    :type variation: ItemVariation
    :param datetime: The datetime this item was put into the cart
    :type datetime: datetime
    :param expires: The date until this item is guaranteed to be reserved
    :type expires: datetime
    :param price: The price of this item
    :type price: decimal.Decimal
    :param attendee_name_parts: The parts of the attendee's name, if entered.
    :type attendee_name_parts: str
    :param attendee_name_cached: The concatenated version of the attendee's name, if entered.
    :type attendee_name_cached: str
    :param attendee_email: The attendee's email, if entered.
    :type attendee_email: str
    :param voucher: A voucher that has been applied to this sale
    :type voucher: Voucher
    :param meta_info: Additional meta information on the position, JSON-encoded.
    :type meta_info: str
    :param seat: Seat, if reserved seating is used.
    :type seat: Seat
    """
    subevent = models.ForeignKey(
        SubEvent,
        null=True, blank=True,
        on_delete=models.PROTECT,
        verbose_name=pgettext_lazy("subevent", "Date"),
    )
    item = models.ForeignKey(
        Item,
        verbose_name=_("Item"),
        on_delete=models.PROTECT
    )
    variation = models.ForeignKey(
        ItemVariation,
        null=True, blank=True,
        verbose_name=_("Variation"),
        on_delete=models.PROTECT
    )
    price_before_voucher = models.DecimalField(
        decimal_places=2, max_digits=10, null=True,
    )
    price = models.DecimalField(
        decimal_places=2, max_digits=10,
        verbose_name=_("Price")
    )
    attendee_name_cached = models.CharField(
        max_length=255,
        verbose_name=_("Attendee name"),
        blank=True, null=True,
        help_text=_("Empty, if this product is not an admission ticket")
    )
    attendee_name_parts = JSONField(
        blank=True, default=dict
    )
    attendee_email = models.EmailField(
        verbose_name=_("Attendee email"),
        blank=True, null=True,
        help_text=_("Empty, if this product is not an admission ticket")
    )
    voucher = models.ForeignKey(
        'Voucher', null=True, blank=True, on_delete=models.PROTECT
    )
    addon_to = models.ForeignKey(
        'self', null=True, blank=True, on_delete=models.PROTECT, related_name='addons'
    )
    meta_info = models.TextField(
        verbose_name=_("Meta information"),
        null=True, blank=True
    )
    seat = models.ForeignKey(
        'Seat', null=True, blank=True, on_delete=models.PROTECT
    )

    company = models.CharField(max_length=255, blank=True, verbose_name=_('Company name'), null=True)
    street = models.TextField(verbose_name=_('Address'), blank=True, null=True)
    zipcode = models.CharField(max_length=30, verbose_name=_('ZIP code'), blank=True, null=True)
    city = models.CharField(max_length=255, verbose_name=_('City'), blank=True, null=True)
    country = FastCountryField(verbose_name=_('Country'), blank=True, blank_label=_('Select country'), null=True)
    state = models.CharField(max_length=255, verbose_name=pgettext_lazy('address', 'State'), blank=True, null=True)

    class Meta:
        abstract = True

    @property
    def meta_info_data(self):
        if self.meta_info:
            return json.loads(self.meta_info)
        else:
            return {}

    @meta_info_data.setter
    def meta_info_data(self, d):
        self.meta_info = json.dumps(d)

    def cache_answers(self, all=True):
        """
        Creates two properties on the object.
        (1) answ: a dictionary of question.id → answer string
        (2) questions: a list of Question objects, extended by an 'answer' property
        """
        self.answ = {}
        for a in getattr(self, 'answerlist', self.answers.all()):  # use prefetch_related cache from get_cart
            self.answ[a.question_id] = a

        # We need to clone our question objects, otherwise we will override the cached
        # answers of other items in the same cart if the question objects have been
        # selected via prefetch_related
        if not all:
            if hasattr(self.item, 'questions_to_ask'):
                questions = list(copy.copy(q) for q in self.item.questions_to_ask)
            else:
                questions = list(copy.copy(q) for q in self.item.questions.filter(ask_during_checkin=False,
                                                                                  hidden=False))
        else:
            questions = list(copy.copy(q) for q in self.item.questions.all())

        question_cache = {
            q.pk: q for q in questions
        }

        def question_is_visible(parentid, qvals):
            if parentid not in question_cache:
                return False
            parentq = question_cache[parentid]
            if parentq.dependency_question_id and not question_is_visible(parentq.dependency_question_id, parentq.dependency_values):
                return False
            if parentid not in self.answ:
                return False
            return (
                ('True' in qvals and self.answ[parentid].answer == 'True')
                or ('False' in qvals and self.answ[parentid].answer == 'False')
                or (any(qval in [o.identifier for o in self.answ[parentid].options.all()] for qval in qvals))
            )

        self.questions = []
        for q in questions:
            if q.id in self.answ:
                q.answer = self.answ[q.id]
                q.answer.question = q  # cache object
            else:
                q.answer = ""
            if not q.dependency_question_id or question_is_visible(q.dependency_question_id, q.dependency_values):
                self.questions.append(q)

    @property
    def net_price(self):
        return self.price - self.tax_value

    @property
    def quotas(self):
        return (self.item.quotas.filter(subevent=self.subevent)
                if self.variation is None
                else self.variation.quotas.filter(subevent=self.subevent))

    def save(self, *args, **kwargs):
        update_fields = kwargs.get('update_fields', [])
        if 'attendee_name_parts' in update_fields:
            update_fields.append('attendee_name_cached')
        self.attendee_name_cached = self.attendee_name
        if self.attendee_name_parts is None:
            self.attendee_name_parts = {}
        super().save(*args, **kwargs)

    @property
    def attendee_name(self):
        if not self.attendee_name_parts:
            return None
        if '_legacy' in self.attendee_name_parts:
            return self.attendee_name_parts['_legacy']
        if '_scheme' in self.attendee_name_parts:
            scheme = PERSON_NAME_SCHEMES[self.attendee_name_parts['_scheme']]
        else:
            scheme = PERSON_NAME_SCHEMES[self.event.settings.name_scheme]
        return scheme['concatenation'](self.attendee_name_parts).strip()

    @property
    def state_name(self):
        sd = pycountry.subdivisions.get(code='{}-{}'.format(self.country, self.state))
        if sd:
            return sd.name
        return self.state

    @property
    def state_for_address(self):
        from pretix.base.settings import COUNTRIES_WITH_STATE_IN_ADDRESS
        if not self.state or str(self.country) not in COUNTRIES_WITH_STATE_IN_ADDRESS:
            return ""
        if COUNTRIES_WITH_STATE_IN_ADDRESS[str(self.country)][1] == 'long':
            return self.state_name
        return self.state

    def address_format(self):
        lines = [
            self.attendee_name,
            self.company,
            self.street,
            (self.zipcode or '') + ' ' + (self.city or '') + ' ' + (self.state_for_address or ''),
            self.country.name
        ]
        lines = [r.strip() for r in lines if r]
        return '\n'.join(lines).strip()


class OrderPayment(models.Model):
    """
    Represents a payment or payment attempt for an order.


    :param id: A globally unique ID for this payment
    :type id:
    :param local_id: An ID of this payment, counting from one for every order independently.
    :type local_id: int
    :param state: The state of the payment, one of ``created``, ``pending``, ``confirmed``, ``failed``,
      ``canceled``, or ``refunded``.
    :type state: str
    :param amount: The payment amount
    :type amount: Decimal
    :param order: The order that is paid
    :type order: Order
    :param created: The creation time of this record
    :type created: datetime
    :param payment_date: The completion time of this payment
    :type payment_date: datetime
    :param provider: The payment provider in use
    :type provider: str
    :param info: Provider-specific meta information (in JSON format)
    :type info: str
    :param fee: The ``OrderFee`` object used to track the fee for this order.
    :type fee: pretix.base.models.OrderFee
    """
    PAYMENT_STATE_CREATED = 'created'
    PAYMENT_STATE_PENDING = 'pending'
    PAYMENT_STATE_CONFIRMED = 'confirmed'
    PAYMENT_STATE_FAILED = 'failed'
    PAYMENT_STATE_CANCELED = 'canceled'
    PAYMENT_STATE_REFUNDED = 'refunded'

    PAYMENT_STATES = (
        (PAYMENT_STATE_CREATED, pgettext_lazy('payment_state', 'created')),
        (PAYMENT_STATE_PENDING, pgettext_lazy('payment_state', 'pending')),
        (PAYMENT_STATE_CONFIRMED, pgettext_lazy('payment_state', 'confirmed')),
        (PAYMENT_STATE_CANCELED, pgettext_lazy('payment_state', 'canceled')),
        (PAYMENT_STATE_FAILED, pgettext_lazy('payment_state', 'failed')),
        (PAYMENT_STATE_REFUNDED, pgettext_lazy('payment_state', 'refunded')),
    )
    local_id = models.PositiveIntegerField()
    state = models.CharField(
        max_length=190, choices=PAYMENT_STATES
    )
    amount = models.DecimalField(
        decimal_places=2, max_digits=10,
        verbose_name=_("Amount")
    )
    order = models.ForeignKey(
        Order,
        verbose_name=_("Order"),
        related_name='payments',
        on_delete=models.PROTECT
    )
    created = models.DateTimeField(
        auto_now_add=True
    )
    payment_date = models.DateTimeField(
        null=True, blank=True
    )
    provider = models.CharField(
        null=True, blank=True,
        max_length=255,
        verbose_name=_("Payment provider")
    )
    info = models.TextField(
        verbose_name=_("Payment information"),
        null=True, blank=True
    )
    fee = models.ForeignKey(
        'OrderFee',
        null=True, blank=True, related_name='payments', on_delete=models.SET_NULL
    )
    migrated = models.BooleanField(default=False)

    objects = ScopedManager(organizer='order__event__organizer')

    class Meta:
        ordering = ('local_id',)

    def __str__(self):
        return self.full_id

    @property
    def info_data(self):
        """
        This property allows convenient access to the data stored in the ``info``
        attribute by automatically encoding and decoding the content as JSON.
        """
        return json.loads(self.info) if self.info else {}

    @info_data.setter
    def info_data(self, d):
        self.info = json.dumps(d, sort_keys=True)

    @cached_property
    def payment_provider(self):
        """
        Cached access to an instance of the payment provider in use.
        """
        return self.order.event.get_payment_providers(cached=True).get(self.provider)

    @transaction.atomic()
    def _mark_paid(self, force, count_waitinglist, user, auth, ignore_date=False, overpaid=False):
        from pretix.base.signals import order_paid
        can_be_paid = self.order._can_be_paid(count_waitinglist=count_waitinglist, ignore_date=ignore_date, force=force)
        if can_be_paid is not True:
            self.order.log_action('pretix.event.order.quotaexceeded', {
                'message': can_be_paid
            }, user=user, auth=auth)
            raise Quota.QuotaExceededException(can_be_paid)
        self.order.status = Order.STATUS_PAID
        self.order.save(update_fields=['status'])

        self.order.log_action('pretix.event.order.paid', {
            'provider': self.provider,
            'info': self.info,
            'date': self.payment_date,
            'force': force
        }, user=user, auth=auth)

        if overpaid:
            self.order.log_action('pretix.event.order.overpaid', {}, user=user, auth=auth)
        order_paid.send(self.order.event, order=self.order)

    def fail(self, info=None, user=None, auth=None):
        """
        Marks the order as failed and sets info to ``info``, but only if the order is in ``created`` or ``pending``
        state. This is equivalent to setting ``state`` to ``OrderPayment.PAYMENT_STATE_FAILED`` and logging a failure,
        but it adds strong database logging since we do not want to report a failure for an order that has just
        been marked as paid.
        """
        with transaction.atomic():
            locked_instance = OrderPayment.objects.select_for_update().get(pk=self.pk)
            if locked_instance.state not in (OrderPayment.PAYMENT_STATE_CREATED, OrderPayment.PAYMENT_STATE_PENDING):
                # Race condition detected, this payment is already confirmed
                logger.info('Failed payment {} but ignored due to likely race condition.'.format(
                    self.full_id,
                ))
                return

            if isinstance(info, str):
                locked_instance.info = info
            elif info:
                locked_instance.info_data = info
            locked_instance.state = OrderPayment.PAYMENT_STATE_FAILED
            locked_instance.save(update_fields=['state', 'info'])

        self.refresh_from_db()
        self.order.log_action('pretix.event.order.payment.failed', {
            'local_id': self.local_id,
            'provider': self.provider,
            'info': info,
        }, user=user, auth=auth)

    def confirm(self, count_waitinglist=True, send_mail=True, force=False, user=None, auth=None, mail_text='',
                ignore_date=False, lock=True, payment_date=None):
        """
        Marks the payment as complete. If possible, this also marks the order as paid if no further
        payment is required

        :param count_waitinglist: Whether, when calculating quota, people on the waiting list should be taken into
                                  consideration (default: ``True``).
        :type count_waitinglist: boolean
        :param force: Whether this payment should be marked as paid even if no remaining
                      quota is available (default: ``False``).
        :param ignore_date: Whether this order should be marked as paid even when the last date of payments is over.
        :type force: boolean
        :param send_mail: Whether an email should be sent to the user about this event (default: ``True``).
        :type send_mail: boolean
        :param user: The user who performed the change
        :param auth: The API auth token that performed the change
        :param mail_text: Additional text to be included in the email
        :type mail_text: str
        :raises Quota.QuotaExceededException: if the quota is exceeded and ``force`` is ``False``
        """
        from pretix.base.services.invoices import (
            generate_invoice, invoice_qualified,
        )

        with transaction.atomic():
            locked_instance = OrderPayment.objects.select_for_update().get(pk=self.pk)
            if locked_instance.state == self.PAYMENT_STATE_CONFIRMED:
                # Race condition detected, this payment is already confirmed
                logger.info('Confirmed payment {} but ignored due to likely race condition.'.format(
                    self.full_id,
                ))
                return

            locked_instance.state = self.PAYMENT_STATE_CONFIRMED
            locked_instance.payment_date = payment_date or now()
            locked_instance.info = self.info  # required for backwards compatibility
            locked_instance.save(update_fields=['state', 'payment_date', 'info'])

            # Do a cheap manual "refresh from db" on non-complex fields
            for field in self._meta.concrete_fields:
                if not field.is_relation:
                    setattr(self, field.attname, getattr(locked_instance, field.attname))

        self.refresh_from_db()

        self.order.log_action('pretix.event.order.payment.confirmed', {
            'local_id': self.local_id,
            'provider': self.provider,
        }, user=user, auth=auth)

        if self.order.status in (Order.STATUS_PAID, Order.STATUS_CANCELED):
            logger.info('Confirmed payment {} but order is in status {}.'.format(self.full_id, self.order.status))
            return

        payment_sum = self.order.payments.filter(
            state__in=(self.PAYMENT_STATE_CONFIRMED, self.PAYMENT_STATE_REFUNDED)
        ).aggregate(s=Sum('amount'))['s'] or Decimal('0.00')
        refund_sum = self.order.refunds.filter(
            state__in=(OrderRefund.REFUND_STATE_DONE, OrderRefund.REFUND_STATE_TRANSIT,
                       OrderRefund.REFUND_STATE_CREATED)
        ).aggregate(s=Sum('amount'))['s'] or Decimal('0.00')
        if payment_sum - refund_sum < self.order.total:
            logger.info('Confirmed payment {} but payment sum is {} and refund sum is {}.'.format(
                self.full_id, payment_sum, refund_sum
            ))
            return

        if (self.order.status == Order.STATUS_PENDING and self.order.expires > now() + timedelta(hours=12)) or not lock:
            # Performance optimization. In this case, there's really no reason to lock everything and an atomic
            # database transaction is more than enough.
            lockfn = NoLockManager
        else:
            lockfn = self.order.event.lock

        with lockfn():
            self._mark_paid(force, count_waitinglist, user, auth, overpaid=payment_sum - refund_sum > self.order.total,
                            ignore_date=ignore_date)

        invoice = None
        if invoice_qualified(self.order):
            invoices = self.order.invoices.filter(is_cancellation=False).count()
            cancellations = self.order.invoices.filter(is_cancellation=True).count()
            gen_invoice = (
                (invoices == 0 and self.order.event.settings.get('invoice_generate') in ('True', 'paid')) or
                0 < invoices <= cancellations
            )
            if gen_invoice:
                invoice = generate_invoice(
                    self.order,
                    trigger_pdf=not send_mail or not self.order.event.settings.invoice_email_attachment
                )

        if send_mail and self.order.sales_channel in self.order.event.settings.mail_sales_channel_placed_paid:
            self._send_paid_mail(invoice, user, mail_text)
            if self.order.event.settings.mail_send_order_paid_attendee:
                for p in self.order.positions.all():
                    if p.addon_to_id is None and p.attendee_email and p.attendee_email != self.order.email:
                        self._send_paid_mail_attendee(p, user)

    def _send_paid_mail_attendee(self, position, user):
        from pretix.base.services.mail import SendMailException

        with language(self.order.locale, self.order.event.settings.region):
            email_template = self.order.event.settings.mail_text_order_paid_attendee
            email_context = get_email_context(event=self.order.event, order=self.order, position=position)
            email_subject = _('Event registration confirmed: %(code)s') % {'code': self.order.code}
            try:
                self.order.send_mail(
                    email_subject, email_template, email_context,
                    'pretix.event.order.email.order_paid', user,
                    invoices=[], position=position,
                    attach_tickets=True,
                    attach_ical=self.order.event.settings.mail_attach_ical
                )
            except SendMailException:
                logger.exception('Order paid email could not be sent')

    def _send_paid_mail(self, invoice, user, mail_text):
        from pretix.base.services.mail import SendMailException

        with language(self.order.locale, self.order.event.settings.region):
            email_template = self.order.event.settings.mail_text_order_paid
            email_context = get_email_context(event=self.order.event, order=self.order, payment_info=mail_text)
            email_subject = _('Payment received for your order: %(code)s') % {'code': self.order.code}
            try:
                self.order.send_mail(
                    email_subject, email_template, email_context,
                    'pretix.event.order.email.order_paid', user,
                    invoices=[invoice] if invoice and self.order.event.settings.invoice_email_attachment else [],
                    attach_tickets=True,
                    attach_ical=self.order.event.settings.mail_attach_ical
                )
            except SendMailException:
                logger.exception('Order paid email could not be sent')

    @property
    def refunded_amount(self):
        """
        The sum of all refund amounts in ``done``, ``transit``, or ``created`` states associated
        with this payment.
        """
        return self.refunds.filter(
            state__in=(OrderRefund.REFUND_STATE_DONE, OrderRefund.REFUND_STATE_TRANSIT,
                       OrderRefund.REFUND_STATE_CREATED)
        ).aggregate(s=Sum('amount'))['s'] or Decimal('0.00')

    @property
    def full_id(self):
        """
        The full human-readable ID of this payment, constructed by the order code and the ``local_id``
        field with ``-P-`` in between.
        :return:
        """
        return '{}-P-{}'.format(self.order.code, self.local_id)

    def save(self, *args, **kwargs):
        if not self.local_id:
            self.local_id = (self.order.payments.aggregate(m=Max('local_id'))['m'] or 0) + 1
        super().save(*args, **kwargs)

    def create_external_refund(self, amount=None, execution_date=None, info='{}'):
        """
        This should be called to create an OrderRefund object when a refund has triggered
        by an external source, e.g. when a credit card payment has been refunded by the
        credit card provider.

        :param amount: Amount to refund. If not given, the full payment amount will be used.
        :type amount: Decimal
        :param execution_date: Date of the refund. Defaults to the current time.
        :type execution_date: datetime
        :param info: Additional information, defaults to ``"{}"``.
        :type info: str
        :return: OrderRefund
        """
        r = self.order.refunds.create(
            state=OrderRefund.REFUND_STATE_EXTERNAL,
            source=OrderRefund.REFUND_SOURCE_EXTERNAL,
            amount=amount if amount is not None else self.amount,
            order=self.order,
            payment=self,
            execution_date=execution_date or now(),
            provider=self.provider,
            info=info
        )
        self.order.log_action('pretix.event.order.refund.created.externally', {
            'local_id': r.local_id,
            'provider': r.provider,
        })

        if self.order.pending_sum + r.amount == Decimal('0.00'):
            self.refund.done()

        return r


class OrderRefund(models.Model):
    """
    Represents a refund or refund attempt for an order.

    :param id: A globally unique ID for this refund
    :type id:
    :param local_id: An ID of this refund, counting from one for every order independently.
    :type local_id: int
    :param state: The state of the refund, one of ``created``, ``transit``, ``external``, ``canceled``,
      ``failed``, or ``done``.
    :type state: str
    :param source: How this refund was started, one of ``buyer``, ``admin``, or ``external``.
    :param amount: The refund amount
    :type amount: Decimal
    :param order: The order that is refunded
    :type order: Order
    :param created: The creation time of this record
    :type created: datetime
    :param execution_date: The completion time of this refund
    :type execution_date: datetime
    :param provider: The payment provider in use
    :type provider: str
    :param info: Provider-specific meta information in JSON format
    :type info: dict
    """
    # REFUND_STATE_REQUESTED = 'requested'
    # REFUND_STATE_APPROVED = 'approved'
    REFUND_STATE_EXTERNAL = 'external'
    REFUND_STATE_TRANSIT = 'transit'
    REFUND_STATE_DONE = 'done'
    # REFUND_STATE_REJECTED = 'rejected'
    REFUND_STATE_CANCELED = 'canceled'
    REFUND_STATE_CREATED = 'created'
    REFUND_STATE_FAILED = 'failed'

    REFUND_STATES = (
        # (REFUND_STATE_REQUESTED, pgettext_lazy('refund_state', 'requested')),
        # (REFUND_STATE_APPROVED, pgettext_lazy('refund_state', 'approved')),
        (REFUND_STATE_EXTERNAL, pgettext_lazy('refund_state', 'started externally')),
        (REFUND_STATE_CREATED, pgettext_lazy('refund_state', 'created')),
        (REFUND_STATE_TRANSIT, pgettext_lazy('refund_state', 'in transit')),
        (REFUND_STATE_DONE, pgettext_lazy('refund_state', 'done')),
        (REFUND_STATE_FAILED, pgettext_lazy('refund_state', 'failed')),
        # (REFUND_STATE_REJECTED, pgettext_lazy('refund_state', 'rejected')),
        (REFUND_STATE_CANCELED, pgettext_lazy('refund_state', 'canceled')),
    )

    REFUND_SOURCE_BUYER = 'buyer'
    REFUND_SOURCE_ADMIN = 'admin'
    REFUND_SOURCE_EXTERNAL = 'external'

    REFUND_SOURCES = (
        (REFUND_SOURCE_ADMIN, pgettext_lazy('refund_source', 'Organizer')),
        (REFUND_SOURCE_BUYER, pgettext_lazy('refund_source', 'Customer')),
        (REFUND_SOURCE_EXTERNAL, pgettext_lazy('refund_source', 'External')),
    )

    local_id = models.PositiveIntegerField()
    state = models.CharField(
        max_length=190, choices=REFUND_STATES
    )
    source = models.CharField(
        max_length=190, choices=REFUND_SOURCES
    )
    amount = models.DecimalField(
        decimal_places=2, max_digits=10,
        verbose_name=_("Amount")
    )
    order = models.ForeignKey(
        Order,
        verbose_name=_("Order"),
        related_name='refunds',
        on_delete=models.PROTECT
    )
    payment = models.ForeignKey(
        OrderPayment,
        null=True, blank=True,
        related_name='refunds',
        on_delete=models.PROTECT
    )
    created = models.DateTimeField(
        auto_now_add=True
    )
    execution_date = models.DateTimeField(
        null=True, blank=True
    )
    provider = models.CharField(
        null=True, blank=True,
        max_length=255,
        verbose_name=_("Payment provider")
    )
    comment = models.TextField(
        verbose_name=_("Refund reason"),
        help_text=_('May be shown to the end user or used e.g. as part of a payment reference.'),
        null=True, blank=True
    )
    info = models.TextField(
        verbose_name=_("Payment information"),
        null=True, blank=True
    )

    objects = ScopedManager(organizer='order__event__organizer')

    class Meta:
        ordering = ('local_id',)

    def __str__(self):
        return self.full_id

    @property
    def info_data(self):
        """
        This property allows convenient access to the data stored in the ``info``
        attribute by automatically encoding and decoding the content as JSON.
        """
        return json.loads(self.info) if self.info else {}

    @info_data.setter
    def info_data(self, d):
        self.info = json.dumps(d, sort_keys=True)

    @cached_property
    def payment_provider(self):
        """
        Cached access to an instance of the payment provider in use.
        """
        return self.order.event.get_payment_providers().get(self.provider)

    @transaction.atomic
    def done(self, user=None, auth=None):
        """
        Marks the refund as complete. This does not modify the state of the order.

        :param user: The user who performed the change
        :param auth: The API auth token that performed the change
        """
        self.state = self.REFUND_STATE_DONE
        self.execution_date = self.execution_date or now()
        self.save()

        self.order.log_action('pretix.event.order.refund.done', {
            'local_id': self.local_id,
            'provider': self.provider,
        }, user=user, auth=auth)

        if self.payment and self.payment.refunded_amount >= self.payment.amount:
            self.payment.state = OrderPayment.PAYMENT_STATE_REFUNDED
            self.payment.save(update_fields=['state'])

    @property
    def full_id(self):
        """
        The full human-readable ID of this refund, constructed by the order code and the ``local_id``
        field with ``-R-`` in between.
        :return:
        """
        return '{}-R-{}'.format(self.order.code, self.local_id)

    def save(self, *args, **kwargs):
        if not self.local_id:
            self.local_id = (self.order.refunds.aggregate(m=Max('local_id'))['m'] or 0) + 1
        super().save(*args, **kwargs)


class ActivePositionManager(ScopedManager(organizer='order__event__organizer').__class__):
    def get_queryset(self):
        return super().get_queryset().filter(canceled=False)


class OrderFee(models.Model):
    """
    An OrderFee object represents a fee that is added to the order total independently of
    the actual positions. This might for example be a payment or a shipping fee.

    The default ``OrderFee.objects`` manager only contains fees that are not ``canceled``. If
    you ant all objects, you need to use ``OrderFee.all`` instead.

    :param value: Gross price of this fee
    :type value: Decimal
    :param order: Order this fee is charged with
    :type order: Order
    :param fee_type: The type of the fee, currently ``payment``, ``shipping``, ``service``, ``giftcard``, or ``other``.
    :type fee_type: str
    :param description: A human-readable description of the fee
    :type description: str
    :param internal_type: An internal string to group fees by, e.g. the identifier string of a payment provider
    :type internal_type: str
    :param tax_rate: The tax rate applied to this fee
    :type tax_rate: Decimal
    :param tax_rule: The tax rule applied to this fee
    :type tax_rule: TaxRule
    :param tax_value: The tax amount included in the price
    :type tax_value: Decimal
    :param canceled: True, if this position is canceled and should no longer be regarded
    :type canceled: bool
    """
    FEE_TYPE_PAYMENT = "payment"
    FEE_TYPE_SHIPPING = "shipping"
    FEE_TYPE_SERVICE = "service"
    FEE_TYPE_CANCELLATION = "cancellation"
    FEE_TYPE_OTHER = "other"
    FEE_TYPE_GIFTCARD = "giftcard"
    FEE_TYPES = (
        (FEE_TYPE_PAYMENT, _("Payment fee")),
        (FEE_TYPE_SHIPPING, _("Shipping fee")),
        (FEE_TYPE_SERVICE, _("Service fee")),
        (FEE_TYPE_CANCELLATION, _("Cancellation fee")),
        (FEE_TYPE_OTHER, _("Other fees")),
        (FEE_TYPE_GIFTCARD, _("Gift card")),
    )

    value = models.DecimalField(
        decimal_places=2, max_digits=10,
        verbose_name=_("Value")
    )
    order = models.ForeignKey(
        Order,
        verbose_name=_("Order"),
        related_name='all_fees',
        on_delete=models.PROTECT
    )
    fee_type = models.CharField(
        max_length=100, choices=FEE_TYPES
    )
    description = models.CharField(max_length=190, blank=True)
    internal_type = models.CharField(max_length=255, blank=True)
    tax_rate = models.DecimalField(
        max_digits=7, decimal_places=2,
        verbose_name=_('Tax rate')
    )
    tax_rule = models.ForeignKey(
        'TaxRule',
        on_delete=models.PROTECT,
        null=True, blank=True
    )
    tax_value = models.DecimalField(
        max_digits=10, decimal_places=2,
        verbose_name=_('Tax value')
    )
    canceled = models.BooleanField(default=False)

    all = ScopedManager(organizer='order__event__organizer')
    objects = ActivePositionManager()

    @property
    def net_value(self):
        return self.value - self.tax_value

    def __str__(self):
        if self.description:
            return '{} - {}'.format(self.get_fee_type_display(), self.description)
        else:
            return self.get_fee_type_display()

    def __repr__(self):
        return '<OrderFee: type %s, value %d>' % (
            self.fee_type, self.value
        )

    def _calculate_tax(self, tax_rule=None):
        if tax_rule:
            self.tax_rule = tax_rule

        try:
            ia = self.order.invoice_address
        except InvoiceAddress.DoesNotExist:
            ia = None

        if not self.tax_rule and self.fee_type == "payment" and self.order.event.settings.tax_rate_default:
            self.tax_rule = self.order.event.settings.tax_rate_default

        if self.tax_rule:
            tax = self.tax_rule.tax(self.value, base_price_is='gross', invoice_address=ia, force_fixed_gross_price=True)
            self.tax_rate = tax.rate
            self.tax_value = tax.tax
        else:
            self.tax_value = Decimal('0.00')
            self.tax_rate = Decimal('0.00')

    def save(self, *args, **kwargs):
        if self.tax_rule and not self.tax_rule.rate and not self.tax_rule.pk:
            self.tax_rule = None

        if self.tax_rate is None:
            self._calculate_tax()
        self.order.touch()
        return super().save(*args, **kwargs)

    def delete(self, **kwargs):
        self.order.touch()
        super().delete(**kwargs)


class OrderPosition(AbstractPosition):
    """
    An OrderPosition is one line of an order, representing one ordered item
    of a specified type (or variation). This has all properties of
    AbstractPosition.

    The default ``OrderPosition.objects`` manager only contains fees that are not ``canceled``. If
    you ant all objects, you need to use ``OrderPosition.all`` instead.

    :param order: The order this position is a part of
    :type order: Order
    :param positionid: A local ID of this position, counted for each order individually
    :type positionid: int
    :param tax_rate: The tax rate applied to this position
    :type tax_rate: Decimal
    :param tax_rule: The tax rule applied to this position
    :type tax_rule: TaxRule
    :param tax_value: The tax amount included in the price
    :type tax_value: Decimal
    :param secret: The secret used for ticket QR codes
    :type secret: str
    :param canceled: True, if this position is canceled and should no longer be regarded
    :type canceled: bool
    :param pseudonymization_id: The QR code content for lead scanning
    :type pseudonymization_id: str
    """
    positionid = models.PositiveIntegerField(default=1)
    order = models.ForeignKey(
        Order,
        verbose_name=_("Order"),
        related_name='all_positions',
        on_delete=models.PROTECT
    )
    tax_rate = models.DecimalField(
        max_digits=7, decimal_places=2,
        verbose_name=_('Tax rate')
    )
    tax_rule = models.ForeignKey(
        'TaxRule',
        on_delete=models.PROTECT,
        null=True, blank=True
    )
    tax_value = models.DecimalField(
        max_digits=10, decimal_places=2,
        verbose_name=_('Tax value')
    )
    secret = models.CharField(max_length=255, null=False, blank=False, db_index=True)
    web_secret = models.CharField(max_length=32, default=generate_secret, db_index=True)
    pseudonymization_id = models.CharField(
        max_length=16,
        unique=True,
        db_index=True
    )
    canceled = models.BooleanField(default=False)

    all = ScopedManager(organizer='order__event__organizer')
    objects = ActivePositionManager()

    class Meta:
        verbose_name = _("Order position")
        verbose_name_plural = _("Order positions")
        ordering = ("positionid", "id")

    @cached_property
    def sort_key(self):
        return self.addon_to.positionid if self.addon_to else self.positionid, self.addon_to_id or 0

    @property
    def generate_ticket(self):
        if self.item.generate_tickets is not None:
            return self.item.generate_tickets
        return (
            (self.order.event.settings.ticket_download_addons or not self.addon_to_id) and
            (self.event.settings.ticket_download_nonadm or self.item.admission)
        )

    @classmethod
    def transform_cart_positions(cls, cp: List, order) -> list:
        from . import Voucher

        ops = []
        cp_mapping = {}
        # The sorting key ensures that all addons come directly after the position they refer to
        for i, cartpos in enumerate(sorted(cp, key=lambda c: (c.addon_to_id or c.pk, c.addon_to_id or 0))):
            op = OrderPosition(order=order)
            for f in AbstractPosition._meta.fields:
                if f.name == 'addon_to':
                    setattr(op, f.name, cp_mapping.get(cartpos.addon_to_id))
                else:
                    setattr(op, f.name, getattr(cartpos, f.name))
            op._calculate_tax()
            op.positionid = i + 1
            op.save()
            cp_mapping[cartpos.pk] = op
            for answ in cartpos.answers.all():
                answ.orderposition = op
                answ.cartposition = None
                answ.save()
            if cartpos.voucher:
                Voucher.objects.filter(pk=cartpos.voucher.pk).update(redeemed=F('redeemed') + 1)
                cartpos.voucher.log_action('pretix.voucher.redeemed', {
                    'order_code': order.code
                })

        # Delete afterwards. Deleting in between might cause deletion of things related to add-ons
        # due to the deletion cascade.
        for cartpos in cp:
            if cartpos.pk:
                cartpos.addons.all().delete()
                cartpos.delete()
        return ops

    def __str__(self):
        if self.variation:
            return '#{} – {} – {}'.format(
                self.positionid, str(self.item), str(self.variation)
            )
        return '#{} – {}'.format(self.positionid, str(self.item))

    def __repr__(self):
        return '<OrderPosition: item %d, variation %d for order %s>' % (
            self.item.id, self.variation.id if self.variation else 0, self.order_id
        )

    def _calculate_tax(self, tax_rule=None):
        self.tax_rule = tax_rule or self.item.tax_rule
        try:
            ia = self.order.invoice_address
        except InvoiceAddress.DoesNotExist:
            ia = None
        if self.tax_rule:
            tax = self.tax_rule.tax(self.price, invoice_address=ia, base_price_is='gross', force_fixed_gross_price=True)
            self.tax_rate = tax.rate
            self.tax_value = tax.tax
            if tax.gross != self.price:
                raise ValueError('Invalid tax calculation')
        else:
            self.tax_value = Decimal('0.00')
            self.tax_rate = Decimal('0.00')

    def save(self, *args, **kwargs):
        from pretix.base.secrets import assign_ticket_secret

        if self.tax_rate is None:
            self._calculate_tax()

        self.order.touch()
        if not self.pk:
            while not self.secret or OrderPosition.all.filter(
                secret=self.secret, order__event__organizer_id=self.order.event.organizer_id
            ).exists():
                assign_ticket_secret(
                    event=self.order.event, position=self, force_invalidate=True, save=False
                )

        if not self.pseudonymization_id:
            self.assign_pseudonymization_id()

        return super().save(*args, **kwargs)

    @scopes_disabled()
    def assign_pseudonymization_id(self):
        # This omits some character pairs completely because they are hard to read even on screens (1/I and O/0)
        # and includes only one of two characters for some pairs because they are sometimes hard to distinguish in
        # handwriting (2/Z, 4/A, 5/S, 6/G). This allows for better detection e.g. in incoming wire transfers that
        # might include OCR'd handwritten text
        charset = list('ABCDEFGHJKLMNPQRSTUVWXYZ3789')
        while True:
            code = get_random_string(length=10, allowed_chars=charset)
            with scopes_disabled():
                if not OrderPosition.all.filter(pseudonymization_id=code).exists():
                    self.pseudonymization_id = code
                    return

    @property
    def event(self):
        return self.order.event

    def send_mail(self, subject: str, template: Union[str, LazyI18nString],
                  context: Dict[str, Any]=None, log_entry_type: str='pretix.event.order.email.sent',
                  user: User=None, headers: dict=None, sender: str=None, invoices: list=None,
                  auth=None, attach_tickets=False):
        """
        Sends an email to the attendee. Basically, this method does two things:

        * Call ``pretix.base.services.mail.mail`` with useful values for the ``event``, ``locale``, ``recipient`` and
          ``order`` parameters.

        * Create a ``LogEntry`` with the email contents.

        :param subject: Subject of the email
        :param template: LazyI18nString or template filename, see ``pretix.base.services.mail.mail`` for more details
        :param context: Dictionary to use for rendering the template
        :param log_entry_type: Key to be used for the log entry
        :param user: Administrative user who triggered this mail to be sent
        :param headers: Dictionary with additional mail headers
        :param sender: Custom email sender.
        :param attach_tickets: Attach tickets of this order, if they are existing and ready to download
        """
        from pretix.base.services.mail import (
            SendMailException, mail, render_mail,
        )

        if not self.attendee_email:
            return

        for k, v in self.event.meta_data.items():
            context['meta_' + k] = v

        with language(self.order.locale, self.order.event.settings.region):
            recipient = self.attendee_email
            try:
                email_content = render_mail(template, context)
                mail(
                    recipient, subject, template, context,
                    self.event, self.order.locale, order=self.order, headers=headers, sender=sender,
                    position=self,
                    invoices=invoices, attach_tickets=attach_tickets
                )
            except SendMailException:
                raise
            else:
                self.order.log_action(
                    log_entry_type,
                    user=user,
                    auth=auth,
                    data={
                        'subject': subject,
                        'message': email_content,
                        'recipient': recipient,
                        'invoices': [i.pk for i in invoices] if invoices else [],
                        'attach_tickets': attach_tickets,
                    }
                )

    def resend_link(self, user=None, auth=None):

        with language(self.order.locale, self.order.event.settings.region):
            email_template = self.event.settings.mail_text_resend_link
            email_context = get_email_context(event=self.order.event, order=self.order, position=self)
            email_subject = _('Your event registration: %(code)s') % {'code': self.order.code}
            self.send_mail(
                email_subject, email_template, email_context,
                'pretix.event.order.email.resend', user=user, auth=auth,
                attach_tickets=True
            )


class CartPosition(AbstractPosition):
    """
    A cart position is similar to an order line, except that it is not
    yet part of a binding order but just placed by some user in his or
    her cart. It therefore normally has a much shorter expiration time
    than an ordered position, but still blocks an item in the quota pool
    as we do not want to throw out users while they're clicking through
    the checkout process. This has all properties of AbstractPosition.

    :param event: The event this belongs to
    :type event: Event
    :param cart_id: The user session that contains this cart position
    :type cart_id: str
    """
    event = models.ForeignKey(
        Event,
        verbose_name=_("Event"),
        on_delete=models.CASCADE
    )
    cart_id = models.CharField(
        max_length=255, null=True, blank=True, db_index=True,
        verbose_name=_("Cart ID (e.g. session key)")
    )
    datetime = models.DateTimeField(
        verbose_name=_("Date"),
        auto_now_add=True
    )
    expires = models.DateTimeField(
        verbose_name=_("Expiration date"),
        db_index=True
    )
    includes_tax = models.BooleanField(
        default=True
    )
    override_tax_rate = models.DecimalField(
        max_digits=10, decimal_places=2,
        null=True, blank=True
    )
    is_bundled = models.BooleanField(default=False)

    objects = ScopedManager(organizer='event__organizer')

    class Meta:
        verbose_name = _("Cart position")
        verbose_name_plural = _("Cart positions")

    def __repr__(self):
        return '<CartPosition: item %d, variation %d for cart %s>' % (
            self.item.id, self.variation.id if self.variation else 0, self.cart_id
        )

    @property
    def tax_rate(self):
        if self.includes_tax:
            if self.override_tax_rate is not None:
                return self.override_tax_rate
            return self.item.tax(self.price, base_price_is='gross').rate
        else:
            return Decimal('0.00')

    @property
    def tax_value(self):
        if self.includes_tax:
            return self.item.tax(self.price, override_tax_rate=self.override_tax_rate, base_price_is='gross').tax
        else:
            return Decimal('0.00')


class InvoiceAddress(models.Model):
    last_modified = models.DateTimeField(auto_now=True)
    order = models.OneToOneField(Order, null=True, blank=True, related_name='invoice_address', on_delete=models.CASCADE)
    is_business = models.BooleanField(default=False, verbose_name=_('Business customer'))
    company = models.CharField(max_length=255, blank=True, verbose_name=_('Company name'))
    name_cached = models.CharField(max_length=255, verbose_name=_('Full name'), blank=True)
    name_parts = JSONField(default=dict)
    street = models.TextField(verbose_name=_('Address'), blank=False)
    zipcode = models.CharField(max_length=30, verbose_name=_('ZIP code'), blank=False)
    city = models.CharField(max_length=255, verbose_name=_('City'), blank=False)
    country_old = models.CharField(max_length=255, verbose_name=_('Country'), blank=False)
    country = FastCountryField(verbose_name=_('Country'), blank=False, blank_label=_('Select country'),
                               countries=CachedCountries)
    state = models.CharField(max_length=255, verbose_name=pgettext_lazy('address', 'State'), blank=True)
    vat_id = models.CharField(max_length=255, blank=True, verbose_name=_('VAT ID'),
                              help_text=_('Only for business customers within the EU.'))
    vat_id_validated = models.BooleanField(default=False)
    custom_field = models.CharField(max_length=255, null=True, blank=True)
    internal_reference = models.TextField(
        verbose_name=_('Internal reference'),
        help_text=_('This reference will be printed on your invoice for your convenience.'),
        blank=True,
    )
    beneficiary = models.TextField(
        verbose_name=_('Beneficiary'),
        blank=True
    )

    objects = ScopedManager(organizer='order__event__organizer')

    def save(self, **kwargs):
        if self.order:
            self.order.touch()

        if self.name_parts:
            self.name_cached = self.name
        else:
            self.name_cached = ""
            self.name_parts = {}
        super().save(**kwargs)

    @property
    def is_empty(self):
        return (
            not self.name_cached and not self.company and not self.street and not self.zipcode and not self.city
            and not self.internal_reference and not self.beneficiary
        )

    @property
    def state_name(self):
        sd = pycountry.subdivisions.get(code='{}-{}'.format(self.country, self.state))
        if sd:
            return sd.name
        return self.state

    @property
    def state_for_address(self):
        from pretix.base.settings import COUNTRIES_WITH_STATE_IN_ADDRESS
        if not self.state or str(self.country) not in COUNTRIES_WITH_STATE_IN_ADDRESS:
            return ""
        if COUNTRIES_WITH_STATE_IN_ADDRESS[str(self.country)][1] == 'long':
            return self.state_name
        return self.state

    @property
    def name(self):
        if not self.name_parts:
            return ""
        if '_legacy' in self.name_parts:
            return self.name_parts['_legacy']
        if '_scheme' in self.name_parts:
            scheme = PERSON_NAME_SCHEMES[self.name_parts['_scheme']]
        else:
            raise TypeError("Invalid name given.")
        return scheme['concatenation'](self.name_parts).strip()


def cachedticket_name(instance, filename: str) -> str:
    secret = get_random_string(length=16, allowed_chars=string.ascii_letters + string.digits)
    return 'tickets/{org}/{ev}/{code}-{no}-{prov}-{secret}.dat'.format(
        org=instance.order_position.order.event.organizer.slug,
        ev=instance.order_position.order.event.slug,
        prov=instance.provider,
        no=instance.order_position.positionid,
        code=instance.order_position.order.code,
        secret=secret,
    )


def cachedcombinedticket_name(instance, filename: str) -> str:
    secret = get_random_string(length=16, allowed_chars=string.ascii_letters + string.digits)
    return 'tickets/{org}/{ev}/{code}-{prov}-{secret}.dat'.format(
        org=instance.order.event.organizer.slug,
        ev=instance.order.event.slug,
        prov=instance.provider,
        code=instance.order.code,
        secret=secret
    )


class CachedTicket(models.Model):
    order_position = models.ForeignKey(OrderPosition, on_delete=models.CASCADE)
    provider = models.CharField(max_length=255)
    type = models.CharField(max_length=255)
    extension = models.CharField(max_length=255)
    file = models.FileField(null=True, blank=True, upload_to=cachedticket_name, max_length=255)
    created = models.DateTimeField(auto_now_add=True)


class CachedCombinedTicket(models.Model):
    order = models.ForeignKey(Order, on_delete=models.CASCADE)
    provider = models.CharField(max_length=255)
    type = models.CharField(max_length=255)
    extension = models.CharField(max_length=255)
    file = models.FileField(null=True, blank=True, upload_to=cachedcombinedticket_name, max_length=255)
    created = models.DateTimeField(auto_now_add=True)


class CancellationRequest(models.Model):
    order = models.ForeignKey(Order, on_delete=models.CASCADE, related_name='cancellation_requests')
    created = models.DateTimeField(auto_now_add=True)
    cancellation_fee = models.DecimalField(max_digits=10, decimal_places=2)
    refund_as_giftcard = models.BooleanField(default=False)


class RevokedTicketSecret(models.Model):
    event = models.ForeignKey(Event, on_delete=models.CASCADE, related_name='revoked_secrets')
    position = models.ForeignKey(
        OrderPosition,
        on_delete=models.SET_NULL,
        related_name='revoked_secrets',
        null=True,
    )
    secret = models.TextField(db_index=True)
    created = models.DateTimeField(auto_now_add=True)


@receiver(post_delete, sender=CachedTicket)
def cachedticket_delete(sender, instance, **kwargs):
    if instance.file:
        # Pass false so FileField doesn't save the model.
        instance.file.delete(False)


@receiver(post_delete, sender=CachedCombinedTicket)
def cachedcombinedticket_delete(sender, instance, **kwargs):
    if instance.file:
        # Pass false so FileField doesn't save the model.
        instance.file.delete(False)


@receiver(post_delete, sender=QuestionAnswer)
def answer_delete(sender, instance, **kwargs):
    if instance.file:
        # Pass false so FileField doesn't save the model.
        instance.file.delete(False)<|MERGE_RESOLUTION|>--- conflicted
+++ resolved
@@ -972,12 +972,8 @@
             yield op
 
     def tagged_secret(self, tag, secret_length=64):
-<<<<<<< HEAD
         return salted_hmac(value=tag, key_salt=b"", algorithm="sha256",
                            secret=self.secret or self.secret).hexdigest()[:secret_length]
-=======
-        return salted_hmac(key_salt=b"", value=tag, secret=self.secret, algorithm="sha256").hexdigest()[:secret_length]
->>>>>>> ef7b99cc
 
 
 def answerfile_name(instance, filename: str) -> str:
