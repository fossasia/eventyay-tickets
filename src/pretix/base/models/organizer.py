--- conflicted
+++ resolved
@@ -17,7 +17,7 @@
 from ..settings import settings_hierarkey
 
 
-@settings_hierarkey.add(cache_namespace="organizer")
+@settings_hierarkey.add(cache_namespace='organizer')
 class Organizer(LoggedModel):
     """
     This model represents an entity organizing events, e.g. a company, institution,
@@ -30,29 +30,26 @@
     :type slug: str
     """
 
-    settings_namespace = "organizer"
-    name = models.CharField(max_length=200, verbose_name=_("Name"))
+    settings_namespace = 'organizer'
+    name = models.CharField(max_length=200,
+                            verbose_name=_("Name"))
     slug = models.CharField(
-        max_length=50,
-        db_index=True,
+        max_length=50, db_index=True,
         help_text=_(
             "Should be short, only contain lowercase letters, numbers, dots, and dashes. Every slug can only be used "
-            "once. This is being used in URLs to refer to your organizer accounts and your events."
-        ),
+            "once. This is being used in URLs to refer to your organizer accounts and your events."),
         validators=[
             MinLengthValidator(
                 limit_value=2,
             ),
             RegexValidator(
                 regex="^[a-zA-Z0-9][a-zA-Z0-9.-]*[a-zA-Z0-9]$",
-                message=_(
-                    "The slug may only contain letters, numbers, dots and dashes."
-                ),
+                message=_("The slug may only contain letters, numbers, dots and dashes.")
             ),
-            OrganizerSlugBanlistValidator(),
+            OrganizerSlugBanlistValidator()
         ],
         verbose_name=_("Short form"),
-        unique=True,
+        unique=True
     )
 
     class Meta:
@@ -99,19 +96,18 @@
     @cached_property
     def all_logentries_link(self):
         return reverse(
-            "control:organizer.log",
+            'control:organizer.log',
             kwargs={
-                "organizer": self.slug,
-            },
+                'organizer': self.slug,
+            }
         )
 
     @property
     def has_gift_cards(self):
         return self.cache.get_or_set(
-            key="has_gift_cards",
+            key='has_gift_cards',
             timeout=15,
-            default=lambda: self.issued_gift_cards.exists()
-            or self.gift_card_issuer_acceptance.exists(),
+            default=lambda: self.issued_gift_cards.exists() or self.gift_card_issuer_acceptance.exists()
         )
 
     @property
@@ -119,37 +115,26 @@
         from .giftcards import GiftCard, GiftCardAcceptance
 
         return GiftCard.objects.annotate(
-            accepted=Exists(
-                GiftCardAcceptance.objects.filter(
-                    issuer=OuterRef("issuer"), collector=self
-                )
-            )
-        ).filter(Q(issuer=self) | Q(accepted=True))
+            accepted=Exists(GiftCardAcceptance.objects.filter(issuer=OuterRef('issuer'), collector=self))
+        ).filter(
+            Q(issuer=self) | Q(accepted=True)
+        )
 
     @property
     def default_gift_card_expiry(self):
         if self.settings.giftcard_expiry_years is not None:
             tz = get_current_timezone()
-            return make_aware(
-                datetime.combine(
-                    date(
-                        now().astimezone(tz).year
-                        + self.settings.get("giftcard_expiry_years", as_type=int),
-                        12,
-                        31,
-                    ),
-                    time(hour=23, minute=59, second=59),
-                ),
-                tz,
-            )
+            return make_aware(datetime.combine(
+                date(now().astimezone(tz).year + self.settings.get('giftcard_expiry_years', as_type=int), 12, 31),
+                time(hour=23, minute=59, second=59)
+            ), tz)
 
     def allow_delete(self):
         from . import Invoice, Order
-
         return (
-            not Order.objects.filter(event__organizer=self).exists()
-            and not Invoice.objects.filter(event__organizer=self).exists()
-            and not self.devices.exists()
+            not Order.objects.filter(event__organizer=self).exists() and
+            not Invoice.objects.filter(event__organizer=self).exists() and
+            not self.devices.exists()
         )
 
     def delete_sub_objects(self):
@@ -158,41 +143,13 @@
             e.delete()
         self.teams.all().delete()
 
-<<<<<<< HEAD
-    def get_mail_backend(self, timeout=None, force_custom=False):
-        """
-        Returns an email server connection, either by using the system-wide connection
-        or by returning a custom one based on the organizer's settings.
-        """
-        from pretix.base.email import CustomSMTPBackend
-
-        if self.settings.smtp_use_custom or force_custom:
-            return CustomSMTPBackend(
-                host=self.settings.smtp_host,
-                port=self.settings.smtp_port,
-                username=self.settings.smtp_username,
-                password=self.settings.smtp_password,
-                use_tls=self.settings.smtp_use_tls,
-                use_ssl=self.settings.smtp_use_ssl,
-                fail_silently=False,
-                timeout=timeout,
-            )
-        else:
-            return get_connection(fail_silently=False)
-
-=======
->>>>>>> 34e66f16
 
 def generate_invite_token():
-    return get_random_string(
-        length=32, allowed_chars=string.ascii_lowercase + string.digits
-    )
+    return get_random_string(length=32, allowed_chars=string.ascii_lowercase + string.digits)
 
 
 def generate_api_token():
-    return get_random_string(
-        length=64, allowed_chars=string.ascii_lowercase + string.digits
-    )
+    return get_random_string(length=64, allowed_chars=string.ascii_lowercase + string.digits)
 
 
 class Team(LoggedModel):
@@ -228,20 +185,11 @@
     :param can_change_vouchers: If ``True``, the members can change and create vouchers for the associated events.
     :type can_change_vouchers: bool
     """
-
-    organizer = models.ForeignKey(
-        Organizer, related_name="teams", on_delete=models.CASCADE
-    )
+    organizer = models.ForeignKey(Organizer, related_name="teams", on_delete=models.CASCADE)
     name = models.CharField(max_length=190, verbose_name=_("Team name"))
-    members = models.ManyToManyField(
-        User, related_name="teams", verbose_name=_("Team members")
-    )
-    all_events = models.BooleanField(
-        default=False, verbose_name=_("All events (including newly created ones)")
-    )
-    limit_events = models.ManyToManyField(
-        "Event", verbose_name=_("Limit to events"), blank=True
-    )
+    members = models.ManyToManyField(User, related_name="teams", verbose_name=_("Team members"))
+    all_events = models.BooleanField(default=False, verbose_name=_("All events (including newly created ones)"))
+    limit_events = models.ManyToManyField('Event', verbose_name=_("Limit to events"), blank=True)
 
     can_create_events = models.BooleanField(
         default=False,
@@ -254,57 +202,56 @@
     can_change_organizer_settings = models.BooleanField(
         default=False,
         verbose_name=_("Can change organizer settings"),
-        help_text=_(
-            "Someone with this setting can get access to most data of all of your events, i.e. via privacy "
-            "reports, so be careful who you add to this team!"
-        ),
-    )
-<<<<<<< HEAD
-    can_manage_customers = models.BooleanField(
-        default=False, verbose_name=_("Can manage customer accounts")
-    )
-=======
->>>>>>> 34e66f16
+        help_text=_('Someone with this setting can get access to most data of all of your events, i.e. via privacy '
+                    'reports, so be careful who you add to this team!')
+    )
     can_manage_gift_cards = models.BooleanField(
-        default=False, verbose_name=_("Can manage gift cards")
+        default=False,
+        verbose_name=_("Can manage gift cards")
     )
 
     can_change_event_settings = models.BooleanField(
-        default=False, verbose_name=_("Can change event settings")
+        default=False,
+        verbose_name=_("Can change event settings")
     )
     can_change_items = models.BooleanField(
-        default=False, verbose_name=_("Can change product settings")
+        default=False,
+        verbose_name=_("Can change product settings")
     )
     can_view_orders = models.BooleanField(
-        default=False, verbose_name=_("Can view orders")
+        default=False,
+        verbose_name=_("Can view orders")
     )
     can_change_orders = models.BooleanField(
-        default=False, verbose_name=_("Can change orders")
+        default=False,
+        verbose_name=_("Can change orders")
     )
     can_checkin_orders = models.BooleanField(
         default=False,
         verbose_name=_("Can perform check-ins"),
-        help_text=_(
-            "This includes searching for attendees, which can be used to obtain personal information about "
-            'attendees. Users with "can change orders" can also perform check-ins.'
-        ),
+        help_text=_('This includes searching for attendees, which can be used to obtain personal information about '
+                    'attendees. Users with "can change orders" can also perform check-ins.')
     )
     can_view_vouchers = models.BooleanField(
-        default=False, verbose_name=_("Can view vouchers")
+        default=False,
+        verbose_name=_("Can view vouchers")
     )
     can_change_vouchers = models.BooleanField(
-        default=False, verbose_name=_("Can change vouchers")
+        default=False,
+        verbose_name=_("Can change vouchers")
     )
 
     def __str__(self) -> str:
         return _("%(name)s on %(object)s") % {
-            "name": str(self.name),
-            "object": str(self.organizer),
+            'name': str(self.name),
+            'object': str(self.organizer),
         }
 
     def permission_set(self) -> set:
         attribs = dir(self)
-        return {a for a in attribs if a.startswith("can_") and self.has_permission(a)}
+        return {
+            a for a in attribs if a.startswith('can_') and self.has_permission(a)
+        }
 
     @property
     def can_change_settings(self):  # Legacy compatiblilty
@@ -314,7 +261,7 @@
         try:
             return getattr(self, perm_name)
         except AttributeError:
-            raise ValueError("Invalid required permission: %s" % perm_name)
+            raise ValueError('Invalid required permission: %s' % perm_name)
 
     def permission_for_event(self, event):
         if self.all_events:
@@ -343,12 +290,9 @@
     :param token: The secret required to redeem the invite
     :type token: str
     """
-
     team = models.ForeignKey(Team, related_name="invites", on_delete=models.CASCADE)
     email = models.EmailField(null=True, blank=True)
-    token = models.CharField(
-        default=generate_invite_token, max_length=64, null=True, blank=True
-    )
+    token = models.CharField(default=generate_invite_token, max_length=64, null=True, blank=True)
 
     def __str__(self) -> str:
         return _("Invite to team '{team}' for '{email}'").format(
@@ -369,7 +313,6 @@
     :param token: The secret required to submit to the API
     :type token: str
     """
-
     team = models.ForeignKey(Team, related_name="tokens", on_delete=models.CASCADE)
     name = models.CharField(max_length=190)
     active = models.BooleanField(default=True)
@@ -383,9 +326,9 @@
         :param event: The event to check
         :return: set of permissions
         """
-        has_event_access = (
-            self.team.all_events and organizer == self.team.organizer
-        ) or (event in self.team.limit_events.all())
+        has_event_access = (self.team.all_events and organizer == self.team.organizer) or (
+            event in self.team.limit_events.all()
+        )
         return self.team.permission_set() if has_event_access else set()
 
     def get_organizer_permission_set(self, organizer) -> set:
@@ -397,9 +340,7 @@
         """
         return self.team.permission_set() if self.team.organizer == organizer else set()
 
-    def has_event_permission(
-        self, organizer, event, perm_name=None, request=None
-    ) -> bool:
+    def has_event_permission(self, organizer, event, perm_name=None, request=None) -> bool:
         """
         Checks if this token is part of a team that grants access of type ``perm_name``
         to the event ``event``.
@@ -410,16 +351,12 @@
         :param request: This parameter is ignored and only defined for compatibility reasons.
         :return: bool
         """
-        has_event_access = (
-            self.team.all_events and organizer == self.team.organizer
-        ) or (event in self.team.limit_events.all())
+        has_event_access = (self.team.all_events and organizer == self.team.organizer) or (
+            event in self.team.limit_events.all()
+        )
         if isinstance(perm_name, (tuple, list)):
-            return has_event_access and any(
-                self.team.has_permission(p) for p in perm_name
-            )
-        return has_event_access and (
-            not perm_name or self.team.has_permission(perm_name)
-        )
+            return has_event_access and any(self.team.has_permission(p) for p in perm_name)
+        return has_event_access and (not perm_name or self.team.has_permission(perm_name))
 
     def has_organizer_permission(self, organizer, perm_name=None, request=None):
         """
@@ -432,12 +369,8 @@
         :return: bool
         """
         if isinstance(perm_name, (tuple, list)):
-            return organizer == self.team.organizer and any(
-                self.team.has_permission(p) for p in perm_name
-            )
-        return organizer == self.team.organizer and (
-            not perm_name or self.team.has_permission(perm_name)
-        )
+            return organizer == self.team.organizer and any(self.team.has_permission(p) for p in perm_name)
+        return organizer == self.team.organizer and (not perm_name or self.team.has_permission(perm_name))
 
     def get_events_with_any_permission(self):
         """
@@ -460,4 +393,5 @@
         if getattr(self.team, permission, False):
             return self.get_events_with_any_permission()
         else:
-            return self.team.organizer.events.none()+            return self.team.organizer.events.none()
+
