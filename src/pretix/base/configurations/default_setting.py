import json
from collections import OrderedDict
from datetime import datetime
from decimal import Decimal

from django import forms
from django.conf import settings
from django.core.files import File
from django.core.validators import (
    MaxValueValidator, MinValueValidator, RegexValidator,
)
from django.utils.text import format_lazy
from django.utils.translation import (
    gettext_lazy as _, gettext_noop, pgettext, pgettext_lazy,
)
from i18nfield.forms import I18nFormField, I18nTextarea, I18nTextInput
from i18nfield.strings import LazyI18nString
from rest_framework import serializers

from pretix.api.serializers.fields import (
    ListMultipleChoiceField, UploadedFileField,
)
from pretix.api.serializers.i18n import I18nField, I18nURLField
from pretix.base.forms import I18nURLFormField
from pretix.base.models.tax import TaxRule
from pretix.base.reldate import (
    RelativeDateField, RelativeDateTimeField, RelativeDateWrapper,
    SerializerRelativeDateField, SerializerRelativeDateTimeField,
)
from pretix.control.forms import (
    ExtFileField, FontSelect, MultipleLanguagesWidget, SingleLanguageWidget,
)
from pretix.helpers.countries import CachedCountries

from .lazy_i18n_string_list_base import LazyI18nStringListBase


def country_choice_kwargs():
    allcountries = list(CachedCountries())
    allcountries.insert(0, ("", _("Select country")))
    return {"choices": allcountries}


def primary_font_kwargs():
    from pretix.presale.style import get_fonts

    choices = [("Open Sans", "Open Sans")]
    choices += [(a, {"title": a, "data": v}) for a, v in get_fonts().items()]
    return {
        "choices": choices,
    }


DEFAULT_SETTINGS = {
    "max_items_per_order": {
        "default": "10",
        "type": int,
        "form_class": forms.IntegerField,
        "serializer_class": serializers.IntegerField,
        "form_kwargs": dict(
            min_value=1,
            label=_("Maximum number of items per order"),
            help_text=_("Add-on products will be excluded from the count."),
        ),
    },
    "display_net_prices": {
        "default": "False",
        "type": bool,
        "form_class": forms.BooleanField,
        "serializer_class": serializers.BooleanField,
        "form_kwargs": dict(
            label=_(
                "Display net prices in the product list instead of gross prices (not recommended)"
            ),
            help_text=_(
                "Regardless of your selection, the cart will display gross prices as this is the final amount to be "
                "paid."
            ),
        ),
    },
    "system_question_order": {
        "default": {},
        "type": dict,
    },
    "attendee_names_asked": {
        "default": "True",
        "type": bool,
        "form_class": forms.BooleanField,
        "serializer_class": serializers.BooleanField,
        "form_kwargs": dict(
            label=_("Require attendee names"),
            help_text=_(
                "Require attendee names for all tickets which include admission to the event."
            ),
        ),
    },
    "attendee_names_required": {
        "default": "False",
        "type": bool,
        "form_class": forms.BooleanField,
        "serializer_class": serializers.BooleanField,
        "form_kwargs": dict(
            label=_("Require attendee names"),
            help_text=_(
                "Require attendees to fill in their names for all admission tickets."
            ),
            widget=forms.CheckboxInput(
                attrs={"data-checkbox-dependency": "#id_settings-attendee_names_asked"}
            ),
        ),
    },
    "attendee_emails_asked": {
        "default": "False",
        "type": bool,
        "form_class": forms.BooleanField,
        "serializer_class": serializers.BooleanField,
        "form_kwargs": dict(
            label=_("Ask for email addresses per ticket"),
            help_text=_(
                "Normally, eventyay asks for one email address per order and the order confirmation will be sent "
                "only to that email address. If you enable this option, the system will additionally ask for "
                "individual email addresses for every admission ticket. This might be useful if you want to "
                "obtain individual addresses for every attendee even in case of group orders. However, "
                "eventyay will send the order confirmation by default only to the primary email address, not to "
                "the per-attendee addresses. You can however enable this in the E-mail settings."
            ),
        ),
    },
    "attendee_emails_required": {
        "default": "False",
        "type": bool,
        "form_class": forms.BooleanField,
        "serializer_class": serializers.BooleanField,
        "form_kwargs": dict(
            label=_("Require email addresses per ticket"),
            help_text=_(
                "Require attendees to fill in individual e-mail addresses for all admission tickets. See the "
                "above option for more details. One email address for the order confirmation will always be "
                "required regardless of this setting."
            ),
            widget=forms.CheckboxInput(
                attrs={"data-checkbox-dependency": "#id_settings-attendee_emails_asked"}
            ),
        ),
    },
    "attendee_company_asked": {
        "default": "False",
        "type": bool,
        "form_class": forms.BooleanField,
        "serializer_class": serializers.BooleanField,
        "form_kwargs": dict(
            label=_("Ask for company per ticket"),
        ),
    },
    "attendee_company_required": {
        "default": "False",
        "type": bool,
        "form_class": forms.BooleanField,
        "serializer_class": serializers.BooleanField,
        "form_kwargs": dict(
            label=_("Require company per ticket"),
            widget=forms.CheckboxInput(
                attrs={
                    "data-checkbox-dependency": "#id_settings-attendee_company_asked"
                }
            ),
        ),
    },
    "attendee_addresses_asked": {
        "default": "False",
        "type": bool,
        "form_class": forms.BooleanField,
        "serializer_class": serializers.BooleanField,
        "form_kwargs": dict(
            label=_("Ask for postal addresses per ticket"),
        ),
    },
    "attendee_addresses_required": {
        "default": "False",
        "type": bool,
        "form_class": forms.BooleanField,
        "serializer_class": serializers.BooleanField,
        "form_kwargs": dict(
            label=_("Require postal addresses per ticket"),
            help_text=_(
                "Require attendees to fill in postal addresses for all admission tickets."
            ),
            widget=forms.CheckboxInput(
                attrs={
                    "data-checkbox-dependency": "#id_settings-attendee_addresses_asked"
                }
            ),
        ),
    },
    "order_email_asked_twice": {
        "default": "False",
        "type": bool,
        "form_class": forms.BooleanField,
        "serializer_class": serializers.BooleanField,
        "form_kwargs": dict(
            label=_("Ask for the order email address twice"),
            help_text=_(
                "Require attendees to enter their primary email address twice to help prevent errors."
            ),
        ),
    },
    "order_phone_asked": {
        "default": "False",
        "type": bool,
        "form_class": forms.BooleanField,
        "serializer_class": serializers.BooleanField,
        "form_kwargs": dict(
            label=_("Ask for a phone number per order"),
        ),
    },
    "order_phone_required": {
        "default": "False",
        "type": bool,
        "form_class": forms.BooleanField,
        "serializer_class": serializers.BooleanField,
        "form_kwargs": dict(
            label=_("Require a phone number per order"),
            widget=forms.CheckboxInput(
                attrs={"data-checkbox-dependency": "#id_settings-order_phone_asked"}
            ),
        ),
    },
    "invoice_address_asked": {
        "default": "True",
        "type": bool,
        "form_class": forms.BooleanField,
        "serializer_class": serializers.BooleanField,
        "form_kwargs": dict(
            label=_("Ask for invoice address"),
        ),
    },
    "invoice_address_not_asked_free": {
        "default": "False",
        "type": bool,
        "form_class": forms.BooleanField,
        "serializer_class": serializers.BooleanField,
        "form_kwargs": dict(
            label=_("Do not ask for invoice address if an order is free of charge."),
        ),
    },
    "invoice_name_required": {
        "default": "False",
        "type": bool,
        "form_class": forms.BooleanField,
        "serializer_class": serializers.BooleanField,
        "form_kwargs": dict(
            label=_("Require attendee name"),
        ),
    },
    "invoice_attendee_name": {
        "default": "True",
        "type": bool,
        "form_class": forms.BooleanField,
        "serializer_class": serializers.BooleanField,
        "form_kwargs": dict(
            label=_("Show attendee names on invoices"),
        ),
    },
    "invoice_eu_currencies": {
        "default": "True",
        "type": bool,
        "form_class": forms.BooleanField,
        "serializer_class": serializers.BooleanField,
        "form_kwargs": dict(
            label=_(
                "On invoices from one EU country to another EU country with a different currency, display the tax "
                "amounts in both currencies."
            ),
        ),
    },
    "invoice_address_required": {
        "default": "False",
        "form_class": forms.BooleanField,
        "serializer_class": serializers.BooleanField,
        "type": bool,
        "form_kwargs": dict(
            label=_("Require invoice address"),
            widget=forms.CheckboxInput(
                attrs={"data-checkbox-dependency": "#id_invoice_address_asked"}
            ),
        ),
    },
    "invoice_address_company_required": {
        "default": "False",
        "form_class": forms.BooleanField,
        "serializer_class": serializers.BooleanField,
        "type": bool,
        "form_kwargs": dict(
            label=_("Require a business addresses"),
            help_text=_("This will require attendees to enter a company name."),
            widget=forms.CheckboxInput(
                attrs={"data-checkbox-dependency": "#id_invoice_address_required"}
            ),
        ),
    },
    "invoice_address_beneficiary": {
        "default": "False",
        "type": bool,
        "form_class": forms.BooleanField,
        "serializer_class": serializers.BooleanField,
        "form_kwargs": dict(
            label=_("Ask for beneficiary"),
            widget=forms.CheckboxInput(
                attrs={"data-checkbox-dependency": "#id_invoice_address_asked"}
            ),
        ),
    },
    "invoice_address_custom_field": {
        "default": "",
        "type": LazyI18nString,
        "form_class": I18nFormField,
        "serializer_class": I18nField,
        "form_kwargs": dict(
            label=_("Custom address field"),
            widget=I18nTextInput,
            help_text=_(
                "If you want to add a custom text field, such as a country-specific registration number, "
                "to your invoice address form, please enter the label here. This label will be used both for "
                "prompting the user to input their details and for displaying the value on the invoice. The field "
                "will be optional."
            ),
        ),
    },
    "invoice_address_vatid": {
        "default": "False",
        "type": bool,
        "form_class": forms.BooleanField,
        "serializer_class": serializers.BooleanField,
        "form_kwargs": dict(
            label=_("Ask for VAT ID"),
            help_text=_(
                "This option is only applicable if an invoice address is requested. The VAT ID field will not be "
                "required."
            ),
            widget=forms.CheckboxInput(
                attrs={"data-checkbox-dependency": "#id_invoice_address_asked"}
            ),
        ),
    },
    "invoice_address_explanation_text": {
        "default": "",
        "type": LazyI18nString,
        "form_class": I18nFormField,
        "serializer_class": I18nField,
        "form_kwargs": dict(
            label=_("Invoice address explanation"),
            widget=I18nTextarea,
            widget_kwargs={"attrs": {"rows": "2"}},
            help_text=_(
                "This text will be shown above the invoice address form during checkout."
            ),
        ),
    },
    "invoice_show_payments": {
        "default": "True",
        "type": bool,
        "form_class": forms.BooleanField,
        "serializer_class": serializers.BooleanField,
        "form_kwargs": dict(
            label=_("Show paid amount on partially paid invoices"),
            help_text=_(
                "If an invoice has already been paid partially, this option will add the paid and pending "
                "amount to the invoice."
            ),
        ),
    },
    "invoice_include_free": {
        "default": "True",
        "type": bool,
        "form_class": forms.BooleanField,
        "serializer_class": serializers.BooleanField,
        "form_kwargs": dict(
            label=_("Show free products on invoices"),
            help_text=_(
                "Note that invoices will never be generated for orders that contain only free "
                "products."
            ),
        ),
    },
    "invoice_include_expire_date": {
        "default": "False",
        "type": bool,
        "form_class": forms.BooleanField,
        "serializer_class": serializers.BooleanField,
        "form_kwargs": dict(
            label=_("Show expiration date of order"),
            help_text=_(
                "The expiration date will not be shown if the invoice is generated after the order is paid."
            ),
        ),
    },
    "invoice_numbers_counter_length": {
        "default": "5",
        "type": int,
        "form_class": forms.IntegerField,
        "serializer_class": serializers.IntegerField,
        "form_kwargs": dict(
            label=_("Minimum length of invoice number after prefix"),
            help_text=_(
                "The part of your invoice number after your prefix will be filled up with leading zeros up to this "
                "length, e.g. INV-001 or INV-00001."
            ),
        ),
    },
    "invoice_numbers_consecutive": {
        "default": "True",
        "type": bool,
        "form_class": forms.BooleanField,
        "serializer_class": serializers.BooleanField,
        "form_kwargs": dict(
            label=_("Generate invoices with consecutive numbers"),
            help_text=_(
                "If deactivated, the order code will be used in the invoice number."
            ),
        ),
    },
    "invoice_numbers_prefix": {
        "default": "",
        "type": str,
        "form_class": forms.CharField,
        "serializer_class": serializers.CharField,
        "form_kwargs": dict(
            label=_("Invoice number prefix"),
            help_text=_(
                "This will be prepended to invoice numbers. If you leave this field empty, your event slug will "
                "be used followed by a dash. Attention: If multiple events within the same organization use the "
                "same value in this field, they will share their number range, i.e. every full number will be "
                "used at most once over all of your events. This setting only affects future invoices. You can "
                "use %Y (with century) %y (without century) to insert the year of the invoice, or %m and %d for "
                "the day of month."
            ),
        ),
    },
    "invoice_numbers_prefix_cancellations": {
        "default": "",
        "type": str,
        "form_class": forms.CharField,
        "serializer_class": serializers.CharField,
        "form_kwargs": dict(
            label=_("Invoice number prefix for cancellations"),
            help_text=_(
                "This will be prepended to invoice numbers of cancellations. If you leave this field empty, "
                "the same numbering scheme will be used that you configured for regular invoices."
            ),
        ),
    },
    "invoice_renderer": {
        "default": "classic",
        "type": str,
    },
    "ticket_secret_generator": {
        "default": "random",
        "type": str,
    },
    "reservation_time": {
        "default": "30",
        "type": int,
        "form_class": forms.IntegerField,
        "serializer_class": serializers.IntegerField,
        "form_kwags": dict(
            min_value=0,
            label=_("Reservation period"),
            help_text=_(
                "The number of minutes the items in a user's cart are reserved for this user."
            ),
        ),
    },
    "redirect_to_checkout_directly": {
        "default": "False",
        "type": bool,
        "serializer_class": serializers.BooleanField,
        "form_class": forms.BooleanField,
        "form_kwargs": dict(
            label=_(
                "Directly redirect to check-out after a product has been added to the cart."
            ),
        ),
    },
    "presale_has_ended_text": {
        "default": "",
        "type": LazyI18nString,
        "form_class": I18nFormField,
        "serializer_class": I18nField,
        "form_kwargs": dict(
            label=_("End of presale text"),
            widget=I18nTextarea,
            widget_kwargs={"attrs": {"rows": "2"}},
            help_text=_(
                "This text will be shown above the ticket shop once the designated sales timeframe for this event "
                "is over. You can use it to describe other options to get a ticket, such as a box office."
            ),
        ),
    },
    "payment_explanation": {
        "default": "",
        "type": LazyI18nString,
        "form_class": I18nFormField,
        "serializer_class": I18nField,
        "form_kwargs": dict(
            widget=I18nTextarea,
            widget_kwargs={
                "attrs": {
                    "rows": 3,
                }
            },
            label=_("Guidance text"),
            help_text=_(
                "This text will be shown above the payment options. You can explain the choices to the user here, "
                "if you want."
            ),
        ),
    },
    "payment_term_mode": {
        "default": "days",
        "type": str,
        "form_class": forms.ChoiceField,
        "serializer_class": serializers.ChoiceField,
        "serializer_kwargs": dict(
            choices=(("days", _("in days")), ("minutes", _("in minutes"))),
        ),
        "form_kwargs": dict(
            label=_("Set payment term"),
            widget=forms.RadioSelect,
            choices=(("days", _("in days")), ("minutes", _("in minutes"))),
            help_text=_(
                "If using days, the order will expire at the end of the last day. "
                "Using minutes is more exact, but should only be used for real-time payment methods."
            ),
        ),
    },
    "payment_term_days": {
        "default": "14",
        "type": int,
        "form_class": forms.IntegerField,
        "serializer_class": serializers.IntegerField,
        "form_kwargs": dict(
            label=_("Payment term in days"),
            widget=forms.NumberInput(
                attrs={
                    "data-display-dependency": "#id_payment_term_mode_0",
                    "data-required-if": "#id_payment_term_mode_0",
                },
            ),
            help_text=_(
                "The number of days after placing an order the user has to pay to preserve their reservation. If "
                "you use slow payment methods like bank transfer, we recommend 14 days. If you only use real-time "
                "payment methods, we recommend still setting two or three days to allow people to retry failed "
                "payments."
            ),
            validators=[MinValueValidator(0), MaxValueValidator(1000000)],
        ),
        "serializer_kwargs": dict(
            validators=[MinValueValidator(0), MaxValueValidator(1000000)]
        ),
    },
    "payment_term_weekdays": {
        "default": "True",
        "type": bool,
        "form_class": forms.BooleanField,
        "serializer_class": serializers.BooleanField,
        "form_kwargs": dict(
            label=_("Only end payment terms on weekdays"),
            help_text=_(
                "If this is activated and the payment term of any order ends on a Saturday or Sunday, it will be "
                "moved to the next Monday instead. This is required in some countries by civil law. This will "
                "not effect the last date of payments configured below."
            ),
            widget=forms.CheckboxInput(
                attrs={
                    "data-display-dependency": "#id_payment_term_mode_0",
                },
            ),
        ),
    },
    "payment_term_minutes": {
        "default": "30",
        "type": int,
        "form_class": forms.IntegerField,
        "serializer_class": serializers.IntegerField,
        "form_kwargs": dict(
            label=_("Payment term in minutes"),
            help_text=_(
                "The number of minutes after placing an order the user has to pay to preserve their reservation. "
                "Only use this if you exclusively offer real-time payment methods. Please note that for technical "
                "reasons, the actual time frame might be a few minutes longer before the order is marked as expired."
            ),
            validators=[MinValueValidator(0), MaxValueValidator(1440)],
            widget=forms.NumberInput(
                attrs={
                    "data-display-dependency": "#id_payment_term_mode_1",
                    "data-required-if": "#id_payment_term_mode_1",
                },
            ),
        ),
        "serializer_kwargs": dict(
            validators=[MinValueValidator(0), MaxValueValidator(1440)]
        ),
    },
    "payment_term_last": {
        "default": None,
        "type": RelativeDateWrapper,
        "form_class": RelativeDateField,
        "serializer_class": SerializerRelativeDateField,
        "form_kwargs": dict(
            label=_("Last date of payments"),
            help_text=_(
                "The last date any payments are accepted. This has precedence over the terms "
                "configured above. If you use the event series feature and an order contains tickets for "
                "multiple dates, the earliest date will be used."
            ),
        ),
    },
    "payment_term_expire_automatically": {
        "default": "True",
        "type": bool,
        "form_class": forms.BooleanField,
        "serializer_class": serializers.BooleanField,
        "form_kwargs": dict(
            label=_("Automatically expire unpaid orders"),
            help_text=_(
                "If checked, all unpaid orders will automatically go from 'pending' to 'expired' "
                "after the end of their payment deadline. This means that those tickets go back to "
                "the pool and can be ordered by other people."
            ),
        ),
    },
    "payment_pending_hidden": {
        "default": "False",
        "type": bool,
        "form_class": forms.BooleanField,
        "serializer_class": serializers.BooleanField,
        "form_kwargs": dict(
            label=_('Hide "payment pending" state on attendee-facing pages'),
            help_text=_(
                "The payment instructions panel will still be shown to the primary attendee, but no indication "
                "of missing payment will be visible on the ticket pages of attendees who did not buy the ticket "
                "themselves."
            ),
        ),
    },
    "payment_giftcard__enabled": {"default": "True", "type": bool},
    "payment_resellers__restrict_to_sales_channels": {
        "default": ["resellers"],
        "type": list,
    },
    "payment_term_accept_late": {
        "default": "True",
        "type": bool,
        "form_class": forms.BooleanField,
        "serializer_class": serializers.BooleanField,
        "form_kwargs": dict(
            label=_("Accept late payments"),
            help_text=_(
                "Accept payments for orders even when they are in 'expired' state as long as enough "
                "capacity is available. No payments will ever be accepted after the 'Last date of payments' "
                "configured above."
            ),
        ),
    },
    "presale_start_show_date": {
        "default": "True",
        "type": bool,
        "form_class": forms.BooleanField,
        "serializer_class": serializers.BooleanField,
        "form_kwargs": dict(
            label=_("Show start date"),
            help_text=_("Show the presale start date before presale has started."),
            widget=forms.CheckboxInput,
        ),
    },
    "tax_rate_default": {"default": None, "type": TaxRule},
    "invoice_generate": {
        "default": "False",
        "type": str,
        "form_class": forms.ChoiceField,
        "serializer_class": serializers.ChoiceField,
        "serializer_kwargs": dict(
            choices=(
                ("False", _("Do not generate invoices")),
                ("admin", _("Only manually in admin panel")),
                ("user", _("Automatically on user request")),
                ("True", _("Automatically for all created orders")),
                (
                    "paid",
                    _("Automatically on payment or when required by payment method"),
                ),
            ),
        ),
        "form_kwargs": dict(
            label=_("Generate invoices"),
            widget=forms.RadioSelect,
            choices=(
                ("False", _("Do not generate invoices")),
                ("admin", _("Only manually in admin panel")),
                ("user", _("Automatically on user request")),
                ("True", _("Automatically for all created orders")),
                (
                    "paid",
                    _("Automatically on payment or when required by payment method"),
                ),
            ),
            help_text=_(
                "Invoices will never be automatically generated for free orders."
            ),
        ),
    },
    "invoice_reissue_after_modify": {
        "default": "False",
        "type": bool,
        "form_class": forms.BooleanField,
        "serializer_class": serializers.BooleanField,
        "form_kwargs": dict(
            label=_("Automatically cancel and reissue invoice on address changes"),
            help_text=_(
                "If attendees change their invoice address on an existing order, the invoice will "
                "automatically be canceled and a new invoice will be issued. This setting does not affect "
                "changes made through the backend."
            ),
        ),
    },
    "invoice_generate_sales_channels": {"default": json.dumps(["web"]), "type": list},
    "invoice_address_from": {
        "default": "",
        "type": str,
        "form_class": forms.CharField,
        "serializer_class": serializers.CharField,
        "form_kwargs": dict(
            label=_("Address line"),
            widget=forms.Textarea(
                attrs={"rows": 2, "placeholder": _("Albert Einstein Road 52")}
            ),
        ),
    },
    "invoice_address_from_name": {
        "default": "",
        "type": str,
        "form_class": forms.CharField,
        "serializer_class": serializers.CharField,
        "form_kwargs": dict(
            label=_("Company name"),
        ),
    },
    "invoice_address_from_zipcode": {
        "default": "",
        "type": str,
        "form_class": forms.CharField,
        "serializer_class": serializers.CharField,
        "form_kwargs": dict(
            widget=forms.TextInput(attrs={"placeholder": "12345"}),
            label=_("ZIP code"),
        ),
    },
    "invoice_address_from_city": {
        "default": "",
        "type": str,
        "form_class": forms.CharField,
        "serializer_class": serializers.CharField,
        "form_kwargs": dict(
            widget=forms.TextInput(attrs={"placeholder": _("Random City")}),
            label=_("City"),
        ),
    },
    "invoice_address_from_country": {
        "default": "",
        "type": str,
        "form_class": forms.ChoiceField,
        "serializer_class": serializers.ChoiceField,
        "serializer_kwargs": lambda: dict(**country_choice_kwargs()),
        "form_kwargs": lambda: dict(label=_("Country"), **country_choice_kwargs()),
    },
    "invoice_address_from_tax_id": {
        "default": "",
        "type": str,
        "form_class": forms.CharField,
        "serializer_class": serializers.CharField,
        "form_kwargs": dict(
            label=_("Domestic tax ID"),
            help_text=_("e.g. tax number in Germany, ABN in Australia, …"),
        ),
    },
    "invoice_address_from_vat_id": {
        "default": "",
        "type": str,
        "form_class": forms.CharField,
        "serializer_class": serializers.CharField,
        "form_kwargs": dict(
            label=_("EU VAT ID"),
        ),
    },
    "invoice_introductory_text": {
        "default": "",
        "type": LazyI18nString,
        "form_class": I18nFormField,
        "serializer_class": I18nField,
        "form_kwargs": dict(
            widget=I18nTextarea,
            widget_kwargs={
                "attrs": {
                    "rows": 3,
                    "placeholder": _(
                        "e.g. With this document, we sent you the invoice for your ticket order."
                    ),
                }
            },
            label=_("Introductory text"),
            help_text=_("Will be printed on every invoice above the invoice rows."),
        ),
    },
    "invoice_additional_text": {
        "default": "",
        "type": LazyI18nString,
        "form_class": I18nFormField,
        "serializer_class": I18nField,
        "form_kwargs": dict(
            widget=I18nTextarea,
            widget_kwargs={
                "attrs": {
                    "rows": 3,
                    "placeholder": _(
                        "e.g. Thank you for your purchase! You can find more information on the event at ..."
                    ),
                }
            },
            label=_("Additional text"),
            help_text=_("Will be printed on every invoice below the invoice total."),
        ),
    },
    "invoice_footer_text": {
        "default": "",
        "type": LazyI18nString,
        "form_class": I18nFormField,
        "serializer_class": I18nField,
        "form_kwargs": dict(
            widget=I18nTextarea,
            widget_kwargs={
                "attrs": {
                    "rows": 5,
                    "placeholder": _(
                        "e.g. your bank details, legal details like your VAT ID, registration numbers, etc."
                    ),
                }
            },
            label=_("Footer"),
            help_text=_(
                "Will be printed centered and in a smaller font at the end of every invoice page."
            ),
        ),
    },
    "invoice_language": {"default": "__user__", "type": str},
    "invoice_email_attachment": {
        "default": "False",
        "type": bool,
        "form_class": forms.BooleanField,
        "serializer_class": serializers.BooleanField,
        "form_kwargs": dict(
            label=_("Attach invoices to emails"),
            help_text=_(
                "If invoices are automatically generated for all orders, they will be attached to the order "
                "confirmation mail. If they are automatically generated on payment, they will be attached to the "
                "payment confirmation mail. If they are not automatically generated, they will not be attached "
                "to emails."
            ),
        ),
    },
    "show_items_outside_presale_period": {
        "default": "True",
        "type": bool,
        "form_class": forms.BooleanField,
        "serializer_class": serializers.BooleanField,
        "form_kwargs": dict(
            label=_("Show items outside presale period"),
            help_text=_(
                "Show item details before presale has started and after presale has ended"
            ),
        ),
    },
    "timezone": {"default": settings.TIME_ZONE, "type": str},
    "locales": {
        "default": json.dumps([settings.LANGUAGE_CODE]),
        "type": list,
        "serializer_class": ListMultipleChoiceField,
        "serializer_kwargs": dict(
            choices=settings.LANGUAGES,
            required=True,
        ),
        "form_class": forms.MultipleChoiceField,
        "form_kwargs": dict(
            choices=settings.LANGUAGES,
            widget=MultipleLanguagesWidget,
            required=True,
            label=_("Available languages"),
        ),
    },
    "locale": {
        "default": settings.LANGUAGE_CODE,
        "type": str,
        "serializer_class": serializers.ChoiceField,
        "serializer_kwargs": dict(
            choices=settings.LANGUAGES,
            required=True,
        ),
        "form_class": forms.ChoiceField,
        "form_kwargs": dict(
            choices=settings.LANGUAGES,
            widget=SingleLanguageWidget,
            required=True,
            label=_("Default language"),
        ),
    },
    "region": {
        "default": None,
        "type": str,
        "form_class": forms.ChoiceField,
        "serializer_class": serializers.ChoiceField,
        "serializer_kwargs": lambda: dict(**country_choice_kwargs()),
        "form_kwargs": lambda: dict(
            label=_("Region"),
            help_text=_(
                "Will be used to determine date and time formatting as well as default country for attendee "
                "addresses and phone numbers. For formatting, this takes less priority than the language and "
                "is therefore mostly relevant for languages used in different regions globally (like English)."
            ),
            **country_choice_kwargs(),
        ),
    },
    "show_dates_on_frontpage": {
        "default": "True",
        "type": bool,
        "serializer_class": serializers.BooleanField,
        "form_class": forms.BooleanField,
        "form_kwargs": dict(
            label=_("Show event times and dates on the ticket shop"),
            help_text=_(
                "If disabled, no date or time will be shown on the ticket shop's front page. This settings "
                "does however not affect the display in other locations."
            ),
        ),
    },
    "show_date_to": {
        "default": "True",
        "type": bool,
        "serializer_class": serializers.BooleanField,
        "form_class": forms.BooleanField,
        "form_kwargs": dict(
            label=_("Show event end date"),
            help_text=_(
                "If disabled, only event's start date will be displayed to the public."
            ),
        ),
    },
    "show_times": {
        "default": "True",
        "type": bool,
        "serializer_class": serializers.BooleanField,
        "form_class": forms.BooleanField,
        "form_kwargs": dict(
            label=_("Show dates with time"),
            help_text=_(
                "If disabled, the event's start and end date will be displayed without the time of day."
            ),
        ),
    },
    "hide_sold_out": {
        "default": "False",
        "type": bool,
        "serializer_class": serializers.BooleanField,
        "form_class": forms.BooleanField,
        "form_kwargs": dict(
            label=_("Hide all products that are sold out"),
        ),
    },
    "show_quota_left": {
        "default": "False",
        "type": bool,
        "serializer_class": serializers.BooleanField,
        "form_class": forms.BooleanField,
        "form_kwargs": dict(
            label=_("Show number of tickets left"),
            help_text=_(
                "Publicly show how many tickets of a certain type are still available."
            ),
        ),
    },
    "meta_noindex": {
        "default": "False",
        "type": bool,
        "serializer_class": serializers.BooleanField,
        "form_class": forms.BooleanField,
        "form_kwargs": dict(
            label=_("Ask search engines not to index the ticket shop"),
        ),
    },
    "show_variations_expanded": {
        "default": "False",
        "type": bool,
        "serializer_class": serializers.BooleanField,
        "form_class": forms.BooleanField,
        "form_kwargs": dict(
            label=_("Show variations of a product expanded by default"),
        ),
    },
    "waiting_list_enabled": {
        "default": "False",
        "type": bool,
        "serializer_class": serializers.BooleanField,
        "form_class": forms.BooleanField,
        "form_kwargs": dict(
            label=_("Enable waiting list"),
            help_text=_(
                "Once a ticket is sold out, people can add themselves to a waiting list. As soon as a ticket "
                "becomes available again, it will be reserved for the first person on the waiting list and this "
                "person will receive an email notification with a voucher that can be used to buy a ticket."
            ),
        ),
    },
    "waiting_list_auto": {
        "default": "True",
        "type": bool,
        "serializer_class": serializers.BooleanField,
        "form_class": forms.BooleanField,
        "form_kwargs": dict(
            label=_("Automatic waiting list assignments"),
            help_text=_(
                "If ticket capacity becomes free, automatically create a voucher and send it to the first person "
                "on the waiting list for that product. If this is not active, mails will not be send automatically "
                "but you can send them manually via the control panel. If you disable the waiting list but keep "
                "this option enabled, tickets will still be sent out."
            ),
            widget=forms.CheckboxInput(),
        ),
    },
    "waiting_list_hours": {
        "default": "48",
        "type": int,
        "serializer_class": serializers.IntegerField,
        "form_class": forms.IntegerField,
        "form_kwargs": dict(
            label=_("Waiting list response time"),
            min_value=1,
            help_text=_(
                "If a ticket voucher is sent to a person on the waiting list, it has to be redeemed within this "
                "number of hours until it expires and can be re-assigned to the next person on the list."
            ),
            widget=forms.NumberInput(),
        ),
    },
    "waiting_list_names_asked": {
        "default": "False",
        "type": bool,
        "form_class": forms.BooleanField,
        "serializer_class": serializers.BooleanField,
        "form_kwargs": dict(
            label=_("Ask for a name"),
            help_text=_("Ask for a name when signing up to the waiting list."),
        ),
    },
    "waiting_list_names_required": {
        "default": "False",
        "type": bool,
        "form_class": forms.BooleanField,
        "serializer_class": serializers.BooleanField,
        "form_kwargs": dict(
            label=_("Require name"),
            help_text=_("Require a name when signing up to the waiting list.."),
            widget=forms.CheckboxInput(
                attrs={
                    "data-checkbox-dependency": "#id_settings-waiting_list_names_asked"
                }
            ),
        ),
    },
    "waiting_list_phones_asked": {
        "default": "False",
        "type": bool,
        "form_class": forms.BooleanField,
        "serializer_class": serializers.BooleanField,
        "form_kwargs": dict(
            label=_("Ask for a phone number"),
            help_text=_("Ask for a phone number when signing up to the waiting list."),
        ),
    },
    "waiting_list_phones_required": {
        "default": "False",
        "type": bool,
        "form_class": forms.BooleanField,
        "serializer_class": serializers.BooleanField,
        "form_kwargs": dict(
            label=_("Require phone number"),
            help_text=_("Require a phone number when signing up to the waiting list.."),
            widget=forms.CheckboxInput(
                attrs={
                    "data-checkbox-dependency": "#id_settings-waiting_list_phones_asked"
                }
            ),
        ),
    },
    "waiting_list_phones_explanation_text": {
        "default": "",
        "type": LazyI18nString,
        "form_class": I18nFormField,
        "serializer_class": I18nField,
        "form_kwargs": dict(
            label=_("Phone number explanation"),
            widget=I18nTextarea,
            widget_kwargs={"attrs": {"rows": "2"}},
            help_text=_(
                "If you ask for a phone number, explain why you do so and what you will use the phone number for."
            ),
        ),
    },
    "ticket_download": {
        "default": "False",
        "type": bool,
        "serializer_class": serializers.BooleanField,
        "form_class": forms.BooleanField,
        "form_kwargs": dict(
            label=_("Allow users to download tickets"),
            help_text=_("If this is off, nobody can download a ticket."),
        ),
    },
    "ticket_download_date": {
        "default": None,
        "type": RelativeDateWrapper,
        "form_class": RelativeDateTimeField,
        "serializer_class": SerializerRelativeDateTimeField,
        "form_kwargs": dict(
            label=_("Download date"),
            help_text=_(
                "Ticket download will be offered after this date. If you use the event series feature and an order "
                "contains tickets for multiple event dates, download of all tickets will be available if at least "
                "one of the event dates allows it."
            ),
        ),
    },
    "ticket_download_addons": {
        "default": "False",
        "type": bool,
        "serializer_class": serializers.BooleanField,
        "form_class": forms.BooleanField,
        "form_kwargs": dict(
            label=_("Generate tickets for add-on products"),
            help_text=_(
                "By default, tickets are only issued for products selected individually, not for add-on "
                "products. With this option, a separate ticket is issued for every add-on product as well."
            ),
            widget=forms.CheckboxInput(
                attrs={
                    "data-checkbox-dependency": "#id_ticket_download",
                    "data-checkbox-dependency-visual": "on",
                }
            ),
        ),
    },
    "ticket_download_nonadm": {
        "default": "True",
        "type": bool,
        "serializer_class": serializers.BooleanField,
        "form_class": forms.BooleanField,
        "form_kwargs": dict(
            label=_("Generate tickets for all products"),
            help_text=_(
                'If turned off, tickets are only issued for products that are marked as an "admission ticket"'
                "in the product settings. You can also turn off ticket issuing in every product separately."
            ),
            widget=forms.CheckboxInput(
                attrs={
                    "data-checkbox-dependency": "#id_ticket_download",
                    "data-checkbox-dependency-visual": "on",
                }
            ),
        ),
    },
    "ticket_download_pending": {
        "default": "False",
        "type": bool,
        "serializer_class": serializers.BooleanField,
        "form_class": forms.BooleanField,
        "form_kwargs": dict(
            label=_("Generate tickets for pending orders"),
            help_text=_(
                "If turned off, ticket downloads are only possible after an order has been marked as paid."
            ),
            widget=forms.CheckboxInput(
                attrs={
                    "data-checkbox-dependency": "#id_ticket_download",
                    "data-checkbox-dependency-visual": "on",
                }
            ),
        ),
    },
    "ticket_download_require_validated_email": {
        "default": "False",
        "type": bool,
        "serializer_class": serializers.BooleanField,
        "form_class": forms.BooleanField,
        "form_kwargs": dict(
            label=_("Do not issue ticket before email address is validated"),
            help_text=_(
                "If turned on, tickets will not be offered for download directly after purchase. They will "
                "be attached to the payment confirmation email (if the file size is not too large), and the "
                "attendee will be able to download them from the page as soon as they clicked a link in "
                "the email. Does not affect orders performed through other sales channels."
            ),
        ),
    },
    "require_registered_account_for_tickets": {
        "default": "False",
        "type": bool,
        "serializer_class": serializers.BooleanField,
        "form_class": forms.BooleanField,
        "form_kwargs": dict(
            label=_("Only allow registered accounts to get a ticket"),
            help_text=_(
                "If this option is turned on, only registered accounts will be allowed to purchase tickets. The "
                "'Continue as a Guest' option will not be available for attendees."
            ),
        ),
    },
    "event_list_availability": {
        "default": "True",
        "type": bool,
        "serializer_class": serializers.BooleanField,
        "form_class": forms.BooleanField,
        "form_kwargs": dict(
            label=_("Show availability in event overviews"),
            help_text=_(
                "If checked, the list of events will show if events are sold out. This might "
                "make for longer page loading times if you have lots of events and the shown status might be out "
                "of date for up to two minutes."
            ),
            required=False,
        ),
    },
    "event_list_type": {
        "default": "list",
        "type": str,
        "form_class": forms.ChoiceField,
        "serializer_class": serializers.ChoiceField,
        "serializer_kwargs": dict(
            choices=(
                ("list", _("List")),
                ("week", _("Week calendar")),
                ("calendar", _("Month calendar")),
            )
        ),
        "form_kwargs": dict(
            label=_("Default overview style"),
            choices=(
                ("list", _("List")),
                ("week", _("Week calendar")),
                ("calendar", _("Month calendar")),
            ),
            help_text=_(
                "If your event series has more than 50 dates in the future, only the month or week calendar can be "
                "used."
            ),
        ),
    },
    "event_list_available_only": {
        "default": "False",
        "type": bool,
        "form_class": forms.BooleanField,
        "serializer_class": serializers.BooleanField,
        "form_kwargs": dict(
            label=_("Hide all unavailable dates from calendar or list views"),
        ),
    },
    "allow_modifications_after_checkin": {
        "default": "False",
        "type": bool,
        "form_class": forms.BooleanField,
        "serializer_class": serializers.BooleanField,
        "form_kwargs": dict(
            label=_(
                "Allow attendees to modify their information after they checked in."
            ),
        ),
    },
    "last_order_modification_date": {
        "default": None,
        "type": RelativeDateWrapper,
        "form_class": RelativeDateTimeField,
        "serializer_class": SerializerRelativeDateTimeField,
        "form_kwargs": dict(
            label=_("Last date of modifications"),
            help_text=_(
                "The last date users can modify details of their orders, such as attendee names or "
                "answers to questions. If you use the event series feature and an order contains tickets for "
                "multiple event dates, the earliest date will be used."
            ),
        ),
    },
    "change_allow_user_variation": {
        "default": "False",
        "type": bool,
        "form_class": forms.BooleanField,
        "serializer_class": serializers.BooleanField,
        "form_kwargs": dict(
            label=_(
                "Customers can change the variation of the products they purchased"
            ),
        ),
    },
    "change_allow_user_price": {
        "default": "gte",
        "type": str,
        "form_class": forms.ChoiceField,
        "serializer_class": serializers.ChoiceField,
        "serializer_kwargs": dict(
            choices=(
                (
                    "gte",
                    _(
                        "Only allow changes if the resulting price is higher or equal than the previous price."
                    ),
                ),
                (
                    "gt",
                    _(
                        "Only allow changes if the resulting price is higher than the previous price."
                    ),
                ),
                (
                    "eq",
                    _(
                        "Only allow changes if the resulting price is equal to the previous price."
                    ),
                ),
                (
                    "any",
                    _(
                        "Allow changes regardless of price, even if this results in a refund."
                    ),
                ),
            )
        ),
        "form_kwargs": dict(
            label=_("Requirement for changed prices"),
            choices=(
                (
                    "gte",
                    _(
                        "Only allow changes if the resulting price is higher or equal than the previous price."
                    ),
                ),
                (
                    "gt",
                    _(
                        "Only allow changes if the resulting price is higher than the previous price."
                    ),
                ),
                (
                    "eq",
                    _(
                        "Only allow changes if the resulting price is equal to the previous price."
                    ),
                ),
                (
                    "any",
                    _(
                        "Allow changes regardless of price, even if this results in a refund."
                    ),
                ),
            ),
            widget=forms.RadioSelect,
        ),
    },
    "change_allow_user_until": {
        "default": None,
        "type": RelativeDateWrapper,
        "form_class": RelativeDateTimeField,
        "serializer_class": SerializerRelativeDateTimeField,
        "form_kwargs": dict(
            label=_("Do not allow changes after"),
        ),
    },
    "cancel_allow_user": {
        "default": "True",
        "type": bool,
        "form_class": forms.BooleanField,
        "serializer_class": serializers.BooleanField,
        "form_kwargs": dict(
            label=_("Customers can cancel their unpaid orders"),
        ),
    },
    "cancel_allow_user_until": {
        "default": None,
        "type": RelativeDateWrapper,
        "form_class": RelativeDateTimeField,
        "serializer_class": SerializerRelativeDateTimeField,
        "form_kwargs": dict(
            label=_("Do not allow cancellations after"),
        ),
    },
    "cancel_allow_user_paid": {
        "default": "False",
        "type": bool,
        "form_class": forms.BooleanField,
        "serializer_class": serializers.BooleanField,
        "form_kwargs": dict(
            label=_("Customers can cancel their paid orders"),
            help_text=_(
                "Paid money will be automatically paid back if the payment method allows it. "
                "Otherwise, a manual refund will be created for you to process manually."
            ),
        ),
    },
    "cancel_allow_user_paid_keep": {
        "default": "0.00",
        "type": Decimal,
        "form_class": forms.DecimalField,
        "serializer_class": serializers.DecimalField,
        "serializer_kwargs": dict(max_digits=10, decimal_places=2),
        "form_kwargs": dict(
            label=_("Keep a fixed cancellation fee"),
        ),
    },
    "cancel_allow_user_paid_keep_fees": {
        "default": "False",
        "type": bool,
        "form_class": forms.BooleanField,
        "serializer_class": serializers.BooleanField,
        "form_kwargs": dict(
            label=_("Keep payment, shipping and service fees"),
        ),
    },
    "cancel_allow_user_paid_keep_percentage": {
        "default": "0.00",
        "type": Decimal,
        "form_class": forms.DecimalField,
        "serializer_class": serializers.DecimalField,
        "serializer_kwargs": dict(max_digits=10, decimal_places=2),
        "form_kwargs": dict(
            label=_("Keep a percentual cancellation fee"),
        ),
    },
    "cancel_allow_user_paid_adjust_fees": {
        "default": "False",
        "type": bool,
        "form_class": forms.BooleanField,
        "serializer_class": serializers.BooleanField,
        "form_kwargs": dict(
            label=_("Allow attendees to voluntarily choose a lower refund"),
            help_text=_(
                "With this option enabled, your attendees can choose to get a smaller refund to support you."
            ),
        ),
    },
    "cancel_allow_user_paid_adjust_fees_explanation": {
        "default": LazyI18nString.from_gettext(
            gettext_noop(
                "However, if you want us to help keep the lights on here, please consider using the slider below to "
                "request a smaller refund. Thank you!"
            )
        ),
        "type": LazyI18nString,
        "serializer_class": I18nField,
        "form_class": I18nFormField,
        "form_kwargs": dict(
            label=_("Voluntary lower refund explanation"),
            widget=I18nTextarea,
            widget_kwargs={"attrs": {"rows": "2"}},
            help_text=_(
                "This text will be shown in between the explanation of how the refunds work and the slider "
                "which your attendees can use to choose the amount they would like to receive. You can use it "
                "e.g. to explain choosing a lower refund will help your organization."
            ),
        ),
    },
    "cancel_allow_user_paid_adjust_fees_step": {
        "default": None,
        "type": Decimal,
        "form_class": forms.DecimalField,
        "serializer_class": serializers.DecimalField,
        "serializer_kwargs": dict(max_digits=10, decimal_places=2),
        "form_kwargs": dict(
            max_digits=10,
            decimal_places=2,
            label=_("Step size for reduction amount"),
            help_text=_(
                "By default, attendees can choose an arbitrary amount for you to keep. If you set this to e.g. "
                "10, they will only be able to choose values in increments of 10."
            ),
        ),
    },
    "cancel_allow_user_paid_require_approval": {
        "default": "False",
        "type": bool,
        "form_class": forms.BooleanField,
        "serializer_class": serializers.BooleanField,
        "form_kwargs": dict(
            label=_(
                "Customers can only request a cancellation that needs to be approved by the event organizer "
                "before the order is canceled and a refund is issued."
            ),
        ),
    },
    "cancel_allow_user_paid_refund_as_giftcard": {
        "default": "off",
        "type": str,
        "serializer_class": serializers.ChoiceField,
        "serializer_kwargs": dict(
            choices=[
                ("off", _("All refunds are issued to the original payment method")),
                (
                    "option",
                    _(
                        "Customers can choose between a gift card and a refund to their payment method"
                    ),
                ),
                ("force", _("All refunds are issued as gift cards")),
            ],
        ),
        "form_class": forms.ChoiceField,
        "form_kwargs": dict(
            label=_("Refund method"),
            choices=[
                ("off", _("All refunds are issued to the original payment method")),
                (
                    "option",
                    _(
                        "Customers can choose between a gift card and a refund to their payment method"
                    ),
                ),
                ("force", _("All refunds are issued as gift cards")),
            ],
            widget=forms.RadioSelect,
            # When adding a new ordering, remember to also define it in the event model
        ),
    },
    "cancel_allow_user_paid_until": {
        "default": None,
        "type": RelativeDateWrapper,
        "form_class": RelativeDateTimeField,
        "serializer_class": SerializerRelativeDateTimeField,
        "form_kwargs": dict(
            label=_("Do not allow cancellations after"),
        ),
    },
    "contact_mail": {
        "default": None,
        "type": str,
        "serializer_class": serializers.EmailField,
        "form_class": forms.EmailField,
        "form_kwargs": dict(
            label=_("Contact address"),
            help_text=_("We'll show this publicly to allow attendees to contact you."),
        ),
    },
    "imprint_url": {
        "default": None,
        "type": str,
        "form_class": forms.URLField,
        "form_kwargs": dict(
            label=_("Imprint URL"),
            help_text=_(
                "This should point e.g. to a part of your website that has your contact details and legal "
                "information."
            ),
        ),
        "serializer_class": serializers.URLField,
    },
    "confirm_texts": {
        "default": LazyI18nStringListBase(),
        "type": LazyI18nStringListBase,
        "serializer_class": serializers.ListField,
        "serializer_kwargs": lambda: dict(child=I18nField()),
    },
    "mail_html_renderer": {"default": "classic", "type": str},
    "mail_attach_tickets": {
        "default": "True",
        "type": bool,
        "form_class": forms.BooleanField,
        "serializer_class": serializers.BooleanField,
        "form_kwargs": dict(
            label=_("Attach ticket files"),
            help_text=format_lazy(
                _(
                    "Tickets will never be attached if they're larger than {size} to avoid email delivery problems."
                ),
                size="4 MB",
            ),
        ),
    },
    "mail_attach_ical": {
        "default": "False",
        "type": bool,
        "form_class": forms.BooleanField,
        "serializer_class": serializers.BooleanField,
        "form_kwargs": dict(
            label=_("Attach calendar files"),
            help_text=_(
                "If enabled, we will attach an .ics calendar file to order confirmation emails."
            ),
        ),
    },
    "mail_prefix": {
        "default": None,
        "type": str,
        "form_class": forms.CharField,
        "serializer_class": serializers.CharField,
        "form_kwargs": dict(
            label=_("Subject prefix"),
            help_text=_(
                "This will be prepended to the subject of all outgoing emails, formatted as [prefix]. "
                "Choose, for example, a short form of your event name."
            ),
        ),
    },
    "mail_bcc": {"default": None, "type": str},
    "mail_from": {
        "default": settings.MAIL_FROM,
        "type": str,
        "form_class": forms.EmailField,
        "serializer_class": serializers.EmailField,
        "form_kwargs": dict(
            label=_("Sender address"),
            help_text=_("Sender address for outgoing emails"),
        ),
    },
    "mail_from_name": {
        "default": None,
        "type": str,
        "form_class": forms.CharField,
        "serializer_class": serializers.CharField,
        "form_kwargs": dict(
            label=_("Sender name"),
            help_text=_(
                "Sender name used in conjunction with the sender address for outgoing emails. "
                "Defaults to your event name."
            ),
        ),
    },
    "mail_sales_channel_placed_paid": {
        "default": ["web"],
        "type": list,
    },
    "mail_sales_channel_download_reminder": {
        "default": ["web"],
        "type": list,
    },
    "mail_text_signature": {"type": LazyI18nString, "default": ""},
    "mail_text_resend_link": {
        "type": LazyI18nString,
        "default": LazyI18nString.from_gettext(
            gettext_noop(
                """Hello,

you receive this message because you asked us to send you the link
to your order for {event}.

You can change your order details and view the status of your order at
{url}

Best regards,
Your {event} team"""
            )
        ),
    },
    "mail_text_resend_all_links": {
        "type": LazyI18nString,
        "default": LazyI18nString.from_gettext(
            gettext_noop(
                """Hello,

somebody requested a list of your orders for {event}.
The list is as follows:

{orders}

Best regards,
Your {event} team"""
            )
        ),
    },
    "mail_text_order_free_attendee": {
        "type": LazyI18nString,
        "default": LazyI18nString.from_gettext(
            gettext_noop(
                """Hello {attendee_name},

you have been registered for {event} successfully.

You can view the details and status of your ticket here:
{url}

Best regards,
Your {event} team"""
            )
        ),
    },
    "mail_text_order_free": {
        "type": LazyI18nString,
        "default": LazyI18nString.from_gettext(
            gettext_noop(
                """Hello,

your order for {event} was successful. As you only ordered free products,
no payment is required.

You can change your order details and view the status of your order at
{url}

Best regards,
Your {event} team"""
            )
        ),
    },
    "mail_send_order_free_attendee": {"type": bool, "default": "False"},
    "mail_text_order_placed_require_approval": {
        "type": LazyI18nString,
        "default": LazyI18nString.from_gettext(
            gettext_noop(
                """Hello,

we successfully received your order for {event}. Since you ordered
a product that requires approval by the event organizer, we ask you to
be patient and wait for our next email.

You can change your order details and view the status of your order at
{url}

Best regards,
Your {event} team"""
            )
        ),
    },
    "mail_text_order_placed": {
        "type": LazyI18nString,
        "default": LazyI18nString.from_gettext(
            gettext_noop(
                """Hello,

we successfully received your order for {event} with a total value
of {total_with_currency}. Please complete your payment before {expire_date}.

{payment_info}

You can change your order details and view the status of your order at
{url}

Best regards,
Your {event} team"""
            )
        ),
    },
    "mail_send_order_placed_attendee": {"type": bool, "default": "False"},
    "mail_text_order_placed_attendee": {
        "type": LazyI18nString,
        "default": LazyI18nString.from_gettext(
            gettext_noop(
                """Hello {attendee_name},

a ticket for {event} has been ordered for you.

You can view the details and status of your ticket here:
{url}

Best regards,
Your {event} team"""
            )
        ),
    },
    "mail_text_order_changed": {
        "type": LazyI18nString,
        "default": LazyI18nString.from_gettext(
            gettext_noop(
                """Hello,

your order for {event} has been changed.

You can view the status of your order at
{url}

Best regards,
Your {event} team"""
            )
        ),
    },
    "mail_text_order_paid": {
        "type": LazyI18nString,
        "default": LazyI18nString.from_gettext(
            gettext_noop(
                """Hello,

we successfully received your payment for {event}. Thank you!

{payment_info}

You can change your order details and view the status of your order at
{url}

Best regards,
Your {event} team"""
            )
        ),
    },
    "mail_send_order_paid_attendee": {"type": bool, "default": "False"},
    "mail_text_order_paid_attendee": {
        "type": LazyI18nString,
        "default": LazyI18nString.from_gettext(
            gettext_noop(
                """Hello {attendee_name},

a ticket for {event} that has been ordered for you is now paid.

You can view the details and status of your ticket here:
{url}

Best regards,
Your {event} team"""
            )
        ),
    },
    "mail_days_order_expire_warning": {"type": int, "default": "3"},
    "mail_text_order_expire_warning": {
        "type": LazyI18nString,
        "default": LazyI18nString.from_gettext(
            gettext_noop(
                """Hello,

we did not yet receive a full payment for your order for {event}.
Please keep in mind that we only guarantee your order if we receive
your payment before {expire_date}.

You can view the payment information and the status of your order at
{url}

Best regards,
Your {event} team"""
            )
        ),
    },
    "mail_text_waiting_list": {
        "type": LazyI18nString,
        "default": LazyI18nString.from_gettext(
            gettext_noop(
                """Hello,

you submitted yourself to the waiting list for {event},
for the product {product}.

We now have a ticket ready for you! You can redeem it in our ticket shop
within the next {hours} hours by entering the following voucher code:

{code}

Alternatively, you can just click on the following link:

{url}

Please note that this link is only valid within the next {hours} hours!
We will reassign the ticket to the next person on the list if you do not
redeem the voucher within that timeframe.

Best regards,
Your {event} team"""
            )
        ),
    },
    "mail_text_order_canceled": {
        "type": LazyI18nString,
        "default": LazyI18nString.from_gettext(
            gettext_noop(
                """Hello,

your order {code} for {event} has been canceled.

You can view the details of your order at
{url}

Best regards,
Your {event} team"""
            )
        ),
    },
    "mail_text_order_approved": {
        "type": LazyI18nString,
        "default": LazyI18nString.from_gettext(
            gettext_noop(
                """Hello,

we approved your order for {event} and will be happy to welcome you
at our event.

Please continue by paying for your order before {expire_date}.

You can select a payment method and perform the payment here:

{url}

Best regards,
Your {event} team"""
            )
        ),
    },
    "mail_text_order_approved_free": {
        "type": LazyI18nString,
        "default": LazyI18nString.from_gettext(
            gettext_noop(
                """Hello,

we approved your order for {event} and will be happy to welcome you
at our event. As you only ordered free products, no payment is required.

You can change your order details and view the status of your order at
{url}

Best regards,
Your {event} team"""
            )
        ),
    },
    "mail_text_order_denied": {
        "type": LazyI18nString,
        "default": LazyI18nString.from_gettext(
            gettext_noop(
                """Hello,

unfortunately, we denied your order request for {event}.

{comment}

You can view the details of your order here:

{url}

Best regards,
Your {event} team"""
            )
        ),
    },
    "mail_text_order_custom_mail": {
        "type": LazyI18nString,
        "default": LazyI18nString.from_gettext(
            gettext_noop(
                """Hello,

You can change your order details and view the status of your order at
{url}

Best regards,
Your {event} team"""
            )
        ),
    },
    "mail_days_download_reminder": {"type": int, "default": None},
    "mail_send_download_reminder_attendee": {"type": bool, "default": "False"},
    "mail_text_download_reminder_attendee": {
        "type": LazyI18nString,
        "default": LazyI18nString.from_gettext(
            gettext_noop(
                """Hello {attendee_name},

    you are registered for {event}.

    If you did not do so already, you can download your ticket here:
    {url}

    Best regards,
    Your {event} team"""
            )
        ),
    },
    "mail_text_download_reminder": {
        "type": LazyI18nString,
        "default": LazyI18nString.from_gettext(
            gettext_noop(
                """Hello,

you bought a ticket for {event}.

If you did not do so already, you can download your ticket here:
{url}

Best regards,
Your {event} team"""
            )
        ),
    },
    "smtp_use_custom": {"default": "False", "type": bool},
    "smtp_host": {"default": "", "type": str},
    "smtp_port": {"default": 587, "type": int},
    "smtp_username": {"default": "", "type": str},
    "smtp_password": {"default": "", "type": str},
    "smtp_use_tls": {"default": "True", "type": bool},
    "smtp_use_ssl": {"default": "False", "type": bool},
    "primary_color": {
        "default": settings.PRETIX_PRIMARY_COLOR,
        "type": str,
        "form_class": forms.CharField,
        "serializer_class": serializers.CharField,
        "serializer_kwargs": dict(
            validators=[
                RegexValidator(
                    regex="^#[0-9a-fA-F]{6}$",
                    message=_(
                        "Please enter the hexadecimal code of a color, e.g. #990000."
                    ),
                ),
            ],
        ),
        "form_kwargs": dict(
            label=_("Primary color"),
            validators=[
                RegexValidator(
                    regex="^#[0-9a-fA-F]{6}$",
                    message=_(
                        "Please enter the hexadecimal code of a color, e.g. #990000."
                    ),
                ),
            ],
            widget=forms.TextInput(attrs={"class": "colorpickerfield"}),
        ),
    },
    "theme_color_success": {
        "default": "#50a167",
        "type": str,
        "form_class": forms.CharField,
        "serializer_class": serializers.CharField,
        "serializer_kwargs": dict(
            validators=[
                RegexValidator(
                    regex="^#[0-9a-fA-F]{6}$",
                    message=_(
                        "Please enter the hexadecimal code of a color, e.g. #990000."
                    ),
                ),
            ],
        ),
        "form_kwargs": dict(
            label=_("Accent color for success"),
            help_text=_("We strongly suggest to use a shade of green."),
            validators=[
                RegexValidator(
                    regex="^#[0-9a-fA-F]{6}$",
                    message=_(
                        "Please enter the hexadecimal code of a color, e.g. #990000."
                    ),
                ),
            ],
            widget=forms.TextInput(attrs={"class": "colorpickerfield"}),
        ),
    },
    "theme_color_danger": {
        "default": "#c44f4f",
        "type": str,
        "form_class": forms.CharField,
        "serializer_class": serializers.CharField,
        "serializer_kwargs": dict(
            validators=[
                RegexValidator(
                    regex="^#[0-9a-fA-F]{6}$",
                    message=_(
                        "Please enter the hexadecimal code of a color, e.g. #990000."
                    ),
                ),
            ],
        ),
        "form_kwargs": dict(
            label=_("Accent color for errors"),
            help_text=_("We strongly suggest to use a shade of red."),
            validators=[
                RegexValidator(
                    regex="^#[0-9a-fA-F]{6}$",
                    message=_(
                        "Please enter the hexadecimal code of a color, e.g. #990000."
                    ),
                ),
            ],
            widget=forms.TextInput(attrs={"class": "colorpickerfield"}),
        ),
    },
    "theme_color_background": {
        "default": "#f5f5f5",
        "type": str,
        "form_class": forms.CharField,
        "serializer_class": serializers.CharField,
        "serializer_kwargs": dict(
            validators=[
                RegexValidator(
                    regex="^#[0-9a-fA-F]{6}$",
                    message=_(
                        "Please enter the hexadecimal code of a color, e.g. #990000."
                    ),
                ),
            ],
        ),
        "form_kwargs": dict(
            label=_("Page background color"),
            validators=[
                RegexValidator(
                    regex="^#[0-9a-fA-F]{6}$",
                    message=_(
                        "Please enter the hexadecimal code of a color, e.g. #990000."
                    ),
                ),
            ],
            widget=forms.TextInput(attrs={"class": "colorpickerfield no-contrast"}),
        ),
    },
    "hover_button_color": {
        "default": "#2185d0",
        "type": str,
        "form_class": forms.CharField,
        "serializer_class": serializers.CharField,
        "serializer_kwargs": dict(
            validators=[
                RegexValidator(
                    regex="^#[0-9a-fA-F]{6}$",
                    message=_(
                        "Please enter the hexadecimal code of a color, e.g. #990000."
                    ),
                ),
            ],
        ),
        "form_kwargs": dict(
            label=_("Scroll-over color"),
            validators=[
                RegexValidator(
                    regex="^#[0-9a-fA-F]{6}$",
                    message=_(
                        "Please enter the hexadecimal code of a color, e.g. #990000."
                    ),
                ),
            ],
            widget=forms.TextInput(attrs={"class": "colorpickerfield no-contrast"}),
        ),
    },
    "theme_round_borders": {
        "default": "True",
        "type": bool,
        "form_class": forms.BooleanField,
        "serializer_class": serializers.BooleanField,
        "form_kwargs": dict(
            label=_("Use round edges"),
        ),
    },
    "primary_font": {
        "default": "Open Sans",
        "type": str,
        "form_class": forms.ChoiceField,
        "serializer_class": serializers.ChoiceField,
        "serializer_kwargs": lambda: dict(**primary_font_kwargs()),
        "form_kwargs": lambda: dict(
            label=_("Font"),
            help_text=_("Only respected by modern browsers."),
            widget=FontSelect,
            **primary_font_kwargs(),
        ),
    },
    "presale_css_file": {"default": None, "type": str},
    "presale_css_checksum": {"default": None, "type": str},
    "presale_widget_css_file": {"default": None, "type": str},
    "presale_widget_css_checksum": {"default": None, "type": str},
    "logo_image": {
        "default": None,
        "type": File,
        "form_class": ExtFileField,
        "form_kwargs": dict(
            label=_("Header image"),
            ext_whitelist=(".png", ".jpg", ".gif", ".jpeg"),
            max_size=10 * 1024 * 1024,
            help_text=_(
                "If you provide a logo image, we will by default not show your event name and date "
                "in the page header. By default, we show your logo with a size of up to 1140x120 pixels. You "
                "can increase the size with the setting below. We recommend not using small details on the picture "
                "as it will be resized on smaller screens."
            ),
        ),
        "serializer_class": UploadedFileField,
        "serializer_kwargs": dict(
            allowed_types=["image/png", "image/jpeg", "image/gif"],
            max_size=10 * 1024 * 1024,
        ),
    },
    "logo_image_large": {
        "default": "False",
        "type": bool,
        "form_class": forms.BooleanField,
        "serializer_class": serializers.BooleanField,
        "form_kwargs": dict(
            label=_("Use header image in its full size"),
            help_text=_("We recommend to upload a picture at least 1170 pixels wide."),
        ),
    },
    "logo_show_title": {
        "default": "True",
        "type": bool,
        "form_class": forms.BooleanField,
        "serializer_class": serializers.BooleanField,
        "form_kwargs": dict(
            label=_("Show event title even if a header image is present"),
            help_text=_("The title will only be shown on the event front page."),
        ),
    },
    "organizer_logo_image": {
        "default": None,
        "type": File,
        "form_class": ExtFileField,
        "form_kwargs": dict(
            label=_("Header image"),
            ext_whitelist=(".png", ".jpg", ".gif", ".jpeg"),
            max_size=10 * 1024 * 1024,
            help_text=_(
                "If you provide a logo image, we will by default not show your organization name "
                "in the page header. By default, we show your logo with a size of up to 1140x120 pixels. You "
                "can increase the size with the setting below. We recommend not using small details on the picture "
                "as it will be resized on smaller screens."
            ),
        ),
        "serializer_class": UploadedFileField,
        "serializer_kwargs": dict(
            allowed_types=["image/png", "image/jpeg", "image/gif"],
            max_size=10 * 1024 * 1024,
        ),
    },
    "organizer_logo_image_large": {
        "default": "False",
        "type": bool,
        "form_class": forms.BooleanField,
        "serializer_class": serializers.BooleanField,
        "form_kwargs": dict(
            label=_("Use header image in its full size"),
            help_text=_("We recommend to upload a picture at least 1170 pixels wide."),
        ),
    },
    "og_image": {
        "default": None,
        "type": File,
        "form_class": ExtFileField,
        "form_kwargs": dict(
            label=_("Social media image"),
            ext_whitelist=(".png", ".jpg", ".gif", ".jpeg"),
            max_size=10 * 1024 * 1024,
            help_text=_(
                "This picture will be used as a preview if you post links to your ticket shop on social media. "
                "Facebook advises to use a picture size of 1200 x 630 pixels, however some platforms like "
                "WhatsApp and Reddit only show a square preview, so we recommend to make sure it still looks good "
                "only the center square is shown. If you do not fill this, we will use the logo given above."
            ),
        ),
        "serializer_class": UploadedFileField,
        "serializer_kwargs": dict(
            allowed_types=["image/png", "image/jpeg", "image/gif"],
            max_size=10 * 1024 * 1024,
        ),
    },
    "invoice_logo_image": {
        "default": None,
        "type": File,
        "form_class": ExtFileField,
        "form_kwargs": dict(
            label=_("Logo image"),
            ext_whitelist=(".png", ".jpg", ".gif", ".jpeg"),
            required=False,
            max_size=10 * 1024 * 1024,
            help_text=_(
                "We will show your logo with a maximal height and width of 2.5 cm."
            ),
        ),
        "serializer_class": UploadedFileField,
        "serializer_kwargs": dict(
            allowed_types=["image/png", "image/jpeg", "image/gif"],
            max_size=10 * 1024 * 1024,
        ),
    },
    "frontpage_text": {
        "default": "",
        "type": LazyI18nString,
        "serializer_class": I18nField,
        "form_class": I18nFormField,
        "form_kwargs": dict(label=_("Frontpage text"), widget=I18nTextarea),
    },
    "event_info_text": {
        "default": "",
        "type": LazyI18nString,
        "serializer_class": I18nField,
        "form_class": I18nFormField,
        "form_kwargs": dict(
            label=_("Info text"),
            widget=I18nTextarea,
            widget_kwargs={"attrs": {"rows": "2"}},
            help_text=_(
                "Not displayed anywhere by default, but if you want to, you can use this e.g. in ticket templates."
            ),
        ),
    },
    "banner_text": {
        "default": "",
        "type": LazyI18nString,
        "serializer_class": I18nField,
        "form_class": I18nFormField,
        "form_kwargs": dict(
            label=_("Banner text (top)"),
            widget=I18nTextarea,
            widget_kwargs={"attrs": {"rows": "2"}},
            help_text=_(
                "This text will be shown above every page of your shop. Please only use this for "
                "very important messages."
            ),
        ),
    },
    "banner_text_bottom": {
        "default": "",
        "type": LazyI18nString,
        "serializer_class": I18nField,
        "form_class": I18nFormField,
        "form_kwargs": dict(
            label=_("Banner text (bottom)"),
            widget=I18nTextarea,
            widget_kwargs={"attrs": {"rows": "2"}},
            help_text=_(
                "This text will be shown below every page of your shop. Please only use this for "
                "very important messages."
            ),
        ),
    },
    "voucher_explanation_text": {
        "default": "",
        "type": LazyI18nString,
        "serializer_class": I18nField,
        "form_class": I18nFormField,
        "form_kwargs": dict(
            label=_("Voucher explanation"),
            widget=I18nTextarea,
            widget_kwargs={"attrs": {"rows": "2"}},
            help_text=_(
                "This text will be shown next to the input for a voucher code. You can use it e.g. to explain "
                "how to obtain a voucher code."
            ),
        ),
    },
    "attendee_data_explanation_text": {
        "default": "",
        "type": LazyI18nString,
        "serializer_class": I18nField,
        "form_class": I18nFormField,
        "form_kwargs": dict(
            label=_("Attendee data explanation"),
            widget=I18nTextarea,
            widget_kwargs={"attrs": {"rows": "2"}},
            help_text=_(
                "This text will be shown above the questions asked for every admission product. You can use it e.g. "
                "to explain"
                "why you need information from them."
            ),
        ),
    },
    "checkout_success_text": {
        "default": "",
        "type": LazyI18nString,
        "serializer_class": I18nField,
        "form_class": I18nFormField,
        "form_kwargs": dict(
            label=_("Additional success message"),
            help_text=_(
                "This message will be shown after an order has been created successfully. It will be shown in "
                "additional"
                "to the default text."
            ),
            widget_kwargs={"attrs": {"rows": "2"}},
            widget=I18nTextarea,
        ),
    },
    "checkout_phone_helptext": {
        "default": "",
        "type": LazyI18nString,
        "serializer_class": I18nField,
        "form_class": I18nFormField,
        "form_kwargs": dict(
            label=_("Help text of the phone number field"),
            widget_kwargs={"attrs": {"rows": "2"}},
            widget=I18nTextarea,
        ),
    },
    "checkout_email_helptext": {
        "default": LazyI18nString.from_gettext(
            gettext_noop(
                "Make sure to enter a valid email address. We will send you an order "
                "confirmation including a link that you need to access your order later."
            )
        ),
        "type": LazyI18nString,
        "serializer_class": I18nField,
        "form_class": I18nFormField,
        "form_kwargs": dict(
            label=_("Help text of the email field"),
            widget_kwargs={"attrs": {"rows": "2"}},
            widget=I18nTextarea,
        ),
    },
    "order_import_settings": {"default": "{}", "type": dict},
    "organizer_info_text": {
        "default": "",
        "type": LazyI18nString,
        "serializer_class": I18nField,
        "form_class": I18nFormField,
        "form_kwargs": dict(
            label=_("Info text"),
            widget=I18nTextarea,
            help_text=_(
                "Not displayed anywhere by default, but if you want to, you can use this e.g. in ticket templates."
            ),
        ),
    },
    "event_team_provisioning": {
        "default": "True",
        "type": bool,
        "form_class": forms.BooleanField,
        "serializer_class": serializers.BooleanField,
        "form_kwargs": dict(
            label=_("Allow creating a new team during event creation"),
            help_text=_(
                "Users that do not have access to all events under this organizer, must select one of their teams "
                "to have access to the created event. This setting allows users to create an event-specified team"
                ' on-the-fly, even when they do not have "Can change teams and permissions" permission.'
            ),
        ),
    },
    "update_check_ack": {"default": "False", "type": bool},
    "update_check_email": {"default": "", "type": str},
    # here is the default setting for the updates check
    "update_check_perform": {"default": "False", "type": bool},
    "update_check_result": {"default": None, "type": dict},
    "update_check_result_warning": {"default": "False", "type": bool},
    "update_check_last": {"default": None, "type": datetime},
    "update_check_id": {"default": None, "type": str},
    "banner_message": {"default": "", "type": LazyI18nString},
    "banner_message_detail": {"default": "", "type": LazyI18nString},
    "opencagedata_apikey": {"default": None, "type": str},
    "mapquest_apikey": {"default": None, "type": str},
    "leaflet_tiles": {"default": None, "type": str},
    "leaflet_tiles_attribution": {"default": None, "type": str},
    "frontpage_subevent_ordering": {
        "default": "date_ascending",
        "type": str,
        "serializer_class": serializers.ChoiceField,
        "serializer_kwargs": dict(
            choices=[
                ("date_ascending", _("Event start time")),
                ("date_descending", _("Event start time (descending)")),
                ("name_ascending", _("Name")),
                ("name_descending", _("Name (descending)")),
            ],
        ),
        "form_class": forms.ChoiceField,
        "form_kwargs": dict(
            label=pgettext("subevent", "Date ordering"),
            choices=[
                ("date_ascending", _("Event start time")),
                ("date_descending", _("Event start time (descending)")),
                ("name_ascending", _("Name")),
                ("name_descending", _("Name (descending)")),
            ],
            # When adding a new ordering, remember to also define it in the event model
        ),
    },
    "organizer_link_back": {
        "default": "False",
        "type": bool,
        "form_class": forms.BooleanField,
        "serializer_class": serializers.BooleanField,
        "form_kwargs": dict(
            label=_("Link back to organizer overview on all event pages"),
        ),
    },
    "organizer_homepage_text": {
        "default": "",
        "type": LazyI18nString,
        "serializer_class": I18nField,
        "form_class": I18nFormField,
        "form_kwargs": dict(
            label=_("Homepage text"),
            widget=I18nTextarea,
            help_text=_("This will be displayed on the organizer homepage."),
        ),
    },
    "name_scheme": {"default": "full", "type": str},
    "giftcard_length": {
        "default": settings.ENTROPY["giftcard_secret"],
        "type": int,
        "form_class": forms.IntegerField,
        "serializer_class": serializers.IntegerField,
        "form_kwargs": dict(
            label=_("Length of gift card codes"),
            help_text=_(
                "The system generates by default {}-character long gift card codes. However, if a different length "
                "is required, it can be set here.".format(
                    settings.ENTROPY["giftcard_secret"]
                )
            ),
        ),
    },
    "giftcard_expiry_years": {
        "default": None,
        "type": int,
        "form_class": forms.IntegerField,
        "serializer_class": serializers.IntegerField,
        "form_kwargs": dict(
            label=_("Validity of gift card codes in years"),
            help_text=_(
                "If you set a number here, gift cards will by default expire at the end of the year after this "
                "many years. If you keep it empty, gift cards do not have an explicit expiry date."
            ),
        ),
    },
    "privacy_policy": {
        "default": None,
        "type": LazyI18nString,
        "form_class": I18nURLFormField,
        "form_kwargs": dict(
            label=_("Privacy Policy URL"),
            help_text=_(
                "This should link to a section of your website that clearly "
                "explains how you collect, manage, and use the gathered data."
            ),
            widget=I18nTextInput,
        ),
<<<<<<< HEAD
        'serializer_class': I18nURLField,
    },
    'seating_choice': {
        'default': 'True',
        'form_class': forms.BooleanField,
        'serializer_class': serializers.BooleanField,
        'form_kwargs': dict(
=======
        "serializer_class": I18nURLField,
    },
    "schedule_link": {
        "default": None,
        "type": str,
        "form_class": forms.URLField,
        "serializer_class": serializers.URLField,
        "form_kwargs": dict(
            label=_("Schedule URL"),
            help_text=_("This should point to your session schedule."),
        ),
    },
    "session_link": {
        "default": None,
        "type": str,
        "form_class": forms.URLField,
        "serializer_class": serializers.URLField,
        "form_kwargs": dict(
            label=_("Session URL"),
            help_text=_("This should point to your session list."),
        ),
    },
    "speaker_link": {
        "default": None,
        "type": str,
        "form_class": forms.URLField,
        "serializer_class": serializers.URLField,
        "form_kwargs": dict(
            label=_("Speaker URL"),
            help_text=_("This should point to your speakers."),
        ),
    },
    "seating_choice": {
        "default": "True",
        "form_class": forms.BooleanField,
        "serializer_class": serializers.BooleanField,
        "form_kwargs": dict(
>>>>>>> 5e9f0240
            label=_("Customers can choose their own seats"),
            help_text=_(
                "If disabled, you will need to manually assign seats in the backend. Note that this can mean "
                "people will not know their seat after their purchase and it might not be written on their "
                "ticket."
            ),
        ),
        "type": bool,
    },
    "seating_minimal_distance": {"default": "0", "type": float},
    "seating_allow_blocked_seats_for_channel": {"default": [], "type": list},
    "seating_distance_within_row": {"default": "False", "type": bool},
    "checkout_show_copy_answers_button": {
        "default": "True",
        "type": bool,
        "form_class": forms.BooleanField,
        "serializer_class": serializers.BooleanField,
        "form_kwargs": dict(
            label=_("Show button to copy user input from other products"),
        ),
    },
}

CSS_SETTINGS = {
    "primary_color",
    "theme_color_success",
    "theme_color_danger",
    "primary_font",
    "theme_color_background",
    "theme_round_borders",
    "hover_button_color",
}

TITLE_GROUP = OrderedDict(
    [
        (
            "english_common",
            (
                _("Most common English titles"),
                (
                    "Mr",
                    "Ms",
                    "Mrs",
                    "Miss",
                    "Mx",
                    "Dr",
                    "Professor",
                    "Sir",
                ),
            ),
        ),
        (
            "german_common",
            (
                _("Most common German titles"),
                (
                    "Dr.",
                    "Prof.",
                    "Prof. Dr.",
                ),
            ),
        ),
    ]
)

NAME_SALUTION = [
    pgettext_lazy("person_name_salutation", "Ms"),
    pgettext_lazy("person_name_salutation", "Mr"),
]

NAME_SCHEMES = OrderedDict(
    [
        (
            "given_family",
            {
                "fields": (
                    # field_name, label, weight for widget width
                    ("given_name", _("Given name"), 1),
                    ("family_name", _("Family name"), 1),
                ),
                "concatenation": lambda d: " ".join(
                    str(p)
                    for p in [d.get("given_name", ""), d.get("family_name", "")]
                    if p
                ),
                "sample": {
                    "given_name": pgettext_lazy("person_name_sample", "John"),
                    "family_name": pgettext_lazy("person_name_sample", "Doe"),
                    "_scheme": "given_family",
                },
            },
        ),
        (
            "title_given_family",
            {
                "fields": (
                    ("title", pgettext_lazy("person_name", "Title"), 1),
                    ("given_name", _("Given name"), 2),
                    ("family_name", _("Family name"), 2),
                ),
                "concatenation": lambda d: " ".join(
                    str(p)
                    for p in [
                        d.get("title", ""),
                        d.get("given_name", ""),
                        d.get("family_name", ""),
                    ]
                    if p
                ),
                "sample": {
                    "title": pgettext_lazy("person_name_sample", "Dr"),
                    "given_name": pgettext_lazy("person_name_sample", "John"),
                    "family_name": pgettext_lazy("person_name_sample", "Doe"),
                    "_scheme": "title_given_family",
                },
            },
        ),
        (
            "title_given_family",
            {
                "fields": (
                    ("title", pgettext_lazy("person_name", "Title"), 1),
                    ("given_name", _("Given name"), 2),
                    ("family_name", _("Family name"), 2),
                ),
                "concatenation": lambda d: " ".join(
                    str(p)
                    for p in [
                        d.get("title", ""),
                        d.get("given_name", ""),
                        d.get("family_name", ""),
                    ]
                    if p
                ),
                "sample": {
                    "title": pgettext_lazy("person_name_sample", "Dr"),
                    "given_name": pgettext_lazy("person_name_sample", "John"),
                    "family_name": pgettext_lazy("person_name_sample", "Doe"),
                    "_scheme": "title_given_family",
                },
            },
        ),
        (
            "given_middle_family",
            {
                "fields": (
                    ("given_name", _("First name"), 2),
                    ("middle_name", _("Middle name"), 1),
                    ("family_name", _("Family name"), 2),
                ),
                "concatenation": lambda d: " ".join(
                    str(p)
                    for p in [
                        d.get("given_name", ""),
                        d.get("middle_name", ""),
                        d.get("family_name", ""),
                    ]
                    if p
                ),
                "sample": {
                    "given_name": pgettext_lazy("person_name_sample", "John"),
                    "middle_name": "M",
                    "family_name": pgettext_lazy("person_name_sample", "Doe"),
                    "_scheme": "given_middle_family",
                },
            },
        ),
        (
            "title_given_middle_family",
            {
                "fields": (
                    ("title", pgettext_lazy("person_name", "Title"), 1),
                    ("given_name", _("First name"), 2),
                    ("middle_name", _("Middle name"), 1),
                    ("family_name", _("Family name"), 1),
                ),
                "concatenation": lambda d: " ".join(
                    str(p)
                    for p in [
                        d.get("title", ""),
                        d.get("given_name"),
                        d.get("middle_name"),
                        d.get("family_name"),
                    ]
                    if p
                ),
                "sample": {
                    "title": pgettext_lazy("person_name_sample", "Dr"),
                    "given_name": pgettext_lazy("person_name_sample", "John"),
                    "middle_name": "M",
                    "family_name": pgettext_lazy("person_name_sample", "Doe"),
                    "_scheme": "title_given_middle_family",
                },
            },
        ),
        (
            "family_given",
            {
                "fields": (
                    ("family_name", _("Family name"), 1),
                    ("given_name", _("Given name"), 1),
                ),
                "concatenation": lambda d: " ".join(
                    str(p)
                    for p in [d.get("family_name", ""), d.get("given_name", "")]
                    if p
                ),
                "sample": {
                    "given_name": pgettext_lazy("person_name_sample", "John"),
                    "family_name": pgettext_lazy("person_name_sample", "Doe"),
                    "_scheme": "family_given",
                },
            },
        ),
        (
            "family_nospace_given",
            {
                "fields": (
                    ("given_name", _("Given name"), 1),
                    ("family_name", _("Family name"), 1),
                ),
                "concatenation": lambda d: "".join(
                    str(p)
                    for p in [d.get("family_name", ""), d.get("given_name", "")]
                    if p
                ),
                "sample": {
                    "given_name": "泽东",
                    "family_name": "毛",
                    "_scheme": "family_nospace_given",
                },
            },
        ),
        (
            "family_comma_given",
            {
                "fields": (
                    ("given_name", _("Given name"), 1),
                    ("family_name", _("Family name"), 1),
                ),
                "concatenation": lambda d: (
                    str(d.get("family_name", ""))
                    + str(
                        (", " if d.get("family_name") and d.get("given_name") else "")
                    )
                    + str(d.get("given_name", ""))
                ),
                "sample": {
                    "given_name": pgettext_lazy("person_name_sample", "John"),
                    "family_name": pgettext_lazy("person_name_sample", "Doe"),
                    "_scheme": "family_comma_given",
                },
            },
        ),
        (
            "full",
            {
                "fields": (("full_name", _("Name"), 1),),
                "concatenation": lambda d: str(d.get("full_name", "")),
                "sample": {
                    "full_name": pgettext_lazy("person_name_sample", "John Doe"),
                    "_scheme": "full",
                },
            },
        ),
        (
            "calling_full",
            {
                "fields": (
                    ("calling_name", _("Calling name"), 1),
                    ("full_name", _("Full name"), 2),
                ),
                "concatenation": lambda d: str(d.get("full_name", "")),
                "sample": {
                    "full_name": pgettext_lazy("person_name_sample", "John Doe"),
                    "calling_name": pgettext_lazy("person_name_sample", "John"),
                    "_scheme": "calling_full",
                },
            },
        ),
        (
            "full_transcription",
            {
                "fields": (
                    ("full_name", _("Full name"), 1),
                    ("latin_transcription", _("Latin transcription"), 2),
                ),
                "concatenation": lambda d: str(d.get("full_name", "")),
                "sample": {
                    "full_name": "庄司",
                    "latin_transcription": "Shōji",
                    "_scheme": "full_transcription",
                },
            },
        ),
        (
            "salutation_given_family",
            {
                "fields": (
                    ("salutation", pgettext_lazy("person_name", "Salutation"), 1),
                    ("given_name", _("Given name"), 2),
                    ("family_name", _("Family name"), 2),
                ),
                "concatenation": lambda d: " ".join(
                    str(p)
                    for p in (d.get(key, "") for key in ["given_name", "family_name"])
                    if p
                ),
                "sample": {
                    "salutation": pgettext_lazy("person_name_sample", "Mr"),
                    "given_name": pgettext_lazy("person_name_sample", "John"),
                    "family_name": pgettext_lazy("person_name_sample", "Doe"),
                    "_scheme": "salutation_given_family",
                },
            },
        ),
        (
            "salutation_title_given_family",
            {
                "fields": (
                    ("salutation", pgettext_lazy("person_name", "Salutation"), 1),
                    ("title", pgettext_lazy("person_name", "Title"), 1),
                    ("given_name", _("Given name"), 2),
                    ("family_name", _("Family name"), 2),
                ),
                "concatenation": lambda d: " ".join(
                    str(p)
                    for p in (
                        d.get(key, "") for key in ["title", "given_name", "family_name"]
                    )
                    if p
                ),
                "sample": {
                    "salutation": pgettext_lazy("person_name_sample", "Mr"),
                    "title": pgettext_lazy("person_name_sample", "Dr"),
                    "given_name": pgettext_lazy("person_name_sample", "John"),
                    "family_name": pgettext_lazy("person_name_sample", "Doe"),
                    "_scheme": "salutation_title_given_family",
                },
            },
        ),
        (
            "salutation_title_given_family_degree",
            {
                "fields": (
                    ("salutation", pgettext_lazy("person_name", "Salutation"), 1),
                    ("title", pgettext_lazy("person_name", "Title"), 1),
                    ("given_name", _("Given name"), 2),
                    ("family_name", _("Family name"), 2),
                    ("degree", pgettext_lazy("person_name", "Degree (after name)"), 2),
                ),
                "concatenation": lambda d: (
                    " ".join(
                        str(p)
                        for p in (
                            d.get(key, "")
                            for key in ["title", "given_name", "family_name"]
                        )
                        if p
                    )
                    + str((", " if d.get("degree") else ""))
                    + str(d.get("degree", ""))
                ),
                "sample": {
                    "salutation": pgettext_lazy("person_name_sample", "Mr"),
                    "title": pgettext_lazy("person_name_sample", "Dr"),
                    "given_name": pgettext_lazy("person_name_sample", "John"),
                    "family_name": pgettext_lazy("person_name_sample", "Doe"),
                    "degree": pgettext_lazy("person_name_sample", "MA"),
                    "_scheme": "salutation_title_given_family_degree",
                },
            },
        ),
    ]
)

COUNTRIES_WITH_STATE = {
    # Source: http://www.bitboost.com/ref/international-address-formats.html
    # This is not a list of countries that *have* states, this is a list of countries where states
    # are actually *used* in postal addresses. This is obviously not complete and opinionated.
    # Country: [(List of subdivision types as defined by pycountry), (short or long form to be used)]
    "AU": (["State", "Territory"], "short"),
    "BR": (["State"], "short"),
    "CA": (["Province", "Territory"], "short"),
    # 'CN': (['Province', 'Autonomous region', 'Munincipality'], 'long'),
    "MY": (["State"], "long"),
    "MX": (["State", "Federal District"], "short"),
    "US": (["State", "Outlying area", "District"], "short"),
}<|MERGE_RESOLUTION|>--- conflicted
+++ resolved
@@ -2522,53 +2522,13 @@
             ),
             widget=I18nTextInput,
         ),
-<<<<<<< HEAD
-        'serializer_class': I18nURLField,
+        "serializer_class": I18nURLField,
     },
     'seating_choice': {
         'default': 'True',
         'form_class': forms.BooleanField,
         'serializer_class': serializers.BooleanField,
         'form_kwargs': dict(
-=======
-        "serializer_class": I18nURLField,
-    },
-    "schedule_link": {
-        "default": None,
-        "type": str,
-        "form_class": forms.URLField,
-        "serializer_class": serializers.URLField,
-        "form_kwargs": dict(
-            label=_("Schedule URL"),
-            help_text=_("This should point to your session schedule."),
-        ),
-    },
-    "session_link": {
-        "default": None,
-        "type": str,
-        "form_class": forms.URLField,
-        "serializer_class": serializers.URLField,
-        "form_kwargs": dict(
-            label=_("Session URL"),
-            help_text=_("This should point to your session list."),
-        ),
-    },
-    "speaker_link": {
-        "default": None,
-        "type": str,
-        "form_class": forms.URLField,
-        "serializer_class": serializers.URLField,
-        "form_kwargs": dict(
-            label=_("Speaker URL"),
-            help_text=_("This should point to your speakers."),
-        ),
-    },
-    "seating_choice": {
-        "default": "True",
-        "form_class": forms.BooleanField,
-        "serializer_class": serializers.BooleanField,
-        "form_kwargs": dict(
->>>>>>> 5e9f0240
             label=_("Customers can choose their own seats"),
             help_text=_(
                 "If disabled, you will need to manually assign seats in the backend. Note that this can mean "
