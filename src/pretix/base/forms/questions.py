--- conflicted
+++ resolved
@@ -494,11 +494,7 @@
                 initial = None
             tz = pytz.timezone(event.settings.timezone)
             help_text = rich_text(q.help_text)
-<<<<<<< HEAD
-            label = mark_safe(q.question)  # django-bootstrap3 calls mark_safe
-=======
             label =  mark_safe(q.question)  # django-bootstrap3 calls mark_safe
->>>>>>> b3e894df
             required = q.required and not self.all_optional
             if q.type == Question.TYPE_BOOLEAN:
                 if q.required:
