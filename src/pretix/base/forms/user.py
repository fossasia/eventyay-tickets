from django import forms
from django.conf import settings
from django.contrib.auth.hashers import check_password
from django.contrib.auth.password_validation import (
    password_validators_help_texts,
    validate_password,
)
from django.db.models import Q
from django.utils.translation import gettext_lazy as _
from pytz import common_timezones

from pretix.base.models import User
from pretix.control.forms import SingleLanguageWidget


class UserSettingsForm(forms.ModelForm):
    error_messages = {
        'duplicate_identifier': _(
            'There already is an account associated with this e-mail address. Please choose a different one.'
        ),
        'pw_current': _('Please enter your current password if you want to change your e-mail address or password.'),
        'pw_current_wrong': _('The current password you entered was not correct.'),
        'pw_mismatch': _('Please enter the same password twice'),
        'rate_limit': _('For security reasons, please wait 5 minutes before you try again.'),
    }

    old_pw = forms.CharField(
        max_length=255,
        required=False,
        label=_('Your current password'),
        widget=forms.PasswordInput(),
    )
    new_pw = forms.CharField(
        max_length=255,
        required=False,
        label=_('New password'),
        widget=forms.PasswordInput(),
    )
    new_pw_repeat = forms.CharField(
        max_length=255,
        required=False,
        label=_('Repeat new password'),
        widget=forms.PasswordInput(),
    )
    timezone = forms.ChoiceField(
        choices=((a, a) for a in common_timezones),
        label=_('Default timezone'),
        help_text=_(
            'Only used for views that are not bound to an event. For all '
            'event views, the event timezone is used instead.'
        ),
    )

    class Meta:
        model = User
<<<<<<< HEAD
        fields = ['fullname', 'locale', 'timezone', 'email']
        widgets = {'locale': SingleLanguageWidget}
=======
        fields = [
            'fullname',
            'wikimedia_username',
            'locale',
            'timezone',
            'email'
        ]
        labels = {
            'wikimedia_username': 'Nick name',
        }
        widgets = {
            'locale': SingleLanguageWidget
        }
>>>>>>> 2e373bfc

    def __init__(self, *args, **kwargs):
        self.user = kwargs.pop('user')
        super().__init__(*args, **kwargs)
        self.fields['email'].required = True
        self.fields['wikimedia_username'].widget.attrs['readonly'] = True
        if self.user.auth_backend != 'native':
            del self.fields['old_pw']
            del self.fields['new_pw']
            del self.fields['new_pw_repeat']
            self.fields['email'].disabled = True

    def clean_old_pw(self):
        old_pw = self.cleaned_data.get('old_pw')

        if old_pw and settings.HAS_REDIS:
            from django_redis import get_redis_connection

            rc = get_redis_connection('redis')
            cnt = rc.incr('pretix_pwchange_%s' % self.user.pk)
            rc.expire('pretix_pwchange_%s' % self.user.pk, 300)
            if cnt > 10:
                raise forms.ValidationError(
                    self.error_messages['rate_limit'],
                    code='rate_limit',
                )

        if old_pw and not check_password(old_pw, self.user.password):
            raise forms.ValidationError(
                self.error_messages['pw_current_wrong'],
                code='pw_current_wrong',
            )

        return old_pw

    def clean_email(self):
        email = self.cleaned_data['email']
        if User.objects.filter(Q(email__iexact=email) & ~Q(pk=self.instance.pk)).exists():
            raise forms.ValidationError(
                self.error_messages['duplicate_identifier'],
                code='duplicate_identifier',
            )
        return email

    def clean_new_pw(self):
        password1 = self.cleaned_data.get('new_pw', '')
        if password1 and validate_password(password1, user=self.user) is not None:
            raise forms.ValidationError(_(password_validators_help_texts()), code='pw_invalid')
        return password1

    def clean_new_pw_repeat(self):
        password1 = self.cleaned_data.get('new_pw')
        password2 = self.cleaned_data.get('new_pw_repeat')
        if password1 and password1 != password2:
            raise forms.ValidationError(self.error_messages['pw_mismatch'], code='pw_mismatch')

    def clean(self):
        password1 = self.cleaned_data.get('new_pw')
        email = self.cleaned_data.get('email')
        old_pw = self.cleaned_data.get('old_pw')

        if (password1 or email != self.user.email) and not old_pw:
            raise forms.ValidationError(self.error_messages['pw_current'], code='pw_current')

        if password1:
            self.instance.set_password(password1)

        return self.cleaned_data


class User2FADeviceAddForm(forms.Form):
    name = forms.CharField(label=_('Device name'), max_length=64)
    devicetype = forms.ChoiceField(
        label=_('Device type'),
        widget=forms.RadioSelect,
        choices=(
            ('totp', _('Smartphone with the Authenticator application')),
            ('webauthn', _('WebAuthn-compatible hardware token (e.g. Yubikey)')),
        ),
    )<|MERGE_RESOLUTION|>--- conflicted
+++ resolved
@@ -53,10 +53,6 @@
 
     class Meta:
         model = User
-<<<<<<< HEAD
-        fields = ['fullname', 'locale', 'timezone', 'email']
-        widgets = {'locale': SingleLanguageWidget}
-=======
         fields = [
             'fullname',
             'wikimedia_username',
@@ -70,7 +66,6 @@
         widgets = {
             'locale': SingleLanguageWidget
         }
->>>>>>> 2e373bfc
 
     def __init__(self, *args, **kwargs):
         self.user = kwargs.pop('user')
