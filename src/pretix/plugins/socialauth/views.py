--- conflicted
+++ resolved
@@ -102,18 +102,11 @@
         user, created = User.objects.get_or_create(
             email=request.user.email,
             defaults={
-<<<<<<< HEAD
-                'locale': getattr(request, 'LANGUAGE_CODE', settings.LANGUAGE_CODE),
-                'timezone': getattr(request, 'timezone', settings.TIME_ZONE),
-                'auth_backend': 'native',
-                'password': '',
-=======
                 "locale": getattr(request, "LANGUAGE_CODE", settings.LANGUAGE_CODE),
                 "timezone": getattr(request, "timezone", settings.TIME_ZONE),
                 "auth_backend": "native",
                 "password": "",
                 "wikimedia_username": wikimedia_username,
->>>>>>> 2e373bfc
             },
         )
 
