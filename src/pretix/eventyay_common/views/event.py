--- conflicted
+++ resolved
@@ -481,27 +481,21 @@
         }
         token = jwt.encode(payload, self.request.event.settings.venueless_secret, algorithm='HS256')
         base_url = self.request.event.settings.venueless_url
-<<<<<<< HEAD
         return '{}/#token={}'.format(base_url, token).replace('//#', '/#')
-=======
-        return "{}/#token={}".format(base_url, token).replace("//#", "/#")
 
 
 class EventSearchView(views.APIView):
     def get(self, request):
         query = request.GET.get('query', '')
-        events = Event.objects.filter(
-            Q(name__icontains=query) | Q(slug__icontains=query)
-        ).order_by('name').select_related('organizer')[:10]
-        
+        events = (
+            Event.objects.filter(Q(name__icontains=query) | Q(slug__icontains=query))
+            .order_by('name')
+            .select_related('organizer')[:10]
+        )
+
         results = []
         for event in events:
             if request.user.has_event_permission(event.organizer, event, 'can_view_orders', request=request):
-                results.append({
-                    'name': event.name,
-                    'slug': event.slug,
-                    'organizer': event.organizer.slug
-                })
-        
-        return JsonResponse(results, safe=False)
->>>>>>> 77b7a7a6
+                results.append({'name': event.name, 'slug': event.slug, 'organizer': event.organizer.slug})
+
+        return JsonResponse(results, safe=False)