import datetime as dt
from datetime import datetime, timezone as tz
from enum import Enum

import jwt
from django.conf import settings
from django.contrib import messages
from django.core.exceptions import PermissionDenied
from django.db import transaction
from django.db.models import F, Max, Min, Prefetch
from django.db.models.functions import Coalesce, Greatest
from django.http import HttpResponseRedirect
from django.shortcuts import redirect
from django.urls import reverse
from django.utils.functional import cached_property
from django.utils.translation import gettext_lazy as _
from django.views.generic import ListView
from pytz import timezone
from rest_framework import views

from pretix.base.forms import SafeSessionWizardView
from pretix.base.i18n import language
from pretix.base.models import Event, EventMetaValue, Organizer, Quota
from pretix.base.services import tickets
from pretix.base.services.quotas import QuotaAvailability
from pretix.control.forms.event import (
    EventUpdateForm, EventWizardBasicsForm, EventWizardFoundationForm,
)
from pretix.control.forms.filter import EventFilterForm
from pretix.control.permissions import EventPermissionRequiredMixin
from pretix.control.views import PaginationMixin, UpdateView
from pretix.control.views.event import DecoupleMixin, EventSettingsViewMixin
from pretix.control.views.item import MetaDataEditorMixin
from pretix.eventyay_common.forms.event import EventCommonSettingsForm
from pretix.eventyay_common.tasks import (
    add_plugin, create_world, send_event_webhook,
)
from pretix.eventyay_common.utils import (
    check_create_permission, encode_email, generate_token,
)
from pretix.helpers.plugin_enable import is_video_enabled


class EventCreatedFor(Enum):
    BOTH = "all"
    TICKET = "tickets"
    TALK = "talk"


class EventList(PaginationMixin, ListView):
    model = Event
    context_object_name = "events"
    template_name = "eventyay_common/events/index.html"

    def get_queryset(self):
        query_set = (
            self.request.user.get_events_with_any_permission(self.request)
            .prefetch_related(
                "organizer",
                "_settings_objects",
                "organizer___settings_objects",
                "organizer__meta_properties",
                Prefetch(
                    "meta_values",
                    EventMetaValue.objects.select_related("property"),
                    to_attr="meta_values_cached",
                ),
            )
            .order_by("-date_from")
        )

        query_set = query_set.annotate(
            min_from=Min("subevents__date_from"),
            max_from=Max("subevents__date_from"),
            max_to=Max("subevents__date_to"),
            max_fromto=Greatest(Max("subevents__date_to"), Max("subevents__date_from")),
        ).annotate(
            order_from=Coalesce("min_from", "date_from"),
            order_to=Coalesce(
                "max_fromto", "max_to", "max_from", "date_to", "date_from"
            ),
        )

        query_set = query_set.prefetch_related(
            Prefetch(
                "quotas",
                queryset=Quota.objects.filter(subevent__isnull=True)
                .annotate(s=Coalesce(F("size"), 0))
                .order_by("-s"),
                to_attr="first_quotas",
            )
        )

        if self.filter_form.is_valid():
            query_set = self.filter_form.filter_qs(query_set)
        return query_set

    def get_context_data(self, **kwargs):
        ctx = super().get_context_data(**kwargs)
        ctx["filter_form"] = self.filter_form

        quotas = []
        for s in ctx["events"]:
            s.plugins_array = s.get_plugins()
            s.first_quotas = s.first_quotas[:4]
            quotas += list(s.first_quotas)

        qa = QuotaAvailability(early_out=False)
        for q in quotas:
            qa.queue(q)
        qa.compute()

        for q in quotas:
            q.cached_avail = qa.results[q]
            q.cached_availability_paid_orders = qa.count_paid_orders.get(q, 0)
            if q.size is not None:
                q.percent_paid = min(
                    100,
                    (
                        round(q.cached_availability_paid_orders / q.size * 100)
                        if q.size > 0
                        else 100
                    ),
                )
        return ctx

    @cached_property
    def filter_form(self):
        return EventFilterForm(data=self.request.GET, request=self.request)


class EventCreateView(SafeSessionWizardView):
    form_list = [
        ("foundation", EventWizardFoundationForm),
        ("basics", EventWizardBasicsForm),
    ]
    templates = {
        "foundation": "eventyay_common/events/create_foundation.html",
        "basics": "eventyay_common/events/create_basics.html",
    }
    condition_dict = {}

    def get_form_initial(self, step):
        initial_form = super().get_form_initial(step)
        request_user = self.request.user
        request_get = self.request.GET

        if step == "foundation" and "organizer" in request_get:
            try:
                queryset = Organizer.objects.all()
                if not request_user.has_active_staff_session(
                    self.request.session.session_key
                ):
                    queryset = queryset.filter(
                        id__in=request_user.teams.filter(
                            can_create_events=True
                        ).values_list("organizer", flat=True)
                    )
                initial_form["organizer"] = queryset.get(
                    slug=request_get.get("organizer")
                )
            except Organizer.DoesNotExist:
                pass

        return initial_form

    def dispatch(self, request, *args, **kwargs):
        return super().dispatch(request, *args, **kwargs)

    def get_context_data(self, form, **kwargs):
        context = super().get_context_data(form, **kwargs)
        context["create_for"] = self.storage.extra_data.get("create_for", EventCreatedFor.BOTH.value)
        context["has_organizer"] = self.request.user.teams.filter(
            can_create_events=True
        ).exists()
        if self.steps.current == "basics":
            context["organizer"] = self.get_cleaned_data_for_step("foundation").get(
                "organizer"
            )
        context["event_creation_for_choice"] = {e.name: e.value for e in EventCreatedFor}
        return context

    def render(self, form=None, **kwargs):
        if self.steps.current == "basics" and "create_for" in self.request.POST:
            self.storage.extra_data["create_for"] = self.request.POST.get("create_for")
        if self.steps.current != "foundation":
            form_data = self.get_cleaned_data_for_step("foundation")
            if form_data is None:
                return self.render_goto_step("foundation")

        return super().render(form, **kwargs)

    def get_form_kwargs(self, step=None):
        kwargs = {
            "user": self.request.user,
            "session": self.request.session,
        }
        if step != "foundation":
            form_data = self.get_cleaned_data_for_step("foundation")
            if form_data is None:
                form_data = {
                    "organizer": Organizer(slug="_nonexisting"),
                    "has_subevents": False,
                    "locales": ["en"],
                }
            kwargs.update(form_data)
        return kwargs

    def get_template_names(self):
        return [self.templates[self.steps.current]]

    def done(self, form_list, form_dict, **kwargs):
        foundation_data = self.get_cleaned_data_for_step("foundation")
        basics_data = self.get_cleaned_data_for_step("basics")

        create_for = self.storage.extra_data.get("create_for")

        self.request.organizer = foundation_data["organizer"]

        if create_for == EventCreatedFor.TALK.value:
            event_dict = {
                "organiser_slug": (
                    foundation_data.get("organizer").slug
                    if foundation_data.get("organizer")
                    else None
                ),
                "name": (
                    basics_data.get("name").data if basics_data.get("name") else None
                ),
                "slug": basics_data.get("slug"),
                "is_public": False,
                "date_from": str(basics_data.get("date_from")),
                "date_to": str(basics_data.get("date_to")),
                "timezone": str(basics_data.get("timezone")),
                "locale": basics_data.get("locale"),
                "locales": foundation_data.get("locales"),
            }
            send_event_webhook.delay(
                user_id=self.request.user.id, event=event_dict, action="create"
            )

        else:
            with transaction.atomic(), language(basics_data["locale"]):
                event = form_dict["basics"].instance
                event.organizer = foundation_data["organizer"]
                event.plugins = settings.PRETIX_PLUGINS_DEFAULT
                event.has_subevents = foundation_data["has_subevents"]
                if check_create_permission(self.request):
                    event.is_video_creation = foundation_data["is_video_creation"]
                else:
                    event.is_video_creation = False
                event.testmode = True
                form_dict["basics"].save()

                event.checkin_lists.create(name=_("Default"), all_products=True)
                event.set_defaults()
                event.settings.set("timezone", basics_data["timezone"])
                event.settings.set("locale", basics_data["locale"])
                event.settings.set("locales", foundation_data["locales"])
                if create_for == EventCreatedFor.BOTH.value:
                    event_dict = {
                        "organiser_slug": event.organizer.slug,
                        "name": event.name.data,
                        "slug": event.slug,
                        "is_public": event.live,
                        "date_from": str(event.date_from),
                        "date_to": str(event.date_to),
                        "timezone": str(basics_data.get("timezone")),
                        "locale": event.settings.locale,
                        "locales": event.settings.locales,
                    }
                    send_event_webhook.delay(
                        user_id=self.request.user.id, event=event_dict, action="create"
                    )
                event.settings.set("create_for", create_for)

        # The user automatically creates a world when selecting the add video option in the create ticket form.
        event_data = dict(
            id=basics_data.get("slug"),
            title=basics_data.get("name").data,
            timezone=basics_data.get("timezone"),
            locale=basics_data.get("locale"),
            has_permission=check_create_permission(self.request),
            token=generate_token(self.request),
        )
        create_world.delay(
            is_video_creation=foundation_data.get("is_video_creation"), event_data=event_data
        )

        return redirect(reverse("eventyay_common:events") + "?congratulations=1")


class EventUpdate(
    DecoupleMixin,
    EventSettingsViewMixin,
    EventPermissionRequiredMixin,
    MetaDataEditorMixin,
    UpdateView,
):
    model = Event
    form_class = EventUpdateForm
    template_name = "eventyay_common/event/settings.html"
    permission = "can_change_event_settings"

    @cached_property
    def object(self) -> Event:
        return self.request.event

    def get_object(self, queryset=None) -> Event:
        return self.object

    @cached_property
    def sform(self):
        return EventCommonSettingsForm(
            obj=self.object,
            prefix="settings",
            data=self.request.POST if self.request.method == "POST" else None,
            files=self.request.FILES if self.request.method == "POST" else None,
        )

    def get_context_data(self, *args, **kwargs) -> dict:
        context = super().get_context_data(*args, **kwargs)
        context["sform"] = self.sform
        talk_host = settings.TALK_HOSTNAME
        context["talk_edit_url"] = (
            talk_host + "/orga/event/" + self.object.slug + "/settings"
        )
        context['is_video_enabled'] = is_video_enabled(self.object)
        context["is_talk_event_created"] = False
        if (
            self.object.settings.create_for == EventCreatedFor.BOTH.value
            or self.object.settings.talk_schedule_public is not None
        ):
            # Ignore case Event is created only for Talk as it not enable yet.
            context["is_talk_event_created"] = True
        return context

    def handle_video_creation(self, form):
        has_permission = check_create_permission(self.request)
        is_video_creation = form.cleaned_data.get("is_video_creation", False)

        if is_video_creation and not has_permission:
            messages.error(self.request, "You do not have permission to create videos.")
            return None

        form.instance.is_video_creation = is_video_creation and has_permission

        if form.instance.is_video_creation:
            form.event.plugins = add_plugin(form.event, "pretix_venueless")
            event_data = {
                "id": form.cleaned_data.get("slug"),
                "title": form.cleaned_data.get("name").data,
                "timezone": self.sform.cleaned_data.get("timezone"),
                "locale": self.sform.cleaned_data.get("locale"),
                "has_permission": has_permission,
                "token": generate_token(self.request)
            }
            create_world.delay(
                is_video_creation=True,
                event_data=event_data
            )

        messages.success(self.request, "Your changes have been saved.")
        return form

    @transaction.atomic
    def form_valid(self, form):
        processed_form = self.handle_video_creation(form)
        if processed_form is None:
            return HttpResponseRedirect(self.request.path)
        self._save_decoupled(self.sform)
        self.sform.save()

        tickets.invalidate_cache.apply_async(kwargs={"event": self.request.event.pk})

        return super().form_valid(processed_form)

    def get_success_url(self) -> str:
        return reverse(
            "eventyay_common:event.update",
            kwargs={
                "organizer": self.object.organizer.slug,
                "event": self.object.slug,
            },
        )

    def get_form_kwargs(self):
        kwargs = super().get_form_kwargs()
        if self.request.user.has_active_staff_session(self.request.session.session_key):
            kwargs["domain"] = True
        return kwargs

    def post(self, request, *args, **kwargs):
        form = self.get_form()
<<<<<<< HEAD
        if form.changed_data or self.sform.changed_data:
            form.instance.sales_channels = ["web"]
            if form.is_valid() and self.sform.is_valid():
                zone = timezone(self.sform.cleaned_data["timezone"])
                event = form.instance
                event.date_from = self.reset_timezone(zone, event.date_from)
                event.date_to = self.reset_timezone(zone, event.date_to)
                if event.settings.create_for and event.settings.create_for == "all":
                    event_dict = {
                        "organiser_slug": event.organizer.slug,
                        "name": event.name.data,
                        "slug": event.slug,
                        "date_from": str(event.date_from),
                        "date_to": str(event.date_to),
                        "timezone": str(event.settings.timezone),
                        "locale": event.settings.locale,
                        "locales": event.settings.locales,
                    }
                    send_event_webhook.delay(
                        user_id=self.request.user.id, event=event_dict, action="update"
                    )
                return self.form_valid(form)
            else:
                messages.error(
                    self.request,
                    _("We could not save your changes. See below for details."),
=======
        form.instance.sales_channels = ["web"]
        if form.is_valid() and self.sform.is_valid():
            zone = timezone(self.sform.cleaned_data["timezone"])
            event = form.instance
            event.date_from = self.reset_timezone(zone, event.date_from)
            event.date_to = self.reset_timezone(zone, event.date_to)
            if event.settings.create_for and event.settings.create_for == EventCreatedFor.BOTH.value:
                event_dict = {
                    "organiser_slug": event.organizer.slug,
                    "name": event.name.data,
                    "slug": event.slug,
                    "date_from": str(event.date_from),
                    "date_to": str(event.date_to),
                    "timezone": str(event.settings.timezone),
                    "locale": event.settings.locale,
                    "locales": event.settings.locales,
                }
                send_event_webhook.delay(
                    user_id=self.request.user.id, event=event_dict, action="update"
>>>>>>> 2609bf5b
                )
                return self.form_invalid(form)
        else:
            messages.warning(self.request, _("You haven't made any changes."))
            return HttpResponseRedirect(self.request.path)

    @staticmethod
    def reset_timezone(tz, dt):
        return tz.localize(dt.replace(tzinfo=None)) if dt is not None else None


class VideoAccessAuthenticator(views.APIView):
    def get(self, request, *args, **kwargs):
        """
        Check if the video configuration is complete, the plugin is enabled, and the user has permission to modify the event settings.
        If all conditions are met, generate a token and include it in the URL for the video system.
        @param request: user request
        @param args: arguments
        @param kwargs: keyword arguments
        @return: redirect to the video system
        """
        #  Check if the video configuration is fulfilled and the plugin is enabled
        if (
            "pretix_venueless" not in self.request.event.get_plugins()
            or not self.request.event.settings.venueless_url
            or not self.request.event.settings.venueless_issuer
            or not self.request.event.settings.venueless_audience
            or not self.request.event.settings.venueless_secret
        ):
            raise PermissionDenied(
                _(
                    "Event information is not available or the video plugin is turned off."
                )
            )
        # Check if the organizer has permission for the event
        if not self.request.user.has_event_permission(
            self.request.organizer, self.request.event, "can_change_event_settings"
        ):
            raise PermissionDenied(
                _("You do not have permission to access this video system.")
            )
        # Generate token and include in url to video system
        return redirect(self.generate_token_url(request))

    def generate_token_url(self, request):
        uid_token = encode_email(request.user.email)
        iat = datetime.now(tz.utc)
        exp = iat + dt.timedelta(days=1)
        payload = {
            "iss": self.request.event.settings.venueless_issuer,
            "aud": self.request.event.settings.venueless_audience,
            "exp": exp,
            "iat": iat,
            "uid": uid_token,
            "traits": list(
                {
                    "eventyay-video-event-{}-organizer".format(request.event.slug),
                    "admin",
                }
            ),
        }
        token = jwt.encode(
            payload, self.request.event.settings.venueless_secret, algorithm="HS256"
        )
        base_url = self.request.event.settings.venueless_url
        return "{}/#token={}".format(base_url, token).replace("//#", "/#")<|MERGE_RESOLUTION|>--- conflicted
+++ resolved
@@ -340,7 +340,7 @@
         is_video_creation = form.cleaned_data.get("is_video_creation", False)
 
         if is_video_creation and not has_permission:
-            messages.error(self.request, "You do not have permission to create videos.")
+            messages.error(self.request, _("You do not have permission to create videos."))
             return None
 
         form.instance.is_video_creation = is_video_creation and has_permission
@@ -359,8 +359,7 @@
                 is_video_creation=True,
                 event_data=event_data
             )
-
-        messages.success(self.request, "Your changes have been saved.")
+        messages.success(self.request, _("Your changes have been saved."))
         return form
 
     @transaction.atomic
@@ -392,7 +391,6 @@
 
     def post(self, request, *args, **kwargs):
         form = self.get_form()
-<<<<<<< HEAD
         if form.changed_data or self.sform.changed_data:
             form.instance.sales_channels = ["web"]
             if form.is_valid() and self.sform.is_valid():
@@ -419,27 +417,6 @@
                 messages.error(
                     self.request,
                     _("We could not save your changes. See below for details."),
-=======
-        form.instance.sales_channels = ["web"]
-        if form.is_valid() and self.sform.is_valid():
-            zone = timezone(self.sform.cleaned_data["timezone"])
-            event = form.instance
-            event.date_from = self.reset_timezone(zone, event.date_from)
-            event.date_to = self.reset_timezone(zone, event.date_to)
-            if event.settings.create_for and event.settings.create_for == EventCreatedFor.BOTH.value:
-                event_dict = {
-                    "organiser_slug": event.organizer.slug,
-                    "name": event.name.data,
-                    "slug": event.slug,
-                    "date_from": str(event.date_from),
-                    "date_to": str(event.date_to),
-                    "timezone": str(event.settings.timezone),
-                    "locale": event.settings.locale,
-                    "locales": event.settings.locales,
-                }
-                send_event_webhook.delay(
-                    user_id=self.request.user.id, event=event_dict, action="update"
->>>>>>> 2609bf5b
                 )
                 return self.form_invalid(form)
         else:
