import datetime as dt

import jwt
from django.conf import settings
from django.contrib import messages
from django.core.exceptions import PermissionDenied
from django.db import transaction
from django.db.models import F, Max, Min, Prefetch
from django.db.models.functions import Coalesce, Greatest
from django.shortcuts import redirect
from django.urls import reverse
from django.utils.functional import cached_property
from django.utils.translation import gettext_lazy as _
from django.views.generic import ListView
from pytz import timezone
from rest_framework import views

from pretix.base.forms import SafeSessionWizardView
from pretix.base.i18n import language
from pretix.base.models import Event, EventMetaValue, Organizer, Quota
from pretix.base.services import tickets
from pretix.base.services.quotas import QuotaAvailability
from pretix.control.forms.event import (
    EventUpdateForm, EventWizardBasicsForm, EventWizardFoundationForm,
)
from pretix.control.forms.filter import EventFilterForm
from pretix.control.permissions import EventPermissionRequiredMixin
from pretix.control.views import PaginationMixin, UpdateView
from pretix.control.views.event import DecoupleMixin, EventSettingsViewMixin
from pretix.control.views.item import MetaDataEditorMixin
from pretix.eventyay_common.forms.event import EventCommonSettingsForm
from pretix.eventyay_common.tasks import create_world, send_event_webhook
from pretix.eventyay_common.utils import (
<<<<<<< HEAD
    check_create_permission, encode_email, generate_token,
=======
    check_create_permission, generate_token,
>>>>>>> cf23cdf9
)


class EventList(PaginationMixin, ListView):
    model = Event
    context_object_name = "events"
    template_name = "eventyay_common/events/index.html"

    def get_queryset(self):
        query_set = (
            self.request.user.get_events_with_any_permission(self.request)
            .prefetch_related(
                "organizer",
                "_settings_objects",
                "organizer___settings_objects",
                "organizer__meta_properties",
                Prefetch(
                    "meta_values",
                    EventMetaValue.objects.select_related("property"),
                    to_attr="meta_values_cached",
                ),
            )
            .order_by("-date_from")
        )

        query_set = query_set.annotate(
            min_from=Min("subevents__date_from"),
            max_from=Max("subevents__date_from"),
            max_to=Max("subevents__date_to"),
            max_fromto=Greatest(Max("subevents__date_to"), Max("subevents__date_from")),
        ).annotate(
            order_from=Coalesce("min_from", "date_from"),
            order_to=Coalesce(
                "max_fromto", "max_to", "max_from", "date_to", "date_from"
            ),
        )

        query_set = query_set.prefetch_related(
            Prefetch(
                "quotas",
                queryset=Quota.objects.filter(subevent__isnull=True)
                .annotate(s=Coalesce(F("size"), 0))
                .order_by("-s"),
                to_attr="first_quotas",
            )
        )

        if self.filter_form.is_valid():
            query_set = self.filter_form.filter_qs(query_set)
        return query_set

    def get_plugins(self, plugin_list):
        """
        Format the plugin list into an array
        @param plugin_list: list of plugins
        @return: array of plugins
        """
        if plugin_list is None:
            return []
        return plugin_list.split(",")

    def get_context_data(self, **kwargs):
        ctx = super().get_context_data(**kwargs)
        ctx["filter_form"] = self.filter_form

        quotas = []
        for s in ctx["events"]:
<<<<<<< HEAD
            s.plugins_array = self.get_plugins(s.plugins)
=======
>>>>>>> cf23cdf9
            s.first_quotas = s.first_quotas[:4]
            quotas += list(s.first_quotas)

        qa = QuotaAvailability(early_out=False)
        for q in quotas:
            qa.queue(q)
        qa.compute()

        for q in quotas:
            q.cached_avail = qa.results[q]
            q.cached_availability_paid_orders = qa.count_paid_orders.get(q, 0)
            if q.size is not None:
                q.percent_paid = min(
                    100,
                    (
                        round(q.cached_availability_paid_orders / q.size * 100)
                        if q.size > 0
                        else 100
                    ),
                )
        return ctx

    @cached_property
    def filter_form(self):
        return EventFilterForm(data=self.request.GET, request=self.request)


class EventCreateView(SafeSessionWizardView):
    form_list = [
        ("foundation", EventWizardFoundationForm),
        ("basics", EventWizardBasicsForm),
    ]
    templates = {
        "foundation": "eventyay_common/events/create_foundation.html",
        "basics": "eventyay_common/events/create_basics.html",
    }
    condition_dict = {}

    def get_form_initial(self, step):
        initial_form = super().get_form_initial(step)
        request_user = self.request.user
        request_get = self.request.GET

        if step == "foundation" and "organizer" in request_get:
            try:
                queryset = Organizer.objects.all()
                if not request_user.has_active_staff_session(
                    self.request.session.session_key
                ):
                    queryset = queryset.filter(
                        id__in=request_user.teams.filter(
                            can_create_events=True
                        ).values_list("organizer", flat=True)
                    )
                initial_form["organizer"] = queryset.get(
                    slug=request_get.get("organizer")
                )
            except Organizer.DoesNotExist:
                pass

        return initial_form

    def dispatch(self, request, *args, **kwargs):
        return super().dispatch(request, *args, **kwargs)

    def get_context_data(self, form, **kwargs):
        context = super().get_context_data(form, **kwargs)
        context["create_for"] = self.storage.extra_data.get("create_for", "all")
        context["has_organizer"] = self.request.user.teams.filter(
            can_create_events=True
        ).exists()
        if self.steps.current == "basics":
            context["organizer"] = self.get_cleaned_data_for_step("foundation").get(
                "organizer"
            )
        return context

    def render(self, form=None, **kwargs):
        if self.steps.current == "basics" and "create_for" in self.request.POST:
            self.storage.extra_data["create_for"] = self.request.POST.get("create_for")
        if self.steps.current != "foundation":
            form_data = self.get_cleaned_data_for_step("foundation")
            if form_data is None:
                return self.render_goto_step("foundation")

        return super().render(form, **kwargs)

    def get_form_kwargs(self, step=None):
        kwargs = {
            "user": self.request.user,
            "session": self.request.session,
        }
        if step != "foundation":
            form_data = self.get_cleaned_data_for_step("foundation")
            if form_data is None:
                form_data = {
                    "organizer": Organizer(slug="_nonexisting"),
                    "has_subevents": False,
                    "locales": ["en"],
                }
            kwargs.update(form_data)
        return kwargs

    def get_template_names(self):
        return [self.templates[self.steps.current]]

    def done(self, form_list, form_dict, **kwargs):
        foundation_data = self.get_cleaned_data_for_step("foundation")
        basics_data = self.get_cleaned_data_for_step("basics")

        create_for = self.storage.extra_data.get("create_for")

        self.request.organizer = foundation_data["organizer"]

        if create_for == "talk":
            event_dict = {
                "organiser_slug": (
                    foundation_data.get("organizer").slug
                    if foundation_data.get("organizer")
                    else None
                ),
                "name": (
                    basics_data.get("name").data if basics_data.get("name") else None
                ),
                "slug": basics_data.get("slug"),
                "is_public": False,
                "date_from": str(basics_data.get("date_from")),
                "date_to": str(basics_data.get("date_to")),
                "timezone": str(basics_data.get("timezone")),
                "locale": basics_data.get("locale"),
                "locales": foundation_data.get("locales"),
            }
            send_event_webhook.delay(
                user_id=self.request.user.id, event=event_dict, action="create"
            )

        else:
            with transaction.atomic(), language(basics_data["locale"]):
                event = form_dict["basics"].instance
                event.organizer = foundation_data["organizer"]
                event.plugins = settings.PRETIX_PLUGINS_DEFAULT
                event.has_subevents = foundation_data["has_subevents"]
                if check_create_permission(self.request):
<<<<<<< HEAD
                    event.is_video_create = foundation_data["is_video_create"]
=======
                    event.is_video_creation = foundation_data["is_video_creation"]
>>>>>>> cf23cdf9
                else:
                    event.is_video_creation = False
                event.testmode = True
                form_dict["basics"].save()

                event.checkin_lists.create(name=_("Default"), all_products=True)
                event.set_defaults()
                event.settings.set("timezone", basics_data["timezone"])
                event.settings.set("locale", basics_data["locale"])
                event.settings.set("locales", foundation_data["locales"])
                if create_for == "all":
                    event_dict = {
                        "organiser_slug": event.organizer.slug,
                        "name": event.name.data,
                        "slug": event.slug,
                        "is_public": event.live,
                        "date_from": str(event.date_from),
                        "date_to": str(event.date_to),
                        "timezone": str(basics_data.get("timezone")),
                        "locale": event.settings.locale,
                        "locales": event.settings.locales,
                    }
                    send_event_webhook.delay(
                        user_id=self.request.user.id, event=event_dict, action="create"
                    )
                event.settings.set("create_for", create_for)

        # The user automatically creates a world when selecting the add video option in the create ticket form.
        data = dict(
            id=basics_data.get("slug"),
            title=basics_data.get("name").data,
            timezone=basics_data.get("timezone"),
            locale=basics_data.get("locale"),
            has_permission=check_create_permission(self.request),
            token=generate_token(self.request),
        )
        create_world.delay(
<<<<<<< HEAD
            is_video_create=foundation_data.get("is_video_create"), data=data
=======
            is_video_creation=foundation_data.get("is_video_creation"), data=data
>>>>>>> cf23cdf9
        )

        return redirect(reverse("eventyay_common:events") + "?congratulations=1")


class EventUpdate(
    DecoupleMixin,
    EventSettingsViewMixin,
    EventPermissionRequiredMixin,
    MetaDataEditorMixin,
    UpdateView,
):
    model = Event
    form_class = EventUpdateForm
    template_name = "eventyay_common/event/settings.html"
    permission = "can_change_event_settings"

    @cached_property
    def object(self) -> Event:
        return self.request.event

    def get_object(self, queryset=None) -> Event:
        return self.object

    @cached_property
    def sform(self):
        return EventCommonSettingsForm(
            obj=self.object,
            prefix="settings",
            data=self.request.POST if self.request.method == "POST" else None,
            files=self.request.FILES if self.request.method == "POST" else None,
        )

    def get_context_data(self, *args, **kwargs) -> dict:
        context = super().get_context_data(*args, **kwargs)
        context["sform"] = self.sform
        talk_host = settings.TALK_HOSTNAME
        context["talk_edit_url"] = (
            talk_host + "/orga/event/" + self.object.slug + "/settings"
        )
        return context

    def handle_video_creation(self, form):
        if check_create_permission(self.request):
            form.instance.is_video_creation = form.cleaned_data.get("is_video_creation")
        elif not check_create_permission(self.request) and form.cleaned_data.get(
            "is_video_creation"
        ):
            form.instance.is_video_creation = True
        else:
            form.instance.is_video_creation = False

        data = dict(
            id=form.cleaned_data.get("slug"),
            title=form.cleaned_data.get("name").data,
            timezone=self.sform.cleaned_data.get("timezone"),
            locale=self.sform.cleaned_data.get("locale"),
            has_permission=check_create_permission(self.request),
            token=generate_token(self.request),
        )

        create_world.delay(
            is_video_creation=form.cleaned_data.get("is_video_creation"), data=data
        )

    @transaction.atomic
    def form_valid(self, form):
        self._save_decoupled(self.sform)
        self.sform.save()

        tickets.invalidate_cache.apply_async(kwargs={"event": self.request.event.pk})
<<<<<<< HEAD

        if check_create_permission(self.request):
            form.instance.is_video_create = form.cleaned_data.get("is_video_create")
        elif not check_create_permission(self.request) and form.cleaned_data.get(
            "is_video_create"
        ):
            form.instance.is_video_create = True
        else:
            form.instance.is_video_create = False

        # The user automatically creates a world when selecting the add video option in the update ticket form.
        data = dict(
            id=form.cleaned_data.get("slug"),
            title=form.cleaned_data.get("name").data,
            timezone=self.sform.cleaned_data.get("timezone"),
            locale=self.sform.cleaned_data.get("locale"),
            has_permission=check_create_permission(self.request),
            token=generate_token(self.request),
        )

        create_world.delay(
            is_video_create=form.cleaned_data.get("is_video_create"), data=data
        )
=======

        self.handle_video_creation(form)
>>>>>>> cf23cdf9

        messages.success(self.request, _("Your changes have been saved."))
        return super().form_valid(form)

    def get_success_url(self) -> str:
        return reverse(
            "eventyay_common:event.update",
            kwargs={
                "organizer": self.object.organizer.slug,
                "event": self.object.slug,
            },
        )

    def get_form_kwargs(self):
        kwargs = super().get_form_kwargs()
        if self.request.user.has_active_staff_session(self.request.session.session_key):
            kwargs["change_slug"] = True
            kwargs["domain"] = True
        return kwargs

    def post(self, request, *args, **kwargs):
        form = self.get_form()
        form.instance.sales_channels = ["web"]
        if form.is_valid() and self.sform.is_valid():
            zone = timezone(self.sform.cleaned_data["timezone"])
            event = form.instance
            event.date_from = self.reset_timezone(zone, event.date_from)
            event.date_to = self.reset_timezone(zone, event.date_to)
            if event.settings.create_for and event.settings.create_for == "all":
                event_dict = {
                    "organiser_slug": event.organizer.slug,
                    "name": event.name.data,
                    "slug": event.slug,
                    "date_from": str(event.date_from),
                    "date_to": str(event.date_to),
                    "timezone": str(event.settings.timezone),
                    "locale": event.settings.locale,
                    "locales": event.settings.locales,
                }
                send_event_webhook.delay(
                    user_id=self.request.user.id, event=event_dict, action="update"
                )
            return self.form_valid(form)
        else:
            messages.error(
                self.request,
                _("We could not save your changes. See below for details."),
            )
            return self.form_invalid(form)

    @staticmethod
    def reset_timezone(tz, dt):
        return tz.localize(dt.replace(tzinfo=None)) if dt is not None else None


class VideoAccessAuthenticator(views.APIView):
    def get(self, request, *args, **kwargs):
        """
        Check if the video configuration is complete, the plugin is enabled, and the user has permission to modify the event settings.
        If all conditions are met, generate a token and include it in the URL for the video system.
        @param request: user request
        @param args:
        @param kwargs:
        @return: redirect to the video system
        """
        #  Check if the video configuration is fulfilled and the plugin is enabled
        if (
            "pretix_venueless" not in self.request.event.get_plugins()
            or not self.request.event.settings.venueless_url
            or not self.request.event.settings.venueless_issuer
            or not self.request.event.settings.venueless_audience
            or not self.request.event.settings.venueless_secret
        ):
            raise PermissionDenied(
                _(
                    "Event information is not available or the video plugin is turned off."
                )
            )

        # Check if the organizer has permission change event settings
        if not self.request.user.has_event_permission(
            self.request.organizer, self.request.event, "can_change_event_settings"
        ):
            raise PermissionDenied(
                _("You do not have permission to access this video system.")
            )

        # Generate token and include in url to video system
        return redirect(self.generate_token_url(request))

    def generate_token_url(self, request):
        uid_token = encode_email(request.user.email)
        iat = dt.datetime.utcnow()
        exp = iat + dt.timedelta(days=30)

        payload = {
            "iss": self.request.event.settings.venueless_issuer,
            "aud": self.request.event.settings.venueless_audience,
            "exp": exp,
            "iat": iat,
            "uid": uid_token,
            "traits": list(
                {
                    "eventyay-video-event-{}-orgnanizer".format(request.event.slug),
                    "admin",
                }
            ),
        }

        token = jwt.encode(
            payload, self.request.event.settings.venueless_secret, algorithm="HS256"
        )
        base_url = self.request.event.settings.venueless_url
        return "{}/#token={}".format(base_url, token).replace("//#", "/#")<|MERGE_RESOLUTION|>--- conflicted
+++ resolved
@@ -21,7 +21,9 @@
 from pretix.base.services import tickets
 from pretix.base.services.quotas import QuotaAvailability
 from pretix.control.forms.event import (
-    EventUpdateForm, EventWizardBasicsForm, EventWizardFoundationForm,
+    EventUpdateForm,
+    EventWizardBasicsForm,
+    EventWizardFoundationForm,
 )
 from pretix.control.forms.filter import EventFilterForm
 from pretix.control.permissions import EventPermissionRequiredMixin
@@ -31,11 +33,9 @@
 from pretix.eventyay_common.forms.event import EventCommonSettingsForm
 from pretix.eventyay_common.tasks import create_world, send_event_webhook
 from pretix.eventyay_common.utils import (
-<<<<<<< HEAD
-    check_create_permission, encode_email, generate_token,
-=======
-    check_create_permission, generate_token,
->>>>>>> cf23cdf9
+    check_create_permission,
+    encode_email,
+    generate_token,
 )
 
 
@@ -103,10 +103,7 @@
 
         quotas = []
         for s in ctx["events"]:
-<<<<<<< HEAD
             s.plugins_array = self.get_plugins(s.plugins)
-=======
->>>>>>> cf23cdf9
             s.first_quotas = s.first_quotas[:4]
             quotas += list(s.first_quotas)
 
@@ -250,11 +247,7 @@
                 event.plugins = settings.PRETIX_PLUGINS_DEFAULT
                 event.has_subevents = foundation_data["has_subevents"]
                 if check_create_permission(self.request):
-<<<<<<< HEAD
-                    event.is_video_create = foundation_data["is_video_create"]
-=======
                     event.is_video_creation = foundation_data["is_video_creation"]
->>>>>>> cf23cdf9
                 else:
                     event.is_video_creation = False
                 event.testmode = True
@@ -292,11 +285,7 @@
             token=generate_token(self.request),
         )
         create_world.delay(
-<<<<<<< HEAD
-            is_video_create=foundation_data.get("is_video_create"), data=data
-=======
             is_video_creation=foundation_data.get("is_video_creation"), data=data
->>>>>>> cf23cdf9
         )
 
         return redirect(reverse("eventyay_common:events") + "?congratulations=1")
@@ -368,34 +357,8 @@
         self.sform.save()
 
         tickets.invalidate_cache.apply_async(kwargs={"event": self.request.event.pk})
-<<<<<<< HEAD
-
-        if check_create_permission(self.request):
-            form.instance.is_video_create = form.cleaned_data.get("is_video_create")
-        elif not check_create_permission(self.request) and form.cleaned_data.get(
-            "is_video_create"
-        ):
-            form.instance.is_video_create = True
-        else:
-            form.instance.is_video_create = False
-
-        # The user automatically creates a world when selecting the add video option in the update ticket form.
-        data = dict(
-            id=form.cleaned_data.get("slug"),
-            title=form.cleaned_data.get("name").data,
-            timezone=self.sform.cleaned_data.get("timezone"),
-            locale=self.sform.cleaned_data.get("locale"),
-            has_permission=check_create_permission(self.request),
-            token=generate_token(self.request),
-        )
-
-        create_world.delay(
-            is_video_create=form.cleaned_data.get("is_video_create"), data=data
-        )
-=======
 
         self.handle_video_creation(form)
->>>>>>> cf23cdf9
 
         messages.success(self.request, _("Your changes have been saved."))
         return super().form_valid(form)
@@ -474,15 +437,13 @@
                     "Event information is not available or the video plugin is turned off."
                 )
             )
-
-        # Check if the organizer has permission change event settings
+        # Check if the organizer has permission for the event
         if not self.request.user.has_event_permission(
             self.request.organizer, self.request.event, "can_change_event_settings"
         ):
             raise PermissionDenied(
                 _("You do not have permission to access this video system.")
             )
-
         # Generate token and include in url to video system
         return redirect(self.generate_token_url(request))
 
@@ -490,7 +451,6 @@
         uid_token = encode_email(request.user.email)
         iat = dt.datetime.utcnow()
         exp = iat + dt.timedelta(days=30)
-
         payload = {
             "iss": self.request.event.settings.venueless_issuer,
             "aud": self.request.event.settings.venueless_audience,
@@ -504,7 +464,6 @@
                 }
             ),
         }
-
         token = jwt.encode(
             payload, self.request.event.settings.venueless_secret, algorithm="HS256"
         )
