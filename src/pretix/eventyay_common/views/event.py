import datetime as dt
from datetime import datetime
from datetime import timezone as tz
from enum import StrEnum

import jwt
from django.conf import settings
from django.contrib import messages
from django.core.exceptions import PermissionDenied
from django.db import transaction
from django.db.models import Case, F, Max, Min, Prefetch, Q, Sum, When, IntegerField
from django.db.models.functions import Coalesce, Greatest
from django.http import HttpRequest, HttpResponseRedirect, JsonResponse
from django.shortcuts import redirect
from django.urls import reverse
from django.utils.functional import cached_property
from django.utils.translation import gettext_lazy as _
from django.views.generic import ListView
from pytz import timezone
from rest_framework import views

from pretix.base.forms import SafeSessionWizardView
from pretix.base.i18n import language
from pretix.base.models import Event, EventMetaValue, Organizer, Quota
from pretix.base.services import tickets
from pretix.base.services.quotas import QuotaAvailability
from pretix.control.forms.event import (
    EventUpdateForm,
    EventWizardBasicsForm,
    EventWizardFoundationForm,
)
from pretix.control.forms.filter import EventFilterForm
from pretix.control.permissions import EventPermissionRequiredMixin
from pretix.control.views import PaginationMixin, UpdateView
from pretix.control.views.event import DecoupleMixin, EventSettingsViewMixin
from pretix.control.views.item import MetaDataEditorMixin
from pretix.eventyay_common.forms.event import EventCommonSettingsForm
from pretix.eventyay_common.tasks import create_world, send_event_webhook
from pretix.eventyay_common.utils import (
    EventCreatedFor,
    check_create_permission,
    encode_email,
    generate_token,
)
from pretix.helpers.plugin_enable import is_video_enabled


class EventList(PaginationMixin, ListView):
    model = Event
<<<<<<< HEAD
    context_object_name = 'events'
    template_name = 'eventyay_common/events/index.html'
=======
    context_object_name = "events"
    template_name = "eventyay_common/events/index.html"
    ordering_fields = [
        'name', 'slug', 'organizer', 
        'date_from', 'date_to', 
        'total_quota', 'live',
        'order_from', 'order_to'
    ]
>>>>>>> 526c4a9a

    def get_queryset(self):
        query_set = (
            self.request.user.get_events_with_any_permission(self.request)
            .prefetch_related(
                'organizer',
                '_settings_objects',
                'organizer___settings_objects',
                'organizer__meta_properties',
                Prefetch(
                    'meta_values',
                    EventMetaValue.objects.select_related('property'),
                    to_attr='meta_values_cached',
                ),
            )
<<<<<<< HEAD
            .order_by('-date_from')
        )

        query_set = query_set.annotate(
            min_from=Min('subevents__date_from'),
            max_from=Max('subevents__date_from'),
            max_to=Max('subevents__date_to'),
            max_fromto=Greatest(Max('subevents__date_to'), Max('subevents__date_from')),
=======
        )

        query_set = query_set.annotate(
            min_from=Min("subevents__date_from"),
            max_from=Max("subevents__date_from"),
            max_to=Max("subevents__date_to"),
            max_fromto=Greatest(Max("subevents__date_to"), Max("subevents__date_from")),
            total_quota=Sum(
                Case(
                    When(quotas__subevent__isnull=True, then='quotas__size'),
                    default=0,
                    output_field=IntegerField()
                )
            )
>>>>>>> 526c4a9a
        ).annotate(
            order_from=Coalesce('min_from', 'date_from'),
            order_to=Coalesce('max_fromto', 'max_to', 'max_from', 'date_to', 'date_from'),
        )

        ordering = self.request.GET.get('ordering')
        if ordering and ordering.lstrip('-') in self.ordering_fields:
            if ordering == 'date_from':
                query_set = query_set.order_by('order_from')
            elif ordering == '-date_from':
                query_set = query_set.order_by('-order_from')
            elif ordering == 'date_to':
                query_set = query_set.order_by('order_to')
            elif ordering == '-date_to':
                query_set = query_set.order_by('-order_to')
            else:
                query_set = query_set.order_by(ordering)
        else:
            query_set = query_set.order_by("-date_from")

        query_set = query_set.prefetch_related(
            Prefetch(
                'quotas',
                queryset=Quota.objects.filter(subevent__isnull=True).annotate(s=Coalesce(F('size'), 0)).order_by('-s'),
                to_attr='first_quotas',
            )
        )

        if self.filter_form.is_valid():
            query_set = self.filter_form.filter_qs(query_set)
        return query_set

    def get_context_data(self, **kwargs):
        ctx = super().get_context_data(**kwargs)
        ctx['filter_form'] = self.filter_form

        quotas = []
        for s in ctx['events']:
            s.plugins_array = s.get_plugins()
            s.first_quotas = s.first_quotas[:4]
            quotas += list(s.first_quotas)

        qa = QuotaAvailability(early_out=False)
        for q in quotas:
            qa.queue(q)
        qa.compute()

        for q in quotas:
            q.cached_avail = qa.results[q]
            q.cached_availability_paid_orders = qa.count_paid_orders.get(q, 0)
            if q.size is not None:
                q.percent_paid = min(
                    100,
                    (round(q.cached_availability_paid_orders / q.size * 100) if q.size > 0 else 100),
                )
        return ctx

    @cached_property
    def filter_form(self):
        return EventFilterForm(data=self.request.GET, request=self.request)


class EventCreateView(SafeSessionWizardView):
    form_list = [
        ('foundation', EventWizardFoundationForm),
        ('basics', EventWizardBasicsForm),
    ]
    templates = {
        'foundation': 'eventyay_common/events/create_foundation.html',
        'basics': 'eventyay_common/events/create_basics.html',
    }
    condition_dict = {}

    def get_form_initial(self, step):
        initial_form = super().get_form_initial(step)
        request_user = self.request.user
        request_get = self.request.GET

<<<<<<< HEAD
        if step == 'foundation' and 'organizer' in request_get:
            try:
                queryset = Organizer.objects.all()
                if not request_user.has_active_staff_session(self.request.session.session_key):
                    queryset = queryset.filter(
                        id__in=request_user.teams.filter(can_create_events=True).values_list('organizer', flat=True)
                    )
                initial_form['organizer'] = queryset.get(slug=request_get.get('organizer'))
            except Organizer.DoesNotExist:
                pass

=======
        # Set is_video_creation to True by default for the foundation form
        if step == "foundation":
            initial_form["is_video_creation"] = True
            if "organizer" in request_get:
                try:
                    queryset = Organizer.objects.all()
                    if not request_user.has_active_staff_session(
                        self.request.session.session_key
                    ):
                        queryset = queryset.filter(
                            id__in=request_user.teams.filter(
                                can_create_events=True
                            ).values_list("organizer", flat=True)
                        )
                    initial_form["organizer"] = queryset.get(
                        slug=request_get.get("organizer")
                    )
                except Organizer.DoesNotExist:
                    pass
>>>>>>> 526c4a9a
        return initial_form

    def dispatch(self, request, *args, **kwargs):
        return super().dispatch(request, *args, **kwargs)

    def get_context_data(self, form, **kwargs):
        context = super().get_context_data(form, **kwargs)
        context['create_for'] = self.storage.extra_data.get('create_for', EventCreatedFor.BOTH)
        context['has_organizer'] = self.request.user.teams.filter(can_create_events=True).exists()
        if self.steps.current == 'basics':
            context['organizer'] = self.get_cleaned_data_for_step('foundation').get('organizer')
        context['event_creation_for_choice'] = {e.name: e.value for e in EventCreatedFor}
        return context

    def render(self, form=None, **kwargs):
        if self.steps.current == 'basics' and 'create_for' in self.request.POST:
            self.storage.extra_data['create_for'] = self.request.POST.get('create_for')
        if self.steps.current != 'foundation':
            form_data = self.get_cleaned_data_for_step('foundation')
            if form_data is None:
                return self.render_goto_step('foundation')

        return super().render(form, **kwargs)

    def get_form_kwargs(self, step=None):
        kwargs = {
            'user': self.request.user,
            'session': self.request.session,
        }
        if step != 'foundation':
            form_data = self.get_cleaned_data_for_step('foundation')
            if form_data is None:
                form_data = {
<<<<<<< HEAD
                    'organizer': Organizer(slug='_nonexisting'),
                    'has_subevents': False,
                    'locales': ['en'],
=======
                    "organizer": Organizer(slug="_nonexisting"),
                    "has_subevents": False,
                    "locales": ["en"],
                    "is_video_creation": True,
>>>>>>> 526c4a9a
                }
            kwargs.update(form_data)
        return kwargs

    def get_template_names(self):
        return [self.templates[self.steps.current]]

    def done(self, form_list, form_dict, **kwargs):
        foundation_data = self.get_cleaned_data_for_step('foundation')
        basics_data = self.get_cleaned_data_for_step('basics')

        create_for = self.storage.extra_data.get('create_for')

<<<<<<< HEAD
        self.request.organizer = foundation_data['organizer']

        if create_for == EventCreatedFor.TALK:
            event_dict = {
                'organiser_slug': (foundation_data.get('organizer').slug if foundation_data.get('organizer') else None),
                'name': (basics_data.get('name').data if basics_data.get('name') else None),
                'slug': basics_data.get('slug'),
                'is_public': False,
                'date_from': str(basics_data.get('date_from')),
                'date_to': str(basics_data.get('date_to')),
                'timezone': str(basics_data.get('timezone')),
                'locale': basics_data.get('locale'),
                'locales': foundation_data.get('locales'),
                'is_video_creation': foundation_data.get('is_video_creation'),
            }
            send_event_webhook.delay(user_id=self.request.user.id, event=event_dict, action='create')

=======
        self.request.organizer = foundation_data["organizer"]
        has_permission = check_create_permission(self.request)
        final_is_video_creation = foundation_data.get("is_video_creation", True) and has_permission

        if create_for == EventCreatedFor.TALK:
            event_dict = {
                "organiser_slug": (
                    foundation_data.get("organizer").slug
                    if foundation_data.get("organizer")
                    else None
                ),
                "name": (
                    basics_data.get("name").data if basics_data.get("name") else None
                ),
                "slug": basics_data.get("slug"),
                "is_public": False,
                "date_from": str(basics_data.get("date_from")),
                "date_to": str(basics_data.get("date_to")),
                "timezone": str(basics_data.get("timezone")),
                "locale": basics_data.get("locale"),
                "locales": foundation_data.get("locales"),
                "is_video_creation": final_is_video_creation,
            }
            send_event_webhook.delay(
                user_id=self.request.user.id, event=event_dict, action="create"
            )
>>>>>>> 526c4a9a
        else:
            with transaction.atomic(), language(basics_data['locale']):
                event = form_dict['basics'].instance
                event.organizer = foundation_data['organizer']
                event.plugins = settings.PRETIX_PLUGINS_DEFAULT
<<<<<<< HEAD
                event.has_subevents = foundation_data['has_subevents']
                if check_create_permission(self.request):
                    event.is_video_creation = foundation_data['is_video_creation']
                else:
                    event.is_video_creation = False
=======
                event.has_subevents = foundation_data["has_subevents"]
                event.is_video_creation = final_is_video_creation
>>>>>>> 526c4a9a
                event.testmode = True
                form_dict['basics'].save()

                event.checkin_lists.create(name=_('Default'), all_products=True)
                event.set_defaults()
                event.settings.set('timezone', basics_data['timezone'])
                event.settings.set('locale', basics_data['locale'])
                event.settings.set('locales', foundation_data['locales'])
                if create_for == EventCreatedFor.BOTH:
                    event_dict = {
<<<<<<< HEAD
                        'organiser_slug': event.organizer.slug,
                        'name': event.name.data,
                        'slug': event.slug,
                        'is_public': event.live,
                        'date_from': str(event.date_from),
                        'date_to': str(event.date_to),
                        'timezone': str(basics_data.get('timezone')),
                        'locale': event.settings.locale,
                        'locales': event.settings.locales,
                        'is_video_creation': foundation_data.get('is_video_creation'),
=======
                        "organiser_slug": event.organizer.slug,
                        "name": event.name.data,
                        "slug": event.slug,
                        "is_public": event.live,
                        "date_from": str(event.date_from),
                        "date_to": str(event.date_to),
                        "timezone": str(basics_data.get("timezone")),
                        "locale": event.settings.locale,
                        "locales": event.settings.locales,
                        "is_video_creation": final_is_video_creation,
>>>>>>> 526c4a9a
                    }
                    send_event_webhook.delay(user_id=self.request.user.id, event=event_dict, action='create')
                event.settings.set('create_for', create_for)

        # The user automatically creates a world when selecting the add video option in the create ticket form.
        event_data = dict(
<<<<<<< HEAD
            id=basics_data.get('slug'),
            title=basics_data.get('name').data,
            timezone=basics_data.get('timezone'),
            locale=basics_data.get('locale'),
            has_permission=check_create_permission(self.request),
            token=generate_token(self.request),
        )
        create_world.delay(
            is_video_creation=foundation_data.get('is_video_creation'),
            event_data=event_data,
=======
            id=basics_data.get("slug"),
            title=basics_data.get("name").data,
            timezone=basics_data.get("timezone"),
            locale=basics_data.get("locale"),
            has_permission=has_permission,
            token=generate_token(self.request),
        )
        create_world.delay(
            is_video_creation=final_is_video_creation, event_data=event_data
>>>>>>> 526c4a9a
        )

        return redirect(
            reverse(
                'eventyay_common:event.index',
                kwargs={'event': event.slug, 'organizer': event.organizer.slug},
            )
        )


class EventUpdate(
    DecoupleMixin,
    EventSettingsViewMixin,
    EventPermissionRequiredMixin,
    MetaDataEditorMixin,
    UpdateView,
):
    model = Event
    form_class = EventUpdateForm
    template_name = 'eventyay_common/event/settings.html'
    permission = 'can_change_event_settings'

    class ValidComponentAction(StrEnum):
        ENABLE = 'enable'

    @cached_property
    def object(self) -> Event:
        return self.request.event

    def get_object(self, queryset=None) -> Event:
        return self.object

    @cached_property
    def sform(self):
        return EventCommonSettingsForm(
            obj=self.object,
            prefix='settings',
            data=self.request.POST if self.request.method == 'POST' else None,
            files=self.request.FILES if self.request.method == 'POST' else None,
        )

    def get_context_data(self, *args, **kwargs) -> dict:
        context = super().get_context_data(*args, **kwargs)
        context['sform'] = self.sform
        context['is_video_enabled'] = is_video_enabled(self.object)
        context['is_talk_event_created'] = False
        if (
            self.object.settings.create_for == EventCreatedFor.BOTH
            or self.object.settings.talk_schedule_public is not None
        ):
            # Ignore case Event is created only for Talk as it not enable yet.
            context['is_talk_event_created'] = True
        return context

    @transaction.atomic
    def form_valid(self, form):
        self._save_decoupled(self.sform)
        self.sform.save()

        tickets.invalidate_cache.apply_async(kwargs={'event': self.request.event.pk})

        return super().form_valid(form)

    def get_success_url(self) -> str:
        return reverse(
            'eventyay_common:event.update',
            kwargs={
                'organizer': self.object.organizer.slug,
                'event': self.object.slug,
            },
        )

    def get_form_kwargs(self):
        kwargs = super().get_form_kwargs()
        if self.request.user.has_active_staff_session(self.request.session.session_key):
            kwargs['domain'] = True
        return kwargs

    def enable_talk_system(self, request: HttpRequest) -> bool:
        """
        Enable talk system for this event if it has not been created yet.
        """
        action = request.POST.get('enable_talk_system', '').lower()
        if action != self.ValidComponentAction.ENABLE:
            return False

        if not check_create_permission(self.request):
            messages.error(self.request, _('You do not have permission to perform this action.'))
            return False

        send_event_webhook.delay(
            user_id=self.request.user.id,
            event={
                'organiser_slug': self.request.event.organizer.slug,
                'name': self.request.event.name.data,
                'slug': self.request.event.slug,
                'date_from': str(self.request.event.date_from),
                'date_to': str(self.request.event.date_to),
                'timezone': str(self.request.event.settings.timezone),
                'locale': self.request.event.settings.locale,
                'locales': self.request.event.settings.locales,
                'is_video_creation': self.request.event.is_video_creation,
            },
            action='create',
        )

        return True

    def enable_video_system(self, request: HttpRequest) -> bool:
        """
        Enable video system for this event if it has not been created yet.
        """
        action = request.POST.get('enable_video_system', '').lower()
        if action != self.ValidComponentAction.ENABLE:
            return False

        if not check_create_permission(self.request):
            messages.error(self.request, _('You do not have permission to perform this action.'))
            return False

        create_world.delay(
            is_video_creation=True,
            event_data={
                'id': self.request.event.slug,
                'title': self.request.event.name.data,
                'timezone': self.request.event.settings.timezone,
                'locale': self.request.event.settings.locale,
                'has_permission': True,
                'token': generate_token(self.request),
            },
        )
        return True

    def post(self, request, *args, **kwargs):
        if self.enable_talk_system(request):
            return redirect(self.get_success_url())

        if self.enable_video_system(request):
            return redirect(self.get_success_url())

        form = self.get_form()
        if form.changed_data or self.sform.changed_data:
            form.instance.sales_channels = ['web']
            if form.is_valid() and self.sform.is_valid():
                zone = timezone(self.sform.cleaned_data['timezone'])
                event = form.instance
                event.date_from = self.reset_timezone(zone, event.date_from)
                event.date_to = self.reset_timezone(zone, event.date_to)
                if event.settings.create_for and event.settings.create_for == EventCreatedFor.BOTH:
                    event_dict = {
                        'organiser_slug': event.organizer.slug,
                        'name': event.name.data,
                        'slug': event.slug,
                        'date_from': str(event.date_from),
                        'date_to': str(event.date_to),
                        'timezone': str(event.settings.timezone),
                        'locale': event.settings.locale,
                        'locales': event.settings.locales,
                        'is_video_creation': request.event.is_video_creation,
                    }
                    send_event_webhook.delay(user_id=self.request.user.id, event=event_dict, action='update')
                return self.form_valid(form)
            else:
                messages.error(
                    self.request,
                    _('We could not save your changes. See below for details.'),
                )
                return self.form_invalid(form)
        else:
            messages.warning(self.request, _("You haven't made any changes."))
            return HttpResponseRedirect(self.request.path)

    @staticmethod
    def reset_timezone(tz, dt):
        return tz.localize(dt.replace(tzinfo=None)) if dt is not None else None


class VideoAccessAuthenticator(views.APIView):
    def get(self, request, *args, **kwargs):
        """
        Check if the video configuration is complete, the plugin is enabled, and the user has permission to modify the event settings.
        If all conditions are met, generate a token and include it in the URL for the video system.
        @param request: user request
        @param args: arguments
        @param kwargs: keyword arguments
        @return: redirect to the video system
        """
        #  Check if the video configuration is fulfilled and the plugin is enabled
        if (
            'pretix_venueless' not in self.request.event.get_plugins()
            or not self.request.event.settings.venueless_url
            or not self.request.event.settings.venueless_issuer
            or not self.request.event.settings.venueless_audience
            or not self.request.event.settings.venueless_secret
        ):
            raise PermissionDenied(_('Event information is not available or the video plugin is turned off.'))
        # Check if the organizer has permission for the event
        if not self.request.user.has_event_permission(
            self.request.organizer, self.request.event, 'can_change_event_settings'
        ):
            raise PermissionDenied(_('You do not have permission to access this video system.'))
        # Generate token and include in url to video system
        return redirect(self.generate_token_url(request))

    def generate_token_url(self, request):
        uid_token = encode_email(request.user.email)
        iat = datetime.now(tz.utc)
        exp = iat + dt.timedelta(days=1)
        payload = {
            'iss': self.request.event.settings.venueless_issuer,
            'aud': self.request.event.settings.venueless_audience,
            'exp': exp,
            'iat': iat,
            'uid': uid_token,
            'traits': list(
                {
                    'eventyay-video-event-{}-organizer'.format(request.event.slug),
                    'admin',
                }
            ),
        }
        token = jwt.encode(payload, self.request.event.settings.venueless_secret, algorithm='HS256')
        base_url = self.request.event.settings.venueless_url
        return '{}/#token={}'.format(base_url, token).replace('//#', '/#')


class EventSearchView(views.APIView):
    def get(self, request):
        query = request.GET.get('query', '')
        events = (
            Event.objects.filter(Q(name__icontains=query) | Q(slug__icontains=query))
            .order_by('name')
            .select_related('organizer')[:10]
        )

        results = []
        for event in events:
            if request.user.has_event_permission(event.organizer, event, 'can_view_orders', request=request):
                results.append({'name': event.name, 'slug': event.slug, 'organizer': event.organizer.slug})

        return JsonResponse(results, safe=False)<|MERGE_RESOLUTION|>--- conflicted
+++ resolved
@@ -47,36 +47,31 @@
 
 class EventList(PaginationMixin, ListView):
     model = Event
-<<<<<<< HEAD
     context_object_name = 'events'
     template_name = 'eventyay_common/events/index.html'
-=======
-    context_object_name = "events"
-    template_name = "eventyay_common/events/index.html"
     ordering_fields = [
-        'name', 'slug', 'organizer', 
-        'date_from', 'date_to', 
-        'total_quota', 'live',
-        'order_from', 'order_to'
+        'name',
+        'slug',
+        'organizer',
+        'date_from',
+        'date_to',
+        'total_quota',
+        'live',
+        'order_from',
+        'order_to',
     ]
->>>>>>> 526c4a9a
 
     def get_queryset(self):
-        query_set = (
-            self.request.user.get_events_with_any_permission(self.request)
-            .prefetch_related(
-                'organizer',
-                '_settings_objects',
-                'organizer___settings_objects',
-                'organizer__meta_properties',
-                Prefetch(
-                    'meta_values',
-                    EventMetaValue.objects.select_related('property'),
-                    to_attr='meta_values_cached',
-                ),
-            )
-<<<<<<< HEAD
-            .order_by('-date_from')
+        query_set = self.request.user.get_events_with_any_permission(self.request).prefetch_related(
+            'organizer',
+            '_settings_objects',
+            'organizer___settings_objects',
+            'organizer__meta_properties',
+            Prefetch(
+                'meta_values',
+                EventMetaValue.objects.select_related('property'),
+                to_attr='meta_values_cached',
+            ),
         )
 
         query_set = query_set.annotate(
@@ -84,22 +79,9 @@
             max_from=Max('subevents__date_from'),
             max_to=Max('subevents__date_to'),
             max_fromto=Greatest(Max('subevents__date_to'), Max('subevents__date_from')),
-=======
-        )
-
-        query_set = query_set.annotate(
-            min_from=Min("subevents__date_from"),
-            max_from=Max("subevents__date_from"),
-            max_to=Max("subevents__date_to"),
-            max_fromto=Greatest(Max("subevents__date_to"), Max("subevents__date_from")),
             total_quota=Sum(
-                Case(
-                    When(quotas__subevent__isnull=True, then='quotas__size'),
-                    default=0,
-                    output_field=IntegerField()
-                )
-            )
->>>>>>> 526c4a9a
+                Case(When(quotas__subevent__isnull=True, then='quotas__size'), default=0, output_field=IntegerField())
+            ),
         ).annotate(
             order_from=Coalesce('min_from', 'date_from'),
             order_to=Coalesce('max_fromto', 'max_to', 'max_from', 'date_to', 'date_from'),
@@ -118,7 +100,7 @@
             else:
                 query_set = query_set.order_by(ordering)
         else:
-            query_set = query_set.order_by("-date_from")
+            query_set = query_set.order_by('-date_from')
 
         query_set = query_set.prefetch_related(
             Prefetch(
@@ -178,39 +160,19 @@
         request_user = self.request.user
         request_get = self.request.GET
 
-<<<<<<< HEAD
-        if step == 'foundation' and 'organizer' in request_get:
-            try:
-                queryset = Organizer.objects.all()
-                if not request_user.has_active_staff_session(self.request.session.session_key):
-                    queryset = queryset.filter(
-                        id__in=request_user.teams.filter(can_create_events=True).values_list('organizer', flat=True)
-                    )
-                initial_form['organizer'] = queryset.get(slug=request_get.get('organizer'))
-            except Organizer.DoesNotExist:
-                pass
-
-=======
         # Set is_video_creation to True by default for the foundation form
-        if step == "foundation":
-            initial_form["is_video_creation"] = True
-            if "organizer" in request_get:
+        if step == 'foundation':
+            initial_form['is_video_creation'] = True
+            if 'organizer' in request_get:
                 try:
                     queryset = Organizer.objects.all()
-                    if not request_user.has_active_staff_session(
-                        self.request.session.session_key
-                    ):
+                    if not request_user.has_active_staff_session(self.request.session.session_key):
                         queryset = queryset.filter(
-                            id__in=request_user.teams.filter(
-                                can_create_events=True
-                            ).values_list("organizer", flat=True)
+                            id__in=request_user.teams.filter(can_create_events=True).values_list('organizer', flat=True)
                         )
-                    initial_form["organizer"] = queryset.get(
-                        slug=request_get.get("organizer")
-                    )
+                    initial_form['organizer'] = queryset.get(slug=request_get.get('organizer'))
                 except Organizer.DoesNotExist:
                     pass
->>>>>>> 526c4a9a
         return initial_form
 
     def dispatch(self, request, *args, **kwargs):
@@ -244,16 +206,10 @@
             form_data = self.get_cleaned_data_for_step('foundation')
             if form_data is None:
                 form_data = {
-<<<<<<< HEAD
                     'organizer': Organizer(slug='_nonexisting'),
                     'has_subevents': False,
                     'locales': ['en'],
-=======
-                    "organizer": Organizer(slug="_nonexisting"),
-                    "has_subevents": False,
-                    "locales": ["en"],
-                    "is_video_creation": True,
->>>>>>> 526c4a9a
+                    'is_video_creation': True,
                 }
             kwargs.update(form_data)
         return kwargs
@@ -267,8 +223,9 @@
 
         create_for = self.storage.extra_data.get('create_for')
 
-<<<<<<< HEAD
         self.request.organizer = foundation_data['organizer']
+        has_permission = check_create_permission(self.request)
+        final_is_video_creation = foundation_data.get('is_video_creation', True) and has_permission
 
         if create_for == EventCreatedFor.TALK:
             event_dict = {
@@ -281,53 +238,16 @@
                 'timezone': str(basics_data.get('timezone')),
                 'locale': basics_data.get('locale'),
                 'locales': foundation_data.get('locales'),
-                'is_video_creation': foundation_data.get('is_video_creation'),
+                'is_video_creation': final_is_video_creation,
             }
             send_event_webhook.delay(user_id=self.request.user.id, event=event_dict, action='create')
-
-=======
-        self.request.organizer = foundation_data["organizer"]
-        has_permission = check_create_permission(self.request)
-        final_is_video_creation = foundation_data.get("is_video_creation", True) and has_permission
-
-        if create_for == EventCreatedFor.TALK:
-            event_dict = {
-                "organiser_slug": (
-                    foundation_data.get("organizer").slug
-                    if foundation_data.get("organizer")
-                    else None
-                ),
-                "name": (
-                    basics_data.get("name").data if basics_data.get("name") else None
-                ),
-                "slug": basics_data.get("slug"),
-                "is_public": False,
-                "date_from": str(basics_data.get("date_from")),
-                "date_to": str(basics_data.get("date_to")),
-                "timezone": str(basics_data.get("timezone")),
-                "locale": basics_data.get("locale"),
-                "locales": foundation_data.get("locales"),
-                "is_video_creation": final_is_video_creation,
-            }
-            send_event_webhook.delay(
-                user_id=self.request.user.id, event=event_dict, action="create"
-            )
->>>>>>> 526c4a9a
         else:
             with transaction.atomic(), language(basics_data['locale']):
                 event = form_dict['basics'].instance
                 event.organizer = foundation_data['organizer']
                 event.plugins = settings.PRETIX_PLUGINS_DEFAULT
-<<<<<<< HEAD
                 event.has_subevents = foundation_data['has_subevents']
-                if check_create_permission(self.request):
-                    event.is_video_creation = foundation_data['is_video_creation']
-                else:
-                    event.is_video_creation = False
-=======
-                event.has_subevents = foundation_data["has_subevents"]
                 event.is_video_creation = final_is_video_creation
->>>>>>> 526c4a9a
                 event.testmode = True
                 form_dict['basics'].save()
 
@@ -338,7 +258,6 @@
                 event.settings.set('locales', foundation_data['locales'])
                 if create_for == EventCreatedFor.BOTH:
                     event_dict = {
-<<<<<<< HEAD
                         'organiser_slug': event.organizer.slug,
                         'name': event.name.data,
                         'slug': event.slug,
@@ -348,48 +267,21 @@
                         'timezone': str(basics_data.get('timezone')),
                         'locale': event.settings.locale,
                         'locales': event.settings.locales,
-                        'is_video_creation': foundation_data.get('is_video_creation'),
-=======
-                        "organiser_slug": event.organizer.slug,
-                        "name": event.name.data,
-                        "slug": event.slug,
-                        "is_public": event.live,
-                        "date_from": str(event.date_from),
-                        "date_to": str(event.date_to),
-                        "timezone": str(basics_data.get("timezone")),
-                        "locale": event.settings.locale,
-                        "locales": event.settings.locales,
-                        "is_video_creation": final_is_video_creation,
->>>>>>> 526c4a9a
+                        'is_video_creation': final_is_video_creation,
                     }
                     send_event_webhook.delay(user_id=self.request.user.id, event=event_dict, action='create')
                 event.settings.set('create_for', create_for)
 
         # The user automatically creates a world when selecting the add video option in the create ticket form.
         event_data = dict(
-<<<<<<< HEAD
             id=basics_data.get('slug'),
             title=basics_data.get('name').data,
             timezone=basics_data.get('timezone'),
             locale=basics_data.get('locale'),
-            has_permission=check_create_permission(self.request),
-            token=generate_token(self.request),
-        )
-        create_world.delay(
-            is_video_creation=foundation_data.get('is_video_creation'),
-            event_data=event_data,
-=======
-            id=basics_data.get("slug"),
-            title=basics_data.get("name").data,
-            timezone=basics_data.get("timezone"),
-            locale=basics_data.get("locale"),
             has_permission=has_permission,
             token=generate_token(self.request),
         )
-        create_world.delay(
-            is_video_creation=final_is_video_creation, event_data=event_data
->>>>>>> 526c4a9a
-        )
+        create_world.delay(is_video_creation=final_is_video_creation, event_data=event_data)
 
         return redirect(
             reverse(
