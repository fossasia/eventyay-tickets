--- conflicted
+++ resolved
@@ -16,23 +16,10 @@
         return []
     nav = [
         {
-<<<<<<< HEAD
-            'label': _('Dashboard'),
-            'url': reverse('eventyay_common:dashboard'),
-            'active': (url.url_name == 'dashboard'),
-            'icon': 'dashboard',
-        },
-        {
-            'label': _('My Events'),
-            'url': reverse('eventyay_common:events'),
-            'active': 'events' in url.url_name,
-            'icon': 'calendar',
-=======
             "label": _("My Events"),
             "url": reverse("eventyay_common:events"),
             "active": "events" in url.url_name,
             "icon": "calendar",
->>>>>>> aaac899c
         },
         {
             'label': _('Organizers'),
@@ -71,27 +58,9 @@
         return []
     nav = [
         {
-<<<<<<< HEAD
-            'label': _('Dashboard'),
-            'url': reverse(
-                'eventyay_common:event.index',
-                kwargs={
-                    'event': event.slug,
-                    'organizer': event.organizer.slug,
-                },
-            ),
-            'active': (url.url_name == 'event.index'),
-            'icon': 'dashboard',
-        },
-        {
-            'label': _('Settings'),
-            'url': reverse(
-                'eventyay_common:event.update',
-=======
             "label": _("Settings"),
             "url": reverse(
                 "eventyay_common:event.update",
->>>>>>> aaac899c
                 kwargs={
                     'event': event.slug,
                     'organizer': event.organizer.slug,
