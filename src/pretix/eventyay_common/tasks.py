<<<<<<< HEAD
import importlib.util
import logging
from importlib import import_module
=======
import base64
import logging
from datetime import datetime, timezone as tz
from decimal import Decimal
>>>>>>> cddebe65

import pytz
import requests
from celery import shared_task
from dateutil.relativedelta import relativedelta
from django.conf import settings
from django.contrib.auth import get_user_model
<<<<<<< HEAD
from django_scopes import scopes_disabled
from pretix_venueless.views import VenuelessSettingsForm

from ..base.models import Event
=======
from django.core.exceptions import ValidationError
from django.db import DatabaseError
from django.db.models import Q
from django_scopes import scopes_disabled

from pretix.helpers.stripe_utils import (
    confirm_payment_intent, process_auto_billing_charge_stripe,
)

from ..base.models import BillingInvoice, Event, Order, Organizer
from ..base.models.organizer import OrganizerBillingModel
from ..base.services.mail import mail_send_task
from ..base.settings import GlobalSettingsObject
>>>>>>> cddebe65
from ..helpers.jwt_generate import generate_sso_token
from .billing_invoice import generate_invoice_pdf

logger = logging.getLogger(__name__)


@shared_task(
    bind=True, max_retries=5, default_retry_delay=60
)  # Retries up to 5 times with a 60-second delay
def send_organizer_webhook(self, user_id, organizer):
    # Define the payload to send to the webhook
    payload = {
        "name": organizer.get("name"),
        "slug": organizer.get("slug"),
        "action": organizer.get("action"),
    }
    # Define the headers, including the Authorization header with the Bearer token
    headers = get_header_token(user_id)

    try:
        # Send the POST request with the payload and the headers
        response = requests.post(
            settings.TALK_HOSTNAME + "/webhook/organiser/",
            json=payload,
            headers=headers,
        )
        response.raise_for_status()  # Raise exception for bad status codes
    except requests.RequestException as e:
        # Log any errors that occur
        logger.error("Error sending webhook to talk component: %s", e)
        # Retry the task if an exception occurs (with exponential backoff by default)
        try:
            self.retry(exc=e)
        except self.MaxRetriesExceededError:
            logger.error("Max retries exceeded for sending organizer webhook.")


@shared_task(
    bind=True, max_retries=5, default_retry_delay=60
)  # Retries up to 5 times with a 60-second delay
def send_team_webhook(self, user_id, team):
    # Define the payload to send to the webhook
    payload = {
        "organiser_slug": team.get("organiser_slug"),
        "name": team.get("name"),
        "old_name": team.get("old_name"),
        "all_events": team.get("all_events"),
        "can_create_events": team.get("can_create_events"),
        "can_change_teams": team.get("can_change_teams"),
        "can_change_organiser_settings": team.get("can_change_organizer_settings"),
        "can_change_event_settings": team.get("can_change_event_settings"),
        "action": team.get("action"),
    }
    headers = get_header_token(user_id)

    try:
        # Send the POST request with the payload and the headers
        response = requests.post(
            settings.TALK_HOSTNAME + "/webhook/team/", json=payload, headers=headers
        )
        response.raise_for_status()  # Raise exception for bad status codes
    except requests.RequestException as e:
        # Log any errors that occur
        logger.error("Error sending webhook to talk component: %s", e)
        # Retry the task if an exception occurs (with exponential backoff by default)
        try:
            self.retry(exc=e)
        except self.MaxRetriesExceededError:
            logger.error("Max retries exceeded for sending organizer webhook.")


@shared_task(
    bind=True, max_retries=5, default_retry_delay=60
)  # Retries up to 5 times with a 60-second delay
def send_event_webhook(self, user_id, event, action):
    # Define the payload to send to the webhook
    user_model = get_user_model()
    user = user_model.objects.get(id=user_id)
    payload = {
        "organiser_slug": event.get("organiser_slug"),
        "name": event.get("name"),
        "slug": event.get("slug"),
        "date_from": event.get("date_from"),
        "date_to": event.get("date_to"),
        "timezone": event.get("timezone"),
        "locale": event.get("locale"),
        "locales": event.get("locales"),
        "user_email": user.email,
        "action": action,
    }
    headers = get_header_token(user_id)

    try:
        # Send the POST request with the payload and the headers
        response = requests.post(
            settings.TALK_HOSTNAME + "/webhook/event/", json=payload, headers=headers
        )
        response.raise_for_status()  # Raise exception for bad status codes
    except requests.RequestException as e:
        # Log any errors that occur
        logger.error("Error sending webhook to talk component: %s", e)
        # Retry the task if an exception occurs (with exponential backoff by default)
        try:
            self.retry(exc=e)
        except self.MaxRetriesExceededError:
            logger.error("Max retries exceeded for sending organizer webhook.")


@shared_task(
    bind=True, max_retries=5, default_retry_delay=60
)  # Retries up to 5 times with a 60-second delay
def create_world(self, is_video_creation, event_data):
    """
    Create a video system for the specified event.

    :param self: Task instance
    :param is_video_creation: A boolean indicating whether the user has chosen to add a video.
    :param event_data: A dictionary containing the following event details:
        - id (str): The unique identifier for the event.
        - title (str): The title of the event.
        - timezone (str): The timezone in which the event takes place.
        - locale (str): The locale for the event.
        - token (str): Authorization token for making the request.
        - has_permission (bool): Indicates if the user has 'can_create_events' permission or is in admin session mode.

    To successfully create a world, both conditions must be satisfied:
    - The user must have the necessary permission.
    - The user must choose to create a video.
    """
    event_slug = event_data.get("id")
    title = event_data.get("title")
    event_timezone = event_data.get("timezone")
    locale = event_data.get("locale")
    token = event_data.get("token")
    has_permission = event_data.get("has_permission")

    payload = {
        "id": event_slug,
        "title": title,
        "timezone": event_timezone,
        "locale": locale,
    }

    headers = {"Authorization": "Bearer " + token}

    if is_video_creation and has_permission:
        try:
            response = requests.post(
                "{}/api/v1/create-world/".format(settings.VIDEO_SERVER_HOSTNAME),
                json=payload,
                headers=headers,
            )
            setup_video_plugin(response.json())
        except requests.exceptions.ConnectionError as e:
            logger.error("Connection error: %s", str(e))
            self.retry(exc=e)
        except requests.exceptions.Timeout as e:
            logger.error("Request timed out: %s", str(e))
            self.retry(exc=e)
        except requests.exceptions.RequestException as e:
            logger.error("Request failed: %s", str(e))
            self.retry(exc=e)
        except ValueError as e:
            logger.error("Value error: %s", str(e))
            self.retry(exc=e)


def extract_jwt_config(world_data):
    """
    Extract the JWT configuration from the world data.
    @param world_data: A dictionary containing the world data.
    @return: A dictionary containing the JWT configuration.
    """
    config = world_data.get('config', {})
    jwt_secrets = config.get('JWT_secrets', [])
    jwt_config = jwt_secrets[0] if jwt_secrets else {}
    return {
        'secret': jwt_config.get('secret'),
        'issuer': jwt_config.get('issuer'),
        'audience': jwt_config.get('audience')
    }


def setup_video_plugin(world_data):
    """
    Setup the video plugin for the event.
    @param world_data: A dictionary containing the world data.
    if the plugin is installed, add the plugin to the event and save the video settings information.
    """
    jwt_config = extract_jwt_config(world_data)
    video_plugin = get_installed_plugin('pretix_venueless')
    event_id = world_data.get("id")
    if video_plugin:
        attach_plugin_to_event('pretix_venueless', event_id)
        video_settings = {
            'venueless_url': world_data.get('domain', ""),
            'venueless_secret': jwt_config.get('secret', ""),
            'venueless_issuer': jwt_config.get('issuer', ""),
            'venueless_audience': jwt_config.get('audience', ""),
            'venueless_all_items': True,
            'venueless_items': [],
            'venueless_questions': [],
        }
        save_video_settings_information(event_id, video_settings)
    else:
        logger.error("Video integration configuration failed - Plugin not installed")
        raise ValueError("Failed to configure video integration")


def save_video_settings_information(event_id, video_settings):
    """
    Save the video settings information to the event.
    @param event_id: A string representing the unique identifier for the event.
    @param video_settings:  A dictionary containing the video settings information.
    @return: The video configuration form.
    """
    try:
        with scopes_disabled():
            event_instance = Event.objects.get(slug=event_id)
            video_config_form = VenuelessSettingsForm(
                data=video_settings,
                obj=event_instance
            )
            if video_config_form.is_valid():
                video_config_form.save()
            else:
                logger.error("Video integration configuration failed - Validation errors: %s", video_config_form.errors)
                raise ValueError("Failed to validate video integration settings")
            return video_config_form
    except Event.DoesNotExist:
        logger.error("Event does not exist: %s", event_id)
        raise ValueError("Event does not exist")


def get_installed_plugin(plugin_name):
    """
    Check if a plugin is installed.
    @param plugin_name: A string representing the name of the plugin to check.
    @return: The installed plugin if it exists, otherwise None.
    """
    if importlib.util.find_spec(plugin_name) is not None:
        installed_plugin = import_module(plugin_name)
    else:
        installed_plugin = None
    return installed_plugin


def attach_plugin_to_event(plugin_name, event_slug):
    """
    Attach a plugin to an event.
    @param plugin_name: A string representing the name of the plugin to add.
    @param event_slug: A string representing the slug of the event to which the plugin should be added.
    @return: The event instance with the added plugin.
    """
    try:
        with scopes_disabled():
            event = Event.objects.get(slug=event_slug)
            event.plugins = add_plugin(event, plugin_name)
            event.save()
            return event
    except Event.DoesNotExist:
        logger.error("Event does not exist: %s", event_slug)
        raise ValueError("Event does not exist")


def add_plugin(event, plugin_name):
    """
    Add a plugin
    @param event: The event instance to which the plugin should be added.
    @param plugin_name: A string representing the name of the plugin to add.
    @return: The updated list of plugins for the event.
    """
    if not event.plugins:
        return plugin_name
    plugins = set(event.plugins.split(','))
    plugins.add(plugin_name)
    return ','.join(plugins)


def get_header_token(user_id):
    # Fetch the user and organizer instances
    user_model = get_user_model()
    user = user_model.objects.get(id=user_id)
    # Generate the JWT token (assuming you have a function for that)
    token = generate_sso_token(user)

    # Define the headers, including the Authorization header with the Bearer token
    headers = {
        "Authorization": f"Bearer {token}",
        "Content-Type": "application/json",
    }
    return headers


@shared_task(
    bind=True, max_retries=5, default_retry_delay=60
)  # Retries up to 5 times with a 60-second delay
def monthly_billing_collect(self):
    """
    Collect billing on a monthly basis for all events
    schedule on 1st day of the month and collect billing for the previous month
    @param self: task instance
    """
    try:
        today = datetime.today()
        first_day_of_current_month = today.replace(day=1)
        logger.info(
            "Start - running task to collect billing on: %s", first_day_of_current_month
        )
        # Get the last month by subtracting one month from today
        last_month_date = (first_day_of_current_month - relativedelta(months=1)).date()
        gs = GlobalSettingsObject()
        ticket_rate = gs.settings.get("ticket_fee_percentage") or 2.5
        organizers = Organizer.objects.all()
        for organizer in organizers:
            events = Event.objects.filter(organizer=organizer)
            for event in events:
                try:
                    logger.info("Collecting billing data for event: %s", event.name)
                    billing_invoice = BillingInvoice.objects.filter(
                        event=event, monthly_bill=last_month_date, organizer=organizer
                    )
                    if billing_invoice:
                        logger.info(
                            "Billing invoice already created for event: %s", event.name
                        )
                        continue
                    # Continue if event order count on last month = 0
                    if event.orders.filter(
                        status=Order.STATUS_PAID,
                        datetime__range=[
                            last_month_date,
                            (last_month_date + relativedelta(months=1, day=1)) - relativedelta(days=1),
                        ],
                    ).count() == 0:
                        logger.info(
                            "No paid orders for event: %s in the last month", event.name
                        )
                        continue

                    total_amount = calculate_total_amount_on_monthly(
                        event, last_month_date
                    )
                    tickets_fee = calculate_ticket_fee(total_amount, ticket_rate)
                    # Create a new billing invoice
                    billing_invoice = BillingInvoice(
                        organizer=organizer,
                        event=event,
                        amount=total_amount,
                        currency=event.currency,
                        ticket_fee=tickets_fee,
                        monthly_bill=last_month_date,
                        reminder_schedule=settings.BILLING_REMINDER_SCHEDULE,
                        created_at=today,
                        created_by=settings.PRETIX_EMAIL_NONE_VALUE,
                        updated_at=today,
                        updated_by=settings.PRETIX_EMAIL_NONE_VALUE,
                    )
                    billing_invoice.next_reminder_datetime = get_next_reminder_datetime(
                        settings.BILLING_REMINDER_SCHEDULE
                    )
                    billing_invoice.save()
                except Exception as e:
                    # If unexpected error happened, skip the event and continue to the next one
                    logger.error(
                        "Unexpected error happen when trying to collect billing for event: %s",
                        event.slug,
                    )
                    logger.error("Error: %s", e)
                    continue
        logger.info("End - completed task to collect billing on a monthly basis.")
    except DatabaseError as e:
        logger.error("Database error when trying to collect billing: %s", e)
        # Retry the task if an exception occurs (with exponential backoff by default)
        try:
            self.retry(exc=e)
        except self.MaxRetriesExceededError:
            logger.error("Max retries exceeded for billing collect.")
    except Exception as e:
        logger.error("Unexpected error happen when trying to collect billing: %s", e)
        # Retry the task if an exception occurs (with exponential backoff by default)
        try:
            self.retry(exc=e)
        except self.MaxRetriesExceededError:
            logger.error("Max retries exceeded for billing collect.")


@shared_task()
def update_billing_invoice_information(invoice_id: str):
    """
    Update billing invoice information after payment is succeeded
    @param invoice_id: A string representing the invoice ID
    """
    try:
        if not invoice_id:
            logger.error("Missing invoice_id in Stripe webhook metadata")
            return None
        with scopes_disabled():
            invoice_information_updated = BillingInvoice.objects.filter(
                id=invoice_id,
            ).update(
                status=BillingInvoice.STATUS_PAID,
                paid_datetime=datetime.now(),
                payment_method='stripe',
                updated_at=datetime.now(),
                reminder_enabled=False
            )
            if not invoice_information_updated:
                logger.error("Invoice not found or already updated: %s", invoice_id)
                return None
            logger.info("Payment succeeded for invoice: %s", invoice_id)
    except BillingInvoice.DoesNotExist as e:
        logger.error("Invoice not found in database: %s", str(e))
        return None
    except DatabaseError as e:
        logger.error("Database error updating invoice: %s", str(e))
        return None


def retry_payment(payment_intent_id, organizer_id):
    """
    Retry a payment if the initial charge attempt failed.
    @param payment_intent_id: A string representing the payment intent ID
    @param organizer_id: A string representing the organizer's unique ID
    """
    try:
        billing_settings = OrganizerBillingModel.objects.filter(
            organizer_id=organizer_id
        ).first()
        if not billing_settings or not billing_settings.stripe_payment_method_id:
            logger.error(
                "No billing settings or Stripe payment method ID found for organizer %s", organizer_id
            )
            return
        confirm_payment_intent(payment_intent_id, billing_settings.stripe_payment_method_id)
        logger.info("Payment confirmed for payment intent: %s", payment_intent_id)
    except ValidationError as e:
        logger.error("Error retrying payment for %s: %s", payment_intent_id, str(e))


@shared_task()
def process_auto_billing_charge():
    """
    Process auto billing charge
    - If the ticket fee is greater than 0, the monthly bill is from the previous month, and the status is "pending" (n),
      the system will process the auto-billing charge for that invoice.
    - This task is scheduled to run on the 1st day of each month.
    """
    try:
        today = datetime.today()
        first_day_of_current_month = today.replace(day=1)
        last_month_date = (first_day_of_current_month - relativedelta(months=1)).date()
        pending_invoices = BillingInvoice.objects.filter(Q(monthly_bill=last_month_date) & Q(status='n'))
        for invoice in pending_invoices:
            if invoice.ticket_fee > 0:

                billing_settings = OrganizerBillingModel.objects.filter(organizer_id=invoice.organizer_id).first()
                if not billing_settings or not billing_settings.stripe_customer_id:
                    logger.error("No billing settings or Stripe customer ID found for organizer %s",
                                 invoice.organizer.slug)
                    continue
                if not billing_settings.stripe_payment_method_id:
                    logger.error("No billing settings or Stripe payment method ID found for organizer %s",
                                 invoice.organizer.slug)
                    continue

                metadata = {
                    'event_id': invoice.event_id,
                    'invoice_id': invoice.id,
                    'monthly_bill': invoice.monthly_bill,
                    'organizer_id': invoice.organizer_id,
                }
                process_auto_billing_charge_stripe(billing_settings.organizer.slug,
                                                   invoice.ticket_fee, currency=invoice.currency,
                                                   metadata=metadata, invoice_id=invoice.id)
            else:
                logger.info("No ticket fee for event: %s", invoice.event.slug)
                continue
    except ValidationError as e:
        logger.error('Error happen when trying to process auto billing charge: %s', e)


def calculate_total_amount_on_monthly(event, last_month_date_start):
    """
    Calculate the total amount of all paid orders for the event in the previous month
    @param event: event to be calculated
    @param last_month_date_start: start date of month to be calculated
    @return: total amount of all paid orders for the event in the previous month
    """
    # Calculate the end date for last month
    last_month_date_end = (
        last_month_date_start + relativedelta(months=1, day=1)
    ) - relativedelta(days=1)

    # Use aggregate to sum the total of all paid orders within the date range
    total_amount = sum(
        order.net_total for order in event.orders.filter(
            status=Order.STATUS_PAID,
            datetime__range=[last_month_date_start, last_month_date_end],
        )
    ) or 0  # Return 0 if the result is None

    return total_amount


def calculate_ticket_fee(amount, rate):
    """
    Calculate the ticket fee based on the amount and rate
    @param amount: amount
    @param rate: rate in percentage
    @return: ticket fee
    """
    return amount * (Decimal(rate) / 100)


def get_next_reminder_datetime(reminder_schedule):
    """
    Get the next reminder datetime based on the reminder schedule
    @param reminder_schedule:
    @return:
    """
    reminder_schedule.sort()
    today = datetime.now()
    # Find the next scheduled day in the current month
    next_reminder = None
    for day in reminder_schedule:
        # Create a datetime object for each scheduled
        reminder_date = datetime(today.year, today.month, day)
        # Check if the scheduled day is in the future
        if reminder_date > today:
            next_reminder = reminder_date
            break
    if not next_reminder:
        # Handle month wrapping (December to January)
        next_month = today.month + 1 if today.month < 12 else 1
        next_year = today.year if today.month < 12 else today.year + 1
        # Select the first date in BILLING_REMIND_SCHEDULE for the next month
        next_reminder = datetime(next_year, next_month, reminder_schedule[0])

    return next_reminder


@shared_task(bind=True)
def billing_invoice_notification(self):
    """
    Send billing invoice notification to organizers
    @param self: task instance
    """
    logger.info("Start - running task to send billing invoice notification.")
    today = datetime.today()
    first_day_of_current_month = today.replace(day=1)
    billing_month = (first_day_of_current_month - relativedelta(months=1)).date()
    last_month_invoices = BillingInvoice.objects.filter(monthly_bill=billing_month)
    for invoice in last_month_invoices:
        # Get organizer's contact details
        organizer_billing = OrganizerBillingModel.objects.filter(
            organizer=invoice.organizer
        ).first()
        if not organizer_billing:
            logger.error("No billing settings found for organizer %s", invoice.organizer.name)
            continue
        month_name = invoice.monthly_bill.strftime("%B")
        # Send email to organizer with invoice pdf
        mail_subject = f"{month_name} invoice for {invoice.event.name}"
        mail_content = (f"Dear {organizer_billing.primary_contact_name},\n\n"
                        f"Thank you for using our services! "
                        f"Please find attached for a summary of your invoice for {month_name}.\n\n"
                        f"Best regards,\n"
                        f"EventYay Team")

        billing_invoice_send_email(
            mail_subject, mail_content, invoice, organizer_billing
        )
    logger.info("End - completed task to send billing invoice notification.")


@shared_task(bind=True)
def retry_failed_payment(self):
    pending_invoices = BillingInvoice.objects.filter(
        status=BillingInvoice.STATUS_PENDING
    )
    today = datetime.now(tz.utc)
    logger.info(
        "Start - running task to retry failed payment: %s", today
    )
    timezone = pytz.timezone(settings.TIME_ZONE)
    for invoice in pending_invoices:
        if invoice.ticket_fee <= 0:
            continue
        reminder_dates = invoice.reminder_schedule
        if not reminder_dates or not invoice.stripe_payment_intent_id:
            continue
        reminder_dates.sort()
        for reminder_date in reminder_dates:
            reminder_date = datetime(today.year, today.month, reminder_date)
            reminder_date = timezone.localize(reminder_date)
            if (
                    not invoice.last_reminder_datetime
                    or invoice.last_reminder_datetime < reminder_date
            ) and reminder_date <= today:

                retry_payment(payment_intent_id=invoice.stripe_payment_intent_id, organizer_id=invoice.organizer_id)
                logger.info("Payment is retried for event %s", invoice.event.name)

                break
    logger.info("End - completed task to retry failed payment.")


@shared_task(bind=True)
def check_billing_status_for_warning(self):
    pending_invoices = BillingInvoice.objects.filter(
        status=BillingInvoice.STATUS_PENDING, reminder_enabled=True
    )
    today = datetime.now(tz.utc)
    logger.info(
        "Start - running task to check billing status for warning on: %s", today
    )
    timezone = pytz.timezone(settings.TIME_ZONE)
    for invoice in pending_invoices:
        if invoice.ticket_fee <= 0:
            continue
        reminder_dates = invoice.reminder_schedule  # [15, 29]
        if not reminder_dates:
            continue
        reminder_dates.sort()
        # marked invoice as expired if the due date is passed
        if today > (invoice.created_at + relativedelta(months=1)):
            logger.info("Invoice is expired for event %s", invoice.event.name)
            invoice.status = BillingInvoice.STATUS_EXPIRED
            invoice.reminder_enabled = False
            invoice.save()
            # TODO: move event's status to non-public
            continue
        for reminder_date in reminder_dates:
            reminder_date = datetime(today.year, today.month, reminder_date)
            reminder_date = timezone.localize(reminder_date)
            if (
                not invoice.last_reminder_datetime
                or invoice.last_reminder_datetime < reminder_date
            ) and reminder_date <= today:
                # Send warning email to organizer
                logger.info(
                    "Warning email is send to the organizer of %s",
                    invoice.event.slug,
                )

                # Get organizer's contact details
                organizer_billing = OrganizerBillingModel.objects.filter(
                    organizer=invoice.organizer
                ).first()
                if not organizer_billing:
                    logger.error(
                        "No billing settings found for organizer %s",
                        invoice.organizer.name,
                    )
                    break
                month_name = invoice.monthly_bill.strftime("%B")

                mail_subject = f"Warning: {month_name} invoice for {invoice.event.name} need to be paid"
                mail_content = (
                    f"Dear {organizer_billing.primary_contact_name},\n\n"
                    f"This is a gentle reminder that your invoice for {month_name} is still pending "
                    f"and is due for payment soon. We value your prompt attention to this matter "
                    f"to ensure continued service without interruption.\n\n"
                    f"Invoice Details:\n"
                    f"- Invoice Date: {invoice.monthly_bill}\n"
                    f"- Due Date: {invoice.created_at + relativedelta(months=1)} \n"
                    f"- Total Amount Due: {invoice.ticket_fee} {invoice.currency}\n\n"
                    f"If you have already made the payment, please disregard this notice. "
                    f"However, if you need additional time or have any questions, "
                    f"feel free to reach out to us at {settings.PRETIX_EMAIL_NONE_VALUE}.\n\n"
                    f"Thank you for your attention and for choosing us!\n\n"
                    f"Warm regards,\n"
                    f"EventYay Team"
                )
                billing_invoice_send_email(
                    mail_subject, mail_content, invoice, organizer_billing
                )

                invoice.last_reminder_datetime = reminder_date
                invoice.next_reminder_datetime = get_next_reminder_datetime(
                    invoice.reminder_schedule
                )
                invoice.save()
                break
    logger.info("End - completed task to check billing status for warning.")


def billing_invoice_send_email(subject, content, invoice, organizer_billing):
    organizer_billing_contact = [organizer_billing.primary_contact_email]
    # generate invoice pdf
    pdf_buffer = generate_invoice_pdf(invoice, organizer_billing)
    # Send email to organizer
    pdf_content = pdf_buffer.getvalue()
    pdf_base64 = base64.b64encode(pdf_content).decode("utf-8")
    mail_send_task.apply_async(
        kwargs={
            "subject": subject,
            "body": content,
            "sender": settings.PRETIX_EMAIL_NONE_VALUE,
            "to": organizer_billing_contact,
            "html": None,
            "attach_file_base64": pdf_base64,
            "attach_file_name": pdf_buffer.filename,
        }
    )<|MERGE_RESOLUTION|>--- conflicted
+++ resolved
@@ -1,13 +1,9 @@
-<<<<<<< HEAD
+import base64
 import importlib.util
-import logging
-from importlib import import_module
-=======
-import base64
 import logging
 from datetime import datetime, timezone as tz
 from decimal import Decimal
->>>>>>> cddebe65
+from importlib import import_module
 
 import pytz
 import requests
@@ -15,16 +11,11 @@
 from dateutil.relativedelta import relativedelta
 from django.conf import settings
 from django.contrib.auth import get_user_model
-<<<<<<< HEAD
-from django_scopes import scopes_disabled
-from pretix_venueless.views import VenuelessSettingsForm
-
-from ..base.models import Event
-=======
 from django.core.exceptions import ValidationError
 from django.db import DatabaseError
 from django.db.models import Q
 from django_scopes import scopes_disabled
+from pretix_venueless.views import VenuelessSettingsForm
 
 from pretix.helpers.stripe_utils import (
     confirm_payment_intent, process_auto_billing_charge_stripe,
@@ -34,7 +25,6 @@
 from ..base.models.organizer import OrganizerBillingModel
 from ..base.services.mail import mail_send_task
 from ..base.settings import GlobalSettingsObject
->>>>>>> cddebe65
 from ..helpers.jwt_generate import generate_sso_token
 from .billing_invoice import generate_invoice_pdf
 
@@ -220,10 +210,10 @@
 
 def setup_video_plugin(world_data):
     """
-    Setup the video plugin for the event.
-    @param world_data: A dictionary containing the world data.
-    if the plugin is installed, add the plugin to the event and save the video settings information.
-    """
+     Setup the video plugin for the event.
+     @param world_data: A dictionary containing the world data.
+     if the plugin is installed, add the plugin to the event and save the video settings information.
+     """
     jwt_config = extract_jwt_config(world_data)
     video_plugin = get_installed_plugin('pretix_venueless')
     event_id = world_data.get("id")
