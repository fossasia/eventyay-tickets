import logging

import requests
from celery import shared_task
from django.conf import settings
from django.contrib.auth import get_user_model

from ..helpers.jwt_generate import generate_sso_token

logger = logging.getLogger(__name__)


@shared_task(
    bind=True, max_retries=5, default_retry_delay=60
)  # Retries up to 5 times with a 60-second delay
def send_organizer_webhook(self, user_id, organizer):
    # Define the payload to send to the webhook
    payload = {
        "name": organizer.get("name"),
        "slug": organizer.get("slug"),
        "action": organizer.get("action"),
    }
    # Define the headers, including the Authorization header with the Bearer token
    headers = get_header_token(user_id)

    try:
        # Send the POST request with the payload and the headers
        response = requests.post(
            settings.TALK_HOSTNAME + "/webhook/organiser/",
            json=payload,
            headers=headers,
        )
        response.raise_for_status()  # Raise exception for bad status codes
    except requests.RequestException as e:
        # Log any errors that occur
        logger.error("Error sending webhook to talk component: %s", e)
        # Retry the task if an exception occurs (with exponential backoff by default)
        try:
            self.retry(exc=e)
        except self.MaxRetriesExceededError:
            logger.error("Max retries exceeded for sending organizer webhook.")


@shared_task(
    bind=True, max_retries=5, default_retry_delay=60
)  # Retries up to 5 times with a 60-second delay
def send_team_webhook(self, user_id, team):
    # Define the payload to send to the webhook
    payload = {
        "organiser_slug": team.get("organiser_slug"),
        "name": team.get("name"),
        "old_name": team.get("old_name"),
        "all_events": team.get("all_events"),
        "can_create_events": team.get("can_create_events"),
        "can_change_teams": team.get("can_change_teams"),
        "can_change_organiser_settings": team.get("can_change_organizer_settings"),
        "can_change_event_settings": team.get("can_change_event_settings"),
        "action": team.get("action"),
    }
    headers = get_header_token(user_id)

    try:
        # Send the POST request with the payload and the headers
        response = requests.post(
            settings.TALK_HOSTNAME + "/webhook/team/", json=payload, headers=headers
        )
        response.raise_for_status()  # Raise exception for bad status codes
    except requests.RequestException as e:
        # Log any errors that occur
        logger.error("Error sending webhook to talk component: %s", e)
        # Retry the task if an exception occurs (with exponential backoff by default)
        try:
            self.retry(exc=e)
        except self.MaxRetriesExceededError:
            logger.error("Max retries exceeded for sending organizer webhook.")


@shared_task(
    bind=True, max_retries=5, default_retry_delay=60
)  # Retries up to 5 times with a 60-second delay
def send_event_webhook(self, user_id, event, action):
    # Define the payload to send to the webhook
    user_model = get_user_model()
    user = user_model.objects.get(id=user_id)
    payload = {
        "organiser_slug": event.get("organiser_slug"),
        "name": event.get("name"),
        "slug": event.get("slug"),
        "date_from": event.get("date_from"),
        "date_to": event.get("date_to"),
        "timezone": event.get("timezone"),
        "locale": event.get("locale"),
        "locales": event.get("locales"),
        "user_email": user.email,
        "action": action,
    }
    headers = get_header_token(user_id)

    try:
        # Send the POST request with the payload and the headers
        response = requests.post(
            settings.TALK_HOSTNAME + "/webhook/event/", json=payload, headers=headers
        )
        response.raise_for_status()  # Raise exception for bad status codes
    except requests.RequestException as e:
        # Log any errors that occur
        logger.error("Error sending webhook to talk component: %s", e)
        # Retry the task if an exception occurs (with exponential backoff by default)
        try:
            self.retry(exc=e)
        except self.MaxRetriesExceededError:
            logger.error("Max retries exceeded for sending organizer webhook.")


@shared_task(
    bind=True, max_retries=5, default_retry_delay=60
)  # Retries up to 5 times with a 60-second delay
<<<<<<< HEAD
def create_world(self, is_video_creation, data):
    """
    Create video system for the event
    @self: task instance
    @param is_video_creation: allow user to add video system
    @param data: event's data
    """
    event_slug = data.get("id")
    title = data.get("title")
    event_timezone = data.get("timezone")
    locale = data.get("locale")
    token = data.get("token")  # jwt token to authenticate user in video system
    has_permission = data.get(
        "has_permission", False
    )  # check if user has permission to create video system ('can_create_events' permission)
=======
def create_world(self, is_video_creation, event_data):
    """
        Create a video system for the specified event.

        :param self: Task instance
        :param is_video_creation: A boolean indicating whether the user has chosen to add a video.
        :param event_data: A dictionary containing the following event details:
            - id (str): The unique identifier for the event.
            - title (str): The title of the event.
            - timezone (str): The timezone in which the event takes place.
            - locale (str): The locale for the event.
            - token (str): Authorization token for making the request.
            - has_permission (bool): Indicates if the user has 'can_create_events' permission or is in admin session mode.

        To successfully create a world, both conditions must be satisfied:
        - The user must have the necessary permission.
        - The user must choose to create a video.
    """
    event_slug = event_data.get("id")
    title = event_data.get("title")
    event_timezone = event_data.get("timezone")
    locale = event_data.get("locale")
    token = event_data.get("token")
    has_permission = event_data.get("has_permission")
>>>>>>> ce24ea26

    payload = {
        "id": event_slug,
        "title": title,
        "timezone": event_timezone,
        "locale": locale,
    }

    headers = {"Authorization": "Bearer " + token}

<<<<<<< HEAD
    # Check if user choose add video option and has permission to create video system ('can_create_events' permission)
    if is_video_creation and has_permission:
        try:
            response = requests.post(
=======
    if is_video_creation and has_permission:
        try:
            requests.post(
>>>>>>> ce24ea26
                "{}/api/v1/create-world/".format(settings.VIDEO_SERVER_HOSTNAME),
                json=payload,
                headers=headers,
            )
<<<<<<< HEAD
            response.raise_for_status()
=======
>>>>>>> ce24ea26
        except requests.exceptions.ConnectionError as e:
            logger.error("Connection error: %s", str(e))
            raise self.retry(exc=e)
        except requests.exceptions.Timeout as e:
            logger.error("Request timed out: %s", str(e))
            raise self.retry(exc=e)
        except requests.exceptions.RequestException as e:
            logger.error("Request failed: %s", str(e))
            raise self.retry(exc=e)


def get_header_token(user_id):
    # Fetch the user and organizer instances
    user_model = get_user_model()
    user = user_model.objects.get(id=user_id)
    # Generate the JWT token (assuming you have a function for that)
    token = generate_sso_token(user)

    # Define the headers, including the Authorization header with the Bearer token
    headers = {
        "Authorization": f"Bearer {token}",
        "Content-Type": "application/json",
    }
    return headers<|MERGE_RESOLUTION|>--- conflicted
+++ resolved
@@ -115,23 +115,6 @@
 @shared_task(
     bind=True, max_retries=5, default_retry_delay=60
 )  # Retries up to 5 times with a 60-second delay
-<<<<<<< HEAD
-def create_world(self, is_video_creation, data):
-    """
-    Create video system for the event
-    @self: task instance
-    @param is_video_creation: allow user to add video system
-    @param data: event's data
-    """
-    event_slug = data.get("id")
-    title = data.get("title")
-    event_timezone = data.get("timezone")
-    locale = data.get("locale")
-    token = data.get("token")  # jwt token to authenticate user in video system
-    has_permission = data.get(
-        "has_permission", False
-    )  # check if user has permission to create video system ('can_create_events' permission)
-=======
 def create_world(self, is_video_creation, event_data):
     """
         Create a video system for the specified event.
@@ -156,7 +139,6 @@
     locale = event_data.get("locale")
     token = event_data.get("token")
     has_permission = event_data.get("has_permission")
->>>>>>> ce24ea26
 
     payload = {
         "id": event_slug,
@@ -167,24 +149,13 @@
 
     headers = {"Authorization": "Bearer " + token}
 
-<<<<<<< HEAD
-    # Check if user choose add video option and has permission to create video system ('can_create_events' permission)
-    if is_video_creation and has_permission:
-        try:
-            response = requests.post(
-=======
     if is_video_creation and has_permission:
         try:
             requests.post(
->>>>>>> ce24ea26
                 "{}/api/v1/create-world/".format(settings.VIDEO_SERVER_HOSTNAME),
                 json=payload,
                 headers=headers,
             )
-<<<<<<< HEAD
-            response.raise_for_status()
-=======
->>>>>>> ce24ea26
         except requests.exceptions.ConnectionError as e:
             logger.error("Connection error: %s", str(e))
             raise self.retry(exc=e)
