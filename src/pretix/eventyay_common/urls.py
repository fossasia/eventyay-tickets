--- conflicted
+++ resolved
@@ -17,51 +17,6 @@
 # - The view which will have children views (like "/organizers/", which have children like "/organizers/add") should have trailing slash.
 
 urlpatterns = [
-<<<<<<< HEAD
-    url(r'^$', dashboards.eventyay_common_dashboard, name='dashboard'),
-    url(r'^widgets.json/$', dashboards.user_index_widgets_lazy, name='dashboard.widgets'),
-    url(r'^organizers/$', organizer.OrganizerList.as_view(), name='organizers'),
-    url(r'^organizers/add$', organizer.OrganizerCreate.as_view(), name='organizers.add'),
-    url(
-        r'^organizer/(?P<organizer>[^/]+)/update$',
-        organizer.OrganizerUpdate.as_view(),
-        name='organizer.update',
-    ),
-    url(
-        r'^organizer/(?P<organizer>[^/]+)/teams$',
-        team.TeamListView.as_view(),
-        name='organizer.teams',
-    ),
-    url(
-        r'^organizer/(?P<organizer>[^/]+)/team/add$',
-        team.TeamCreateView.as_view(),
-        name='organizer.team.add',
-    ),
-    url(
-        r'^organizer/(?P<organizer>[^/]+)/team/(?P<team>[^/]+)/edit$',
-        team.TeamUpdateView.as_view(),
-        name='organizer.team.edit',
-    ),
-    url(
-        r'^organizer/(?P<organizer>[^/]+)/team/(?P<team>[^/]+)/delete$',
-        team.TeamDeleteView.as_view(),
-        name='organizer.team.delete',
-    ),
-    url(r'^events/$', event.EventList.as_view(), name='events'),
-    url(r'^events/search/$', event.EventSearchView.as_view(), name='events.search'),
-    url(r'^events/add$', event.EventCreateView.as_view(), name='events.add'),
-    url(
-        r'^event/(?P<organizer>[^/]+)/(?P<event>[^/]+)/',
-        include(
-            [
-                url(r'^$', dashboards.EventIndexView.as_view(), name='event.index'),
-                url(r'^widgets.json$', dashboards.event_index_widgets_lazy, name='event.index.widgets'),
-                url(r'^settings/$', event.EventUpdate.as_view(), name='event.update'),
-                url(r'^video-access/$', event.VideoAccessAuthenticator.as_view(), name='event.create_access_to_video'),
-            ]
-        ),
-    ),
-=======
     path('', dashboards.eventyay_common_dashboard, name='dashboard'),
     path('widgets.json/', dashboards.user_index_widgets_lazy, name='dashboard.widgets'),
     path('organizers/', organizer.OrganizerList.as_view(), name='organizers'),
@@ -70,36 +25,82 @@
     path('organizer/<str:organizer>/teams', team.TeamListView.as_view(), name='organizer.teams'),
     path('organizer/<str:organizer>/team/add', team.TeamCreateView.as_view(), name='organizer.team.add'),
     path('organizer/<str:organizer>/team/<str:team>/edit', team.TeamUpdateView.as_view(), name='organizer.team.edit'),
-    path('organizer/<str:organizer>/team/<str:team>/delete', team.TeamDeleteView.as_view(), name='organizer.team.delete'),
+    path(
+        'organizer/<str:organizer>/team/<str:team>/delete', team.TeamDeleteView.as_view(), name='organizer.team.delete'
+    ),
     path('events/', event.EventList.as_view(), name='events'),
     path('events/search/', event.EventSearchView.as_view(), name='events.search'),
     path('events/add', event.EventCreateView.as_view(), name='events.add'),
-    path('event/<str:organizer>/<str:event>/', include([
-        path('', dashboards.EventIndexView.as_view(), name='event.index'),
-        path('widgets.json', dashboards.event_index_widgets_lazy, name='event.index.widgets'),
-        path('settings/', event.EventUpdate.as_view(), name='event.update'),
-        path('video-access/', event.VideoAccessAuthenticator.as_view(), name='event.create_access_to_video'),
-    ])),
->>>>>>> 526c4a9a
+    path(
+        'event/<str:organizer>/<str:event>/',
+        include(
+            [
+                path('', dashboards.EventIndexView.as_view(), name='event.index'),
+                path('widgets.json', dashboards.event_index_widgets_lazy, name='event.index.widgets'),
+                path('settings/', event.EventUpdate.as_view(), name='event.update'),
+                path('video-access/', event.VideoAccessAuthenticator.as_view(), name='event.create_access_to_video'),
+            ]
+        ),
+    ),
     path('orders/', MyOrdersView.as_view(), name='orders'),
     path('account/', RedirectView.as_view(pattern_name='eventyay_common:account.general'), name='account'),
     path('account/general', account.GeneralSettingsView.as_view(), name='account.general'),
     path('account/notifications', account.NotificationSettingsView.as_view(), name='account.notifications'),
-    path('account/notification/off/<int:id>/<str:token>', account.NotificationFlipOffView.as_view(), name='account.notification.flip-off'),
+    path(
+        'account/notification/off/<int:id>/<str:token>',
+        account.NotificationFlipOffView.as_view(),
+        name='account.notification.flip-off',
+    ),
     path('account/2fa/', account.TwoFactorAuthSettingsView.as_view(), name='account.2fa'),
     path('account/2fa/enable', account.TwoFactorAuthEnableView.as_view(), name='account.2fa.enable'),
     path('account/2fa/disable', account.TwoFactorAuthDisableView.as_view(), name='account.2fa.disable'),
     path('account/2fa/add-device', account.TwoFactorAuthDeviceAddView.as_view(), name='account.2fa.add-device'),
-    path('account/2fa/totp/<str:device_id>/confirm', account.TwoFactorAuthDeviceConfirmTOTPView.as_view(), name='account.2fa.confirm.totp'),
-    path('account/2fa/webauthn/<str:device_id>/confirm', account.TwoFactorAuthDeviceConfirmWebAuthnView.as_view(), name='account.2fa.confirm.webauthn'),
-    path('account/2fa/<str:devicetype>/<str:device_id>/delete', account.TwoFactorAuthDeviceDeleteView.as_view(), name='account.2fa.delete'),
-    path('account/2fa/regenemergency', account.TwoFactorAuthRegenerateEmergencyView.as_view(), name='account.2fa.regenemergency'),
-    path('account/oauth/authorized-apps', account.OAuthAuthorizedAppListView.as_view(), name='account.oauth.authorized-apps'),
-    path('account/oauth/authorized-app/<int:pk>/revoke', account.OAuthAuthorizedAppRevokeView.as_view(), name='account.oauth.authorized-app.revoke'),
+    path(
+        'account/2fa/totp/<str:device_id>/confirm',
+        account.TwoFactorAuthDeviceConfirmTOTPView.as_view(),
+        name='account.2fa.confirm.totp',
+    ),
+    path(
+        'account/2fa/webauthn/<str:device_id>/confirm',
+        account.TwoFactorAuthDeviceConfirmWebAuthnView.as_view(),
+        name='account.2fa.confirm.webauthn',
+    ),
+    path(
+        'account/2fa/<str:devicetype>/<str:device_id>/delete',
+        account.TwoFactorAuthDeviceDeleteView.as_view(),
+        name='account.2fa.delete',
+    ),
+    path(
+        'account/2fa/regenemergency',
+        account.TwoFactorAuthRegenerateEmergencyView.as_view(),
+        name='account.2fa.regenemergency',
+    ),
+    path(
+        'account/oauth/authorized-apps',
+        account.OAuthAuthorizedAppListView.as_view(),
+        name='account.oauth.authorized-apps',
+    ),
+    path(
+        'account/oauth/authorized-app/<int:pk>/revoke',
+        account.OAuthAuthorizedAppRevokeView.as_view(),
+        name='account.oauth.authorized-app.revoke',
+    ),
     path('account/oauth/own-apps', account.OAuthOwnAppListView.as_view(), name='account.oauth.own-apps'),
-    path('account/oauth/own-app/register', account.OAuthApplicationRegistrationView.as_view(), name='account.oauth.own-app.register'),
+    path(
+        'account/oauth/own-app/register',
+        account.OAuthApplicationRegistrationView.as_view(),
+        name='account.oauth.own-app.register',
+    ),
     path('account/oauth/own-app/<int:pk>', account.OAuthApplicationUpdateView.as_view(), name='account.oauth.own-app'),
-    path('account/oauth/own-app/<int:pk>/roll', account.OAuthApplicationRollView.as_view(), name='account.oauth.own-app.roll'),
-    path('account/oauth/own-app/<int:pk>/disable', account.OAuthApplicationDeleteView.as_view(), name='account.oauth.own-app.disable'),
+    path(
+        'account/oauth/own-app/<int:pk>/roll',
+        account.OAuthApplicationRollView.as_view(),
+        name='account.oauth.own-app.roll',
+    ),
+    path(
+        'account/oauth/own-app/<int:pk>/disable',
+        account.OAuthApplicationDeleteView.as_view(),
+        name='account.oauth.own-app.disable',
+    ),
     path('account/history', account.HistoryView.as_view(), name='account.history'),
 ]