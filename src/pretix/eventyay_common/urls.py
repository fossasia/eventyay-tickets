--- conflicted
+++ resolved
@@ -1,9 +1,4 @@
-<<<<<<< HEAD
-from django.urls import include
-from django.urls import re_path as url
-=======
 from django.urls import include, path, re_path as url
->>>>>>> 66909013
 
 from pretix.eventyay_common.views import (
     account,
@@ -48,27 +43,6 @@
     ),
     url(r'^events/$', event.EventList.as_view(), name='events'),
     url(r'^events/add$', event.EventCreateView.as_view(), name='events.add'),
-<<<<<<< HEAD
-    url(
-        r'^event/(?P<organizer>[^/]+)/(?P<event>[^/]+)/',
-        include(
-            [
-                url(r'^$', dashboards.EventIndexView.as_view(), name='event.index'),
-                url(
-                    r'^widgets.json$',
-                    dashboards.event_index_widgets_lazy,
-                    name='event.index.widgets',
-                ),
-                url(r'^settings/$', event.EventUpdate.as_view(), name='event.update'),
-                url(
-                    r'^video-access/$',
-                    event.VideoAccessAuthenticator.as_view(),
-                    name='event.create_access_to_video',
-                ),
-            ]
-        ),
-    ),
-=======
     url(r'^event/(?P<organizer>[^/]+)/(?P<event>[^/]+)/', include([
         url(r'^$', dashboards.EventIndexView.as_view(), name='event.index'),
         url(r'^widgets.json$', dashboards.event_index_widgets_lazy, name='event.index.widgets'),
@@ -76,6 +50,5 @@
         url(r'^video-access/$', event.VideoAccessAuthenticator.as_view(), name='event.create_access_to_video'),
     ])),
     path('orders/', MyOrdersView.as_view(), name='orders'),
->>>>>>> 66909013
     url(r'^account/$', account.AccountSettings.as_view(), name='account'),
 ]