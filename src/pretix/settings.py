--- conflicted
+++ resolved
@@ -449,11 +449,7 @@
     ('ru', _('Russian')),
     ('es', _('Spanish')),
     ('tr', _('Turkish')),
-<<<<<<< HEAD
-    ('uk', _('Ukrainian')),    
-=======
     ('uk-UA', _('Ukrainian')),
->>>>>>> abbde0cd
 ]
 LANGUAGES_OFFICIAL = {
     'en', 'de', 'de-informal'
