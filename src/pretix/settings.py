--- conflicted
+++ resolved
@@ -450,16 +450,12 @@
     ('es', _('Spanish')),
     ('tr', _('Turkish')),
     ('uk', _('Ukrainian')),
-<<<<<<< HEAD
-
-=======
->>>>>>> a292acb3
 ]
 LANGUAGES_OFFICIAL = {
     'en', 'de', 'de-informal'
 }
 LANGUAGES_INCUBATING = {
-    'pl', 'fi', 'pt-br','uk',
+    'pl', 'fi', 'pt-br'
 } - set(config.get('languages', 'allow_incubating', fallback='').split(','))
 LANGUAGES = ALL_LANGUAGES
 LANGUAGES_RTL = {
