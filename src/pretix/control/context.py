import sys
from importlib import import_module

from django.conf import settings
from django.db.models import Q
from django.urls import Resolver404, get_script_prefix, resolve
from django.utils.translation import get_language
from django_scopes import scope

from pretix.base.models.auth import StaffSession
from pretix.base.models.page import Page
from pretix.base.settings import GlobalSettingsObject
from pretix.control.navigation import (
    get_admin_navigation, get_event_navigation, get_global_navigation,
    get_organizer_navigation,
)

from ..eventyay_common.views.event import EventCreatedFor
from ..helpers.i18n import (
    get_javascript_format, get_javascript_output_format, get_moment_locale,
)
from ..helpers.plugin_enable import is_video_enabled
from ..multidomain.urlreverse import get_event_domain
from .signals import html_head, nav_topbar

SessionStore = import_module(settings.SESSION_ENGINE).SessionStore


def contextprocessor(request):
    """
    Adds data to all template contexts
    """
    if not hasattr(request, '_pretix_control_default_context'):
        request._pretix_control_default_context = _default_context(request)
    return request._pretix_control_default_context


def _default_context(request):
    try:
        url = resolve(request.path_info)
    except Resolver404:
        return {}

    if not request.path.startswith(get_script_prefix() + 'control') or not hasattr(request, 'user'):
        return {}
    ctx = {
        'url_name': url.url_name,
        'settings': settings,
        'django_settings': settings,
        'DEBUG': settings.DEBUG,
    }
    _html_head = []
    if hasattr(request, 'event') and request.user.is_authenticated:
        for receiver, response in html_head.send(request.event, request=request):
            _html_head.append(response)
        ctx["talk_edit_url"] = (
            settings.TALK_HOSTNAME + "/orga/event/" + request.event.slug
        )
        ctx['is_video_enabled'] = is_video_enabled(request.event)
        ctx["is_talk_event_created"] = False
        if (
            request.event.settings.create_for == EventCreatedFor.BOTH.value
            or request.event.settings.talk_schedule_public is not None
        ):
            ctx["is_talk_event_created"] = True
    ctx['html_head'] = "".join(_html_head)

    _js_payment_weekdays_disabled = '[]'
    if getattr(request, 'event', None) and hasattr(request, 'organizer') and request.user.is_authenticated:
        ctx['nav_items'] = get_event_navigation(request)

        if request.event.settings.get('payment_term_weekdays'):
            _js_payment_weekdays_disabled = '[0,6]'

        ctx['has_domain'] = get_event_domain(request.event, fallback=True) is not None

        if not request.event.testmode:
            with scope(organizer=request.organizer):
                complain_testmode_orders = request.event.cache.get('complain_testmode_orders')
                if complain_testmode_orders is None:
                    complain_testmode_orders = request.event.orders.filter(testmode=True).exists()
                    request.event.cache.set('complain_testmode_orders', complain_testmode_orders, 30)
            ctx['complain_testmode_orders'] = complain_testmode_orders and request.user.has_event_permission(
                request.organizer, request.event, 'can_view_orders', request=request
            )
        else:
            ctx['complain_testmode_orders'] = False

        if not request.event.live and ctx['has_domain']:
            child_sess = request.session.get('child_session_{}'.format(request.event.pk))
            s = SessionStore()
            if not child_sess or not s.exists(child_sess):
                s['pretix_event_access_{}'.format(request.event.pk)] = request.session.session_key
                s.create()
                ctx['new_session'] = s.session_key
                request.session['child_session_{}'.format(request.event.pk)] = s.session_key
                request.session['event_access'] = True
            else:
                ctx['new_session'] = child_sess
                request.session['event_access'] = True

        if request.GET.get('subevent', ''):
            # Do not use .get() for lazy evaluation
            ctx['selected_subevents'] = request.event.subevents.filter(pk=request.GET.get('subevent'))
    elif getattr(request, 'organizer', None) and request.user.is_authenticated:
        ctx['nav_items'] = get_organizer_navigation(request)
    elif request.user.is_authenticated:
        ctx['nav_items'] = get_global_navigation(request)

    if request.user.is_authenticated and request.user.has_active_staff_session(request.session.session_key):
        ctx['admin_nav_items'] = get_admin_navigation(request)

    ctx['js_payment_weekdays_disabled'] = _js_payment_weekdays_disabled

    _nav_topbar = []
    if request.user.is_authenticated:
        for receiver, response in nav_topbar.send(request, request=request):
            _nav_topbar += response
    ctx['nav_topbar'] = sorted(_nav_topbar, key=lambda n: n['label'])

    ctx['js_datetime_format'] = get_javascript_format('DATETIME_INPUT_FORMATS')
    ctx['js_date_format'] = get_javascript_format('DATE_INPUT_FORMATS')
    ctx['js_long_date_format'] = get_javascript_output_format('DATE_FORMAT')
    ctx['js_time_format'] = get_javascript_format('TIME_INPUT_FORMATS')
    ctx['js_locale'] = get_moment_locale()
    ctx['select2locale'] = get_language()[:2]
    ctx['base_path'] = settings.BASE_PATH

    ctx['warning_update_available'] = False
    ctx['warning_update_check_active'] = False
    gs = GlobalSettingsObject()
    ctx['global_settings'] = gs.settings
    if request.user.is_staff:
        if gs.settings.update_check_result_warning:
            ctx['warning_update_available'] = True
        if not gs.settings.update_check_ack and 'runserver' not in sys.argv:
            ctx['warning_update_check_active'] = True

    if request.user.is_authenticated:
        ctx['staff_session'] = request.user.has_active_staff_session(request.session.session_key)
        ctx['staff_need_to_explain'] = (
            StaffSession.objects.filter(user=request.user, date_end__isnull=False).filter(
                Q(comment__isnull=True) | Q(comment="")
            )
            if request.user.is_staff and settings.PRETIX_ADMIN_AUDIT_COMMENTS else StaffSession.objects.none()
        )

<<<<<<< HEAD
    ctx['show_link_in_header_for_all_pages'] = Page.objects.filter(link_in_header=True)
    ctx['show_link_in_footer_for_all_pages'] = Page.objects.filter(link_in_footer=True)
=======
    ctx['talk_hostname'] = settings.TALK_HOSTNAME
>>>>>>> 4ed1d185

    return ctx<|MERGE_RESOLUTION|>--- conflicted
+++ resolved
@@ -145,11 +145,9 @@
             if request.user.is_staff and settings.PRETIX_ADMIN_AUDIT_COMMENTS else StaffSession.objects.none()
         )
 
-<<<<<<< HEAD
+    ctx['talk_hostname'] = settings.TALK_HOSTNAME
+
     ctx['show_link_in_header_for_all_pages'] = Page.objects.filter(link_in_header=True)
     ctx['show_link_in_footer_for_all_pages'] = Page.objects.filter(link_in_footer=True)
-=======
-    ctx['talk_hostname'] = settings.TALK_HOSTNAME
->>>>>>> 4ed1d185
 
     return ctx