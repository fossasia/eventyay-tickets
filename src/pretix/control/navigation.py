--- conflicted
+++ resolved
@@ -125,7 +125,6 @@
             ),
             key=lambda r: r['label'],
         )
-<<<<<<< HEAD
         nav.append(
             {
                 'label': _('Settings'),
@@ -158,7 +157,7 @@
             )
 
     if 'can_change_items' in request.eventpermset:
-        nav.append(
+        children = [
             {
                 'label': _('Products'),
                 'url': reverse(
@@ -168,147 +167,87 @@
                         'organizer': request.event.organizer.slug,
                     },
                 ),
-                'active': False,
-                'icon': 'ticket',
-                'children': [
+                'active': url.url_name in ('event.item', 'event.items.add', 'event.items')
+                or 'event.item.' in url.url_name,
+            },
+            {
+                'label': _('Quotas'),
+                'url': reverse(
+                    'control:event.items.quotas',
+                    kwargs={
+                        'event': request.event.slug,
+                        'organizer': request.event.organizer.slug,
+                    },
+                ),
+                'active': 'event.items.quota' in url.url_name,
+            },
+            {
+                'label': _('Categories'),
+                'url': reverse(
+                    'control:event.items.categories',
+                    kwargs={
+                        'event': request.event.slug,
+                        'organizer': request.event.organizer.slug,
+                    },
+                ),
+                'active': 'event.items.categories' in url.url_name,
+            },
+            {
+                'label': _('Questions'),
+                'url': reverse(
+                    'control:event.items.questions',
+                    kwargs={
+                        'event': request.event.slug,
+                        'organizer': request.event.organizer.slug,
+                    },
+                ),
+                'active': 'event.items.questions' in url.url_name,
+            },
+        ]
+
+        if 'can_view_vouchers' in request.eventpermset:
+            children.extend(
+                [
                     {
-                        'label': _('Products'),
+                        'label': _('All vouchers'),
                         'url': reverse(
-                            'control:event.items',
+                            'control:event.vouchers',
                             kwargs={
                                 'event': request.event.slug,
                                 'organizer': request.event.organizer.slug,
                             },
                         ),
-                        'active': url.url_name in ('event.item', 'event.items.add', 'event.items')
-                        or 'event.item.' in url.url_name,
+                        'active': url.url_name != 'event.vouchers.tags' and 'event.vouchers' in url.url_name,
                     },
                     {
-                        'label': _('Quotas'),
+                        'label': _('Voucher Tags'),
                         'url': reverse(
-                            'control:event.items.quotas',
+                            'control:event.vouchers.tags',
                             kwargs={
                                 'event': request.event.slug,
                                 'organizer': request.event.organizer.slug,
                             },
                         ),
-                        'active': 'event.items.quota' in url.url_name,
-                    },
-                    {
-                        'label': _('Categories'),
-                        'url': reverse(
-                            'control:event.items.categories',
-                            kwargs={
-                                'event': request.event.slug,
-                                'organizer': request.event.organizer.slug,
-                            },
-                        ),
-                        'active': 'event.items.categories' in url.url_name,
-                    },
-                    {
-                        'label': _('Questions'),
-                        'url': reverse(
-                            'control:event.items.questions',
-                            kwargs={
-                                'event': request.event.slug,
-                                'organizer': request.event.organizer.slug,
-                            },
-                        ),
-                        'active': 'event.items.questions' in url.url_name,
-                    },
-                ],
+                        'active': 'event.vouchers.tags' in url.url_name,
+                    },
+                ]
+            )
+
+        nav.append(
+            {
+                'label': _('Products'),
+                'url': reverse(
+                    'control:event.items',
+                    kwargs={
+                        'event': request.event.slug,
+                        'organizer': request.event.organizer.slug,
+                    },
+                ),
+                'active': False,
+                'icon': 'ticket',
+                'children': children,
             }
         )
-=======
-        nav.append({
-            'label': _('Settings'),
-            'url': reverse('control:event.settings', kwargs={
-                'event': request.event.slug,
-                'organizer': request.event.organizer.slug,
-            }),
-            'active': False,
-            'icon': 'wrench',
-            'children': event_settings
-        })
-        if request.event.has_subevents:
-            nav.append({
-                'label': pgettext_lazy('subevent', 'Dates'),
-                'url': reverse('control:event.subevents', kwargs={
-                    'event': request.event.slug,
-                    'organizer': request.event.organizer.slug,
-                }),
-                'active': ('event.subevent' in url.url_name),
-                'icon': 'calendar',
-            })
-
-    if 'can_change_items' in request.eventpermset:
-        children = [
-            {
-                'label': _('Products'),
-                'url': reverse('control:event.items', kwargs={
-                    'event': request.event.slug,
-                    'organizer': request.event.organizer.slug,
-                }),
-                'active': url.url_name in (
-                    'event.item', 'event.items.add', 'event.items') or "event.item." in url.url_name,
-            },
-            {
-                'label': _('Quotas'),
-                'url': reverse('control:event.items.quotas', kwargs={
-                    'event': request.event.slug,
-                    'organizer': request.event.organizer.slug,
-                }),
-                'active': 'event.items.quota' in url.url_name,
-            },
-            {
-                'label': _('Categories'),
-                'url': reverse('control:event.items.categories', kwargs={
-                    'event': request.event.slug,
-                    'organizer': request.event.organizer.slug,
-                }),
-                'active': 'event.items.categories' in url.url_name,
-            },
-            {
-                'label': _('Questions'),
-                'url': reverse('control:event.items.questions', kwargs={
-                    'event': request.event.slug,
-                    'organizer': request.event.organizer.slug,
-                }),
-                'active': 'event.items.questions' in url.url_name,
-            },
-        ]
-
-        if 'can_view_vouchers' in request.eventpermset:
-            children.extend([
-                {
-                    'label': _('All vouchers'),
-                    'url': reverse('control:event.vouchers', kwargs={
-                        'event': request.event.slug,
-                        'organizer': request.event.organizer.slug,
-                    }),
-                    'active': url.url_name != 'event.vouchers.tags' and "event.vouchers" in url.url_name,
-                },
-                {
-                    'label': _('Voucher Tags'),
-                    'url': reverse('control:event.vouchers.tags', kwargs={
-                        'event': request.event.slug,
-                        'organizer': request.event.organizer.slug,
-                    }),
-                    'active': 'event.vouchers.tags' in url.url_name,
-                },
-            ])
-
-        nav.append({
-            'label': _('Products'),
-            'url': reverse('control:event.items', kwargs={
-                'event': request.event.slug,
-                'organizer': request.event.organizer.slug,
-            }),
-            'active': False,
-            'icon': 'ticket',
-            'children': children
-        })
->>>>>>> 526c4a9a
 
     if 'can_view_orders' in request.eventpermset:
         children = [
@@ -370,7 +309,6 @@
             },
         ]
         if 'can_change_orders' in request.eventpermset:
-<<<<<<< HEAD
             children.append(
                 {
                     'label': _('Import'),
@@ -399,66 +337,6 @@
                 'children': children,
             }
         )
-
-    if 'can_view_vouchers' in request.eventpermset:
-        nav.append(
-            {
-                'label': _('Vouchers'),
-                'url': reverse(
-                    'control:event.vouchers',
-                    kwargs={
-                        'event': request.event.slug,
-                        'organizer': request.event.organizer.slug,
-                    },
-                ),
-                'active': False,
-                'icon': 'tags',
-                'children': [
-                    {
-                        'label': _('All vouchers'),
-                        'url': reverse(
-                            'control:event.vouchers',
-                            kwargs={
-                                'event': request.event.slug,
-                                'organizer': request.event.organizer.slug,
-                            },
-                        ),
-                        'active': url.url_name != 'event.vouchers.tags' and 'event.vouchers' in url.url_name,
-                    },
-                    {
-                        'label': _('Tags'),
-                        'url': reverse(
-                            'control:event.vouchers.tags',
-                            kwargs={
-                                'event': request.event.slug,
-                                'organizer': request.event.organizer.slug,
-                            },
-                        ),
-                        'active': 'event.vouchers.tags' in url.url_name,
-                    },
-                ],
-            }
-        )
-=======
-            children.append({
-                'label': _('Import'),
-                'url': reverse('control:event.orders.import', kwargs={
-                    'event': request.event.slug,
-                    'organizer': request.event.organizer.slug,
-                }),
-                'active': 'event.orders.import' in url.url_name,
-            })
-        nav.append({
-            'label': _('Orders'),
-            'url': reverse('control:event.orders', kwargs={
-                'event': request.event.slug,
-                'organizer': request.event.organizer.slug,
-            }),
-            'active': False,
-            'icon': 'shopping-cart',
-            'children': children
-        })
->>>>>>> 526c4a9a
 
     if 'can_view_orders' in request.eventpermset:
         nav.append(
@@ -523,42 +401,6 @@
             'active': 'search.orders' in url.url_name,
             'icon': 'search',
         },
-<<<<<<< HEAD
-        {
-            'label': _('Account'),
-            'url': reverse('control:user.settings'),
-            'active': False,
-            'icon': 'user',
-            'children': [
-                {
-                    'label': _('General'),
-                    'url': reverse('control:user.settings'),
-                    'active': 'user.settings' == url.url_name,
-                },
-                {
-                    'label': _('Notifications'),
-                    'url': reverse('control:user.settings.notifications'),
-                    'active': 'user.settings.notifications' == url.url_name,
-                },
-                {
-                    'label': _('2FA'),
-                    'url': reverse('control:user.settings.2fa'),
-                    'active': 'user.settings.2fa' in url.url_name,
-                },
-                {
-                    'label': _('Authorized apps'),
-                    'url': reverse('control:user.settings.oauth.list'),
-                    'active': 'user.settings.oauth' in url.url_name,
-                },
-                {
-                    'label': _('Account history'),
-                    'url': reverse('control:user.settings.history'),
-                    'active': 'user.settings.history' in url.url_name,
-                },
-            ],
-        },
-=======
->>>>>>> 526c4a9a
     ]
 
     merge_in(
