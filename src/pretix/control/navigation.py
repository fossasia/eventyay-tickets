--- conflicted
+++ resolved
@@ -520,8 +520,6 @@
             'icon': 'group',
         },
         {
-<<<<<<< HEAD
-=======
             'label': _('Task management'),
             'url': reverse('control:admin.task_management'),
             'active': 'task_management' in url.url_name,
@@ -534,7 +532,6 @@
             'icon': "file-text",
         },
         {
->>>>>>> 2418354e
             'label': _('Users'),
             'url': reverse('control:admin.users'),
             'active': False,
