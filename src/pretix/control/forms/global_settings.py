from collections import OrderedDict

from django import forms
from django.conf import settings
from django.core.validators import MinValueValidator
from django.utils.translation import gettext_lazy as _
from i18nfield.forms import I18nFormField, I18nTextarea, I18nTextInput

from pretix.base.forms import SecretKeySettingsField, SettingsForm
from pretix.base.settings import GlobalSettingsObject
from pretix.base.signals import register_global_settings


class GlobalSettingsForm(SettingsForm):
    auto_fields = [
        'region',
        'mail_from'
    ]

    def _setting_default(self):
        """
            Load default email setting form .cfg file if not set
        """
        global_settings = self.obj.settings
        if global_settings.get('smtp_port') is None or global_settings.get('smtp_port') == "":
            self.obj.settings.set('smtp_port', settings.EMAIL_PORT)
        if global_settings.get('smtp_host') is None or global_settings.get('smtp_host') == "":
            self.obj.settings.set('smtp_host', settings.EMAIL_HOST)
        if global_settings.get('smtp_username') is None or global_settings.get('smtp_username') == "":
            self.obj.settings.set('smtp_username', settings.EMAIL_HOST_USER)
        if global_settings.get('smtp_password') is None or global_settings.get('smtp_password') == "":
            self.obj.settings.set('smtp_password', settings.EMAIL_HOST_PASSWORD)
        if global_settings.get('smtp_use_tls') is None or global_settings.get('smtp_use_tls') == "":
            self.obj.settings.set('smtp_use_tls', settings.EMAIL_USE_TLS)
        if global_settings.get('smtp_use_ssl') is None or global_settings.get('smtp_use_ssl') == "":
            self.obj.settings.set('smtp_use_ssl', settings.EMAIL_USE_SSL)
        if global_settings.get('email_vendor') is None or global_settings.get('email_vendor') == "":
            self.obj.settings.set('email_vendor', 'smtp')

    def __init__(self, *args, **kwargs):
        self.obj = GlobalSettingsObject()
        self._setting_default()
        super().__init__(*args, obj=self.obj, **kwargs)

        smtp_select = [
            ('sendgrid', _("SendGrid")),
            ('smtp', _("SMTP"))]

        self.fields = OrderedDict(list(self.fields.items()) + [
            ('footer_text', I18nFormField(
                widget=I18nTextInput,
                required=False,
                label=_("Additional footer text"),
                help_text=_("Will be included as additional text in the footer, site-wide.")
            )),
            ('footer_link', I18nFormField(
                widget=I18nTextInput,
                required=False,
                label=_("Additional footer link"),
                help_text=_("Will be included as the link in the additional footer text.")
            )),
            ('banner_message', I18nFormField(
                widget=I18nTextarea,
                required=False,
                label=_("Global message banner"),
            )),
            ('banner_message_detail', I18nFormField(
                widget=I18nTextarea,
                required=False,
                label=_("Global message banner detail text"),
            )),
            ('opencagedata_apikey', SecretKeySettingsField(
                required=False,
                label=_("OpenCage API key for geocoding"),
            )),
            ('mapquest_apikey', SecretKeySettingsField(
                required=False,
                label=_("MapQuest API key for geocoding"),
            )),
            ('leaflet_tiles', forms.CharField(
                required=False,
                label=_("Leaflet tiles URL pattern"),
                help_text=_("e.g. {sample}").format(sample="https://a.tile.openstreetmap.org/{z}/{x}/{y}.png")
            )),
            ('leaflet_tiles_attribution', forms.CharField(
                required=False,
                label=_("Leaflet tiles attribution"),
                help_text=_("e.g. {sample}").format(sample='&copy; <a href="https://www.openstreetmap.org/copyright">OpenStreetMap</a> contributors')
            )),
            ('email_vendor', forms.ChoiceField(
                label=_("System Email"),
                required=True,
                widget=forms.RadioSelect,
                choices=smtp_select,

            )),
            ('send_grid_api_key', forms.CharField(
                required=False,
                label=_("Sendgrid Token"),
                widget=forms.TextInput(attrs={'placeholder': 'SG.xxxxxxxx'})
            )),
            ('smtp_host', forms.CharField(
                label=_("Hostname"),
                required=False,
                widget=forms.TextInput(attrs={'placeholder': 'mail.example.org'})
            )),
            ('smtp_port', forms.IntegerField(
                label=_("Port"),
                required=False,
                widget=forms.TextInput(attrs={'placeholder': 'e.g. 587, 465, 25, ...'})
            )),
            ('smtp_username', forms.CharField(
                label=_("Username"),
                widget=forms.TextInput(attrs={'placeholder': 'myuser@example.org'}),
                required=False
            )),
            ('smtp_password', forms.CharField(
                label=_("Password"),
                required=False,
                widget=forms.PasswordInput(attrs={
                    'autocomplete': 'new-password'  # see https://bugs.chromium.org/p/chromium/issues/detail?id=370363#c7
                }),
            )),
            ('smtp_use_tls', forms.BooleanField(
                label=_("Use STARTTLS"),
                help_text=_("Commonly enabled on port 587."),
                required=False

            )),
            ('smtp_use_ssl', forms.BooleanField(
                label=_("Use SSL"),
                help_text=_("Commonly enabled on port 465."),
                required=False
            )),
        ])
        responses = register_global_settings.send(self)
        for r, response in sorted(responses, key=lambda r: str(r[0])):
            for key, value in response.items():
                # We need to be this explicit, since OrderedDict.update does not retain ordering
                self.fields[key] = value

        self.fields['banner_message'].widget.attrs['rows'] = '2'
        self.fields['banner_message_detail'].widget.attrs['rows'] = '3'
        self.fields = OrderedDict(list(self.fields.items()) + [
<<<<<<< HEAD
            (
                "ticket_fee_percentage",
                forms.DecimalField(
                    label=_("Ticket fee percentage"),
                    required=False,
                    decimal_places=2,
                    max_digits=10,
                    help_text=_(
                        "A percentage fee will be charged for each ticket sold."
                    ),
                    validators=[MinValueValidator(0)],
                ),
            )
=======
            ('stripe_webhook_secret_key', SecretKeySettingsField(
                label=_('Stripe Webhook: Secret key'),
                required=False,
            )),
>>>>>>> cddebe65
        ])


class UpdateSettingsForm(SettingsForm):
    update_check_perform = forms.BooleanField(
        required=False,
        label=_("Perform update checks"),
        help_text=_("During the update check, eventyay will report an anonymous, unique installation ID, "
                    "the current version of the system and your installed plugins and the number of active and "
                    "inactive events in your installation to servers operated by the eventyay developers. We "
                    "will only store anonymous data, never any IP addresses and we will not know who you are "
                    "or where to find your instance. You can disable this behavior here at any time.")
    )
    update_check_email = forms.EmailField(
        required=False,
        label=_("E-mail notifications"),
        help_text=_("We will notify you at this address if we detect that a new update is available. This "
                    "address will not be transmitted to eventyay.com, the emails will be sent by this server "
                    "locally.")
    )

    def __init__(self, *args, **kwargs):
        self.obj = GlobalSettingsObject()
        super().__init__(*args, obj=self.obj, **kwargs)<|MERGE_RESOLUTION|>--- conflicted
+++ resolved
@@ -142,7 +142,10 @@
         self.fields['banner_message'].widget.attrs['rows'] = '2'
         self.fields['banner_message_detail'].widget.attrs['rows'] = '3'
         self.fields = OrderedDict(list(self.fields.items()) + [
-<<<<<<< HEAD
+            ('stripe_webhook_secret_key', SecretKeySettingsField(
+                label=_('Stripe Webhook: Secret key'),
+                required=False,
+            )),
             (
                 "ticket_fee_percentage",
                 forms.DecimalField(
@@ -156,12 +159,6 @@
                     validators=[MinValueValidator(0)],
                 ),
             )
-=======
-            ('stripe_webhook_secret_key', SecretKeySettingsField(
-                label=_('Stripe Webhook: Secret key'),
-                required=False,
-            )),
->>>>>>> cddebe65
         ])
 
 
