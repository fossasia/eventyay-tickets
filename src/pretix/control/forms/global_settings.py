from collections import OrderedDict
from typing import List, Union

from django import forms
from django.conf import settings
from django.core.validators import MinValueValidator
from django.utils.translation import gettext_lazy as _
from i18nfield.forms import I18nFormField, I18nTextarea, I18nTextInput

from pretix.base.forms import SecretKeySettingsField, SettingsForm
from pretix.base.settings import GlobalSettingsObject
from pretix.base.signals import register_global_settings


class GlobalSettingsForm(SettingsForm):
    auto_fields = ['region', 'mail_from']
<<<<<<< HEAD
=======

    # Define which fields belong to which tabs
    tab_structure = {
        'basics': [
            'footer_text',
            'footer_link',
            'banner_message',
            'banner_message_detail',
        ],
        'localization': [
            'region',
        ],
        'email': [
            'mail_from',
            'email_vendor',
            'send_grid_api_key',
            'smtp_host',
            'smtp_port',
            'smtp_username',
            'smtp_password',
            'smtp_use_tls',
            'smtp_use_ssl',
        ],
        'payment_gateways': [
            'payment_stripe_secret_key',
            'payment_stripe_publishable_key',
            'payment_stripe_test_secret_key',
            'payment_stripe_test_publishable_key',
            'stripe_webhook_secret_key',
        ],
        'ticket_fees': [
            'ticket_fee_percentage',
        ],
        'maps': [
            'opencagedata_apikey',
            'mapquest_apikey',
            'leaflet_tiles',
            'leaflet_tiles_attribution',
        ],
    }
>>>>>>> aaac899c

    def _setting_default(self):
        """
        Load default email setting form .cfg file if not set
        """
        global_settings = self.obj.settings
        if global_settings.get('smtp_port') is None or global_settings.get('smtp_port') == '':
            self.obj.settings.set('smtp_port', settings.EMAIL_PORT)
        if global_settings.get('smtp_host') is None or global_settings.get('smtp_host') == '':
            self.obj.settings.set('smtp_host', settings.EMAIL_HOST)
        if global_settings.get('smtp_username') is None or global_settings.get('smtp_username') == '':
            self.obj.settings.set('smtp_username', settings.EMAIL_HOST_USER)
        if global_settings.get('smtp_password') is None or global_settings.get('smtp_password') == '':
            self.obj.settings.set('smtp_password', settings.EMAIL_HOST_PASSWORD)
        if global_settings.get('smtp_use_tls') is None or global_settings.get('smtp_use_tls') == '':
            self.obj.settings.set('smtp_use_tls', settings.EMAIL_USE_TLS)
        if global_settings.get('smtp_use_ssl') is None or global_settings.get('smtp_use_ssl') == '':
            self.obj.settings.set('smtp_use_ssl', settings.EMAIL_USE_SSL)
        if global_settings.get('email_vendor') is None or global_settings.get('email_vendor') == '':
            self.obj.settings.set('email_vendor', 'smtp')

    def __init__(self, *args, **kwargs):
        self.obj = GlobalSettingsObject()
        self._setting_default()
        self.active_tab = kwargs.pop('active_tab', 'basics') if 'active_tab' in kwargs else 'basics'
        super().__init__(*args, obj=self.obj, **kwargs)

        smtp_select = [('sendgrid', _('SendGrid')), ('smtp', _('SMTP'))]

        self.fields = OrderedDict(
            list(self.fields.items())
            + [
                (
                    'footer_text',
                    I18nFormField(
                        widget=I18nTextInput,
                        required=False,
                        label=_('Additional footer text'),
                        help_text=_('Will be included as additional text in the footer, site-wide.'),
                    ),
                ),
                (
                    'footer_link',
                    I18nFormField(
                        widget=I18nTextInput,
                        required=False,
                        label=_('Additional footer link'),
                        help_text=_('Will be included as the link in the additional footer text.'),
                    ),
                ),
                (
                    'banner_message',
                    I18nFormField(
                        widget=I18nTextarea,
                        required=False,
                        label=_('Global message banner'),
                    ),
                ),
                (
                    'banner_message_detail',
                    I18nFormField(
                        widget=I18nTextarea,
                        required=False,
                        label=_('Global message banner detail text'),
                    ),
                ),
                (
                    'opencagedata_apikey',
                    SecretKeySettingsField(
                        required=False,
                        label=_('OpenCage API key for geocoding'),
                    ),
                ),
                (
                    'mapquest_apikey',
                    SecretKeySettingsField(
                        required=False,
                        label=_('MapQuest API key for geocoding'),
                    ),
                ),
                (
                    'leaflet_tiles',
                    forms.CharField(
                        required=False,
                        label=_('Leaflet tiles URL pattern'),
                        help_text=_('e.g. {sample}').format(sample='https://a.tile.openstreetmap.org/{z}/{x}/{y}.png'),
                    ),
                ),
                (
                    'leaflet_tiles_attribution',
                    forms.CharField(
                        required=False,
                        label=_('Leaflet tiles attribution'),
                        help_text=_('e.g. {sample}').format(
                            sample='&copy; <a href="https://www.openstreetmap.org/copyright">OpenStreetMap</a> contributors'
                        ),
                    ),
                ),
                (
                    'email_vendor',
                    forms.ChoiceField(
                        label=_('System Email'),
                        required=True,
                        widget=forms.RadioSelect,
                        choices=smtp_select,
                    ),
                ),
                (
                    'send_grid_api_key',
                    forms.CharField(
                        required=False,
                        label=_('Sendgrid Token'),
                        widget=forms.TextInput(attrs={'placeholder': 'SG.xxxxxxxx'}),
                    ),
                ),
                (
                    'smtp_host',
                    forms.CharField(
                        label=_('Hostname'),
                        required=False,
                        widget=forms.TextInput(attrs={'placeholder': 'mail.example.org'}),
                    ),
                ),
                (
                    'smtp_port',
                    forms.IntegerField(
                        label=_('Port'),
                        required=False,
                        widget=forms.TextInput(attrs={'placeholder': 'e.g. 587, 465, 25, ...'}),
                    ),
                ),
                (
                    'smtp_username',
                    forms.CharField(
                        label=_('Username'),
                        widget=forms.TextInput(attrs={'placeholder': 'myuser@example.org'}),
                        required=False,
                    ),
                ),
                (
                    'smtp_password',
                    forms.CharField(
                        label=_('Password'),
                        required=False,
                        widget=forms.PasswordInput(
                            attrs={
                                'autocomplete': 'new-password'  # see https://bugs.chromium.org/p/chromium/issues/detail?id=370363#c7
                            }
                        ),
                    ),
                ),
                (
                    'smtp_use_tls',
                    forms.BooleanField(
                        label=_('Use STARTTLS'),
                        help_text=_('Commonly enabled on port 587.'),
                        required=False,
                    ),
                ),
                (
                    'smtp_use_ssl',
                    forms.BooleanField(
                        label=_('Use SSL'),
                        help_text=_('Commonly enabled on port 465.'),
                        required=False,
                    ),
                ),
            ]
        )
        responses = register_global_settings.send(self)
        for r, response in sorted(responses, key=lambda r: str(r[0])):
            for key, value in response.items():
                # We need to be this explicit, since OrderedDict.update does not retain ordering
                self.fields[key] = value

        self.fields['banner_message'].widget.attrs['rows'] = '2'
        self.fields['banner_message_detail'].widget.attrs['rows'] = '3'
        self.fields = OrderedDict(list(self.fields.items()) + [
            (
                'payment_stripe_secret_key',
                SecretKeySettingsField(
                    label=_('Stripe Connect: Secret key'),
                    required=False,
                    validators=(
                        StripeKeyValidator(['sk_live_', 'rk_live_']),
                    ),
                )
            ),
            (
                'payment_stripe_publishable_key',
                forms.CharField(
                    label=_('Stripe Connect: Publishable key'),
                    required=False,
                    validators=(
                        StripeKeyValidator('pk_live_'),
                    ),
                )
            ),
            (
                'payment_stripe_test_secret_key',
                SecretKeySettingsField(
                    label=_('Stripe Connect: Secret key (test)'),
                    required=False,
                    validators=(
                        StripeKeyValidator(['sk_test_', 'rk_test_']),
                    ),
                )
            ),
            (
                'payment_stripe_test_publishable_key',
                forms.CharField(
                    label=_('Stripe Connect: Publishable key (test)'),
                    required=False,
                    validators=(
                        StripeKeyValidator('pk_test_'),
                    ),
                )
            ),
            (
                'stripe_webhook_secret_key',
                SecretKeySettingsField(
                    label=_('Stripe Webhook: Secret key'),
                    required=False,
                )
            ),
            (
                "ticket_fee_percentage",
                forms.DecimalField(
                    label=_("Ticket fee percentage"),
                    required=False,
                    decimal_places=2,
                    max_digits=10,
                    help_text=_(
                        "A percentage fee will be charged for each ticket sold."
                    ),
                    validators=[MinValueValidator(0)],
                ),
                (
                    'payment_stripe_connect_publishable_key',
                    forms.CharField(
                        label=_('Stripe Connect: Publishable key'),
                        required=False,
                        validators=(StripeKeyValidator('pk_live_'),),
                    ),
                ),
                (
                    'payment_stripe_connect_test_secret_key',
                    SecretKeySettingsField(
                        label=_('Stripe Connect: Secret key (test)'),
                        required=False,
                        validators=(StripeKeyValidator(['sk_test_', 'rk_test_']),),
                    ),
                ),
                (
                    'payment_stripe_connect_test_publishable_key',
                    forms.CharField(
                        label=_('Stripe Connect: Publishable key (test)'),
                        required=False,
                        validators=(StripeKeyValidator('pk_test_'),),
                    ),
                ),
                (
                    'stripe_webhook_secret_key',
                    SecretKeySettingsField(
                        label=_('Stripe Webhook: Secret key'),
                        required=False,
                    ),
                ),
                (
                    'ticket_fee_percentage',
                    forms.DecimalField(
                        label=_('Ticket fee percentage'),
                        required=False,
                        decimal_places=2,
                        max_digits=10,
                        help_text=_('A percentage fee will be charged for each ticket sold.'),
                        validators=[MinValueValidator(0)],
                    ),
                ),
            ]
        )

        # Filter fields based on active tab
        if self.active_tab in self.tab_structure:
            active_fields = self.tab_structure[self.active_tab]
            for field_name in list(self.fields.keys()):
                if field_name not in active_fields:
                    del self.fields[field_name]


class UpdateSettingsForm(SettingsForm):
    update_check_perform = forms.BooleanField(
        required=False,
        label=_('Perform update checks'),
        help_text=_(
            'During the update check, eventyay will report an anonymous, unique installation ID, '
            'the current version of the system and your installed plugins and the number of active and '
            'inactive events in your installation to servers operated by the eventyay developers. We '
            'will only store anonymous data, never any IP addresses and we will not know who you are '
            'or where to find your instance. You can disable this behavior here at any time.'
        ),
    )
    update_check_email = forms.EmailField(
        required=False,
        label=_('E-mail notifications'),
        help_text=_(
            'We will notify you at this address if we detect that a new update is available. This '
            'address will not be transmitted to eventyay.com, the emails will be sent by this server '
            'locally.'
        ),
    )

    def __init__(self, *args, **kwargs):
        self.obj = GlobalSettingsObject()
        super().__init__(*args, obj=self.obj, **kwargs)


class SSOConfigForm(SettingsForm):
    redirect_url = forms.URLField(
        required=True,
        label=_('Redirect URL'),
        help_text=_('e.g. {sample}').format(sample='https://app-test.eventyay.com/talk/oauth2/callback/'),
    )

    def __init__(self, *args, **kwargs):
        self.obj = GlobalSettingsObject()
        super().__init__(*args, obj=self.obj, **kwargs)


class StripeKeyValidator:
    """
    Validates that a given Stripe key starts with the expected prefix(es).

    This validator ensures that Stripe API keys conform to the expected format
    by checking their prefixes. It supports both single prefix validation and
    multiple prefix validation.
    """

    def __init__(self, prefix: Union[str, List[str]]) -> None:
        if not prefix:
            raise ValueError('Prefix cannot be empty')

        if isinstance(prefix, list):
            if not all(isinstance(p, str) and p for p in prefix):
                raise ValueError('All prefixes must be non-empty strings')
            self._prefixes = prefix
        elif isinstance(prefix, str):
            if not prefix.strip():
                raise ValueError('Prefix cannot be whitespace')
            self._prefixes = [prefix]

    def __call__(self, value: str) -> None:
        if not value:
            raise forms.ValidationError(_('The Stripe key cannot be empty.'), code='invalid-stripe-key')

        if not any(value.startswith(p) for p in self._prefixes):
            if len(self._prefixes) == 1:
                message = _('The provided key does not look valid. It should start with "%(prefix)s".')
                params = {'value': value, 'prefix': self._prefixes[0]}
            else:
                message = _('The provided key does not look valid. It should start with one of: %(prefixes)s')
                params = {
                    'value': value,
                    'prefixes': ', '.join(f'"{p}"' for p in self._prefixes),
                }

            raise forms.ValidationError(message, code='invalid-stripe-key', params=params)<|MERGE_RESOLUTION|>--- conflicted
+++ resolved
@@ -14,8 +14,6 @@
 
 class GlobalSettingsForm(SettingsForm):
     auto_fields = ['region', 'mail_from']
-<<<<<<< HEAD
-=======
 
     # Define which fields belong to which tabs
     tab_structure = {
@@ -56,7 +54,6 @@
             'leaflet_tiles_attribution',
         ],
     }
->>>>>>> aaac899c
 
     def _setting_default(self):
         """
