from collections import OrderedDict
from typing import List, Union

from django import forms
from django.conf import settings
from django.core.validators import MinValueValidator
from django.utils.translation import gettext_lazy as _
from i18nfield.forms import I18nFormField, I18nTextarea, I18nTextInput

from pretix.base.forms import SecretKeySettingsField, SettingsForm
from pretix.base.settings import GlobalSettingsObject
from pretix.base.signals import register_global_settings


class GlobalSettingsForm(SettingsForm):
    auto_fields = ['region', 'mail_from']

    def _setting_default(self):
        """
        Load default email setting form .cfg file if not set
        """
        global_settings = self.obj.settings
        if global_settings.get('smtp_port') is None or global_settings.get('smtp_port') == '':
            self.obj.settings.set('smtp_port', settings.EMAIL_PORT)
        if global_settings.get('smtp_host') is None or global_settings.get('smtp_host') == '':
            self.obj.settings.set('smtp_host', settings.EMAIL_HOST)
        if global_settings.get('smtp_username') is None or global_settings.get('smtp_username') == '':
            self.obj.settings.set('smtp_username', settings.EMAIL_HOST_USER)
        if global_settings.get('smtp_password') is None or global_settings.get('smtp_password') == '':
            self.obj.settings.set('smtp_password', settings.EMAIL_HOST_PASSWORD)
        if global_settings.get('smtp_use_tls') is None or global_settings.get('smtp_use_tls') == '':
            self.obj.settings.set('smtp_use_tls', settings.EMAIL_USE_TLS)
        if global_settings.get('smtp_use_ssl') is None or global_settings.get('smtp_use_ssl') == '':
            self.obj.settings.set('smtp_use_ssl', settings.EMAIL_USE_SSL)
        if global_settings.get('email_vendor') is None or global_settings.get('email_vendor') == '':
            self.obj.settings.set('email_vendor', 'smtp')

    def __init__(self, *args, **kwargs):
        self.obj = GlobalSettingsObject()
        self._setting_default()
        super().__init__(*args, obj=self.obj, **kwargs)

        smtp_select = [('sendgrid', _('SendGrid')), ('smtp', _('SMTP'))]

        self.fields = OrderedDict(
            list(self.fields.items())
            + [
                (
                    'footer_text',
                    I18nFormField(
                        widget=I18nTextInput,
                        required=False,
                        label=_('Additional footer text'),
                        help_text=_('Will be included as additional text in the footer, site-wide.'),
                    ),
                ),
                (
                    'footer_link',
                    I18nFormField(
                        widget=I18nTextInput,
                        required=False,
                        label=_('Additional footer link'),
                        help_text=_('Will be included as the link in the additional footer text.'),
                    ),
                ),
                (
                    'banner_message',
                    I18nFormField(
                        widget=I18nTextarea,
                        required=False,
                        label=_('Global message banner'),
                    ),
                ),
                (
                    'banner_message_detail',
                    I18nFormField(
                        widget=I18nTextarea,
                        required=False,
                        label=_('Global message banner detail text'),
                    ),
                ),
                (
                    'opencagedata_apikey',
                    SecretKeySettingsField(
                        required=False,
                        label=_('OpenCage API key for geocoding'),
                    ),
                ),
                (
                    'mapquest_apikey',
                    SecretKeySettingsField(
                        required=False,
                        label=_('MapQuest API key for geocoding'),
                    ),
                ),
                (
                    'leaflet_tiles',
                    forms.CharField(
                        required=False,
                        label=_('Leaflet tiles URL pattern'),
                        help_text=_('e.g. {sample}').format(sample='https://a.tile.openstreetmap.org/{z}/{x}/{y}.png'),
                    ),
                ),
                (
                    'leaflet_tiles_attribution',
                    forms.CharField(
                        required=False,
                        label=_('Leaflet tiles attribution'),
                        help_text=_('e.g. {sample}').format(
                            sample='&copy; <a href="https://www.openstreetmap.org/copyright">OpenStreetMap</a> contributors'
                        ),
                    ),
                ),
                (
                    'email_vendor',
                    forms.ChoiceField(
                        label=_('System Email'),
                        required=True,
                        widget=forms.RadioSelect,
                        choices=smtp_select,
                    ),
                ),
                (
                    'send_grid_api_key',
                    forms.CharField(
                        required=False,
                        label=_('Sendgrid Token'),
                        widget=forms.TextInput(attrs={'placeholder': 'SG.xxxxxxxx'}),
                    ),
                ),
                (
                    'smtp_host',
                    forms.CharField(
                        label=_('Hostname'),
                        required=False,
                        widget=forms.TextInput(attrs={'placeholder': 'mail.example.org'}),
                    ),
                ),
                (
                    'smtp_port',
                    forms.IntegerField(
                        label=_('Port'),
                        required=False,
                        widget=forms.TextInput(attrs={'placeholder': 'e.g. 587, 465, 25, ...'}),
                    ),
                ),
                (
                    'smtp_username',
                    forms.CharField(
                        label=_('Username'),
                        widget=forms.TextInput(attrs={'placeholder': 'myuser@example.org'}),
                        required=False,
                    ),
                ),
                (
                    'smtp_password',
                    forms.CharField(
                        label=_('Password'),
                        required=False,
                        widget=forms.PasswordInput(
                            attrs={
                                'autocomplete': 'new-password'  # see https://bugs.chromium.org/p/chromium/issues/detail?id=370363#c7
                            }
                        ),
                    ),
                ),
                (
                    'smtp_use_tls',
                    forms.BooleanField(
                        label=_('Use STARTTLS'),
                        help_text=_('Commonly enabled on port 587.'),
                        required=False,
                    ),
                ),
                (
                    'smtp_use_ssl',
                    forms.BooleanField(
                        label=_('Use SSL'),
                        help_text=_('Commonly enabled on port 465.'),
                        required=False,
                    ),
                ),
            ]
        )
        responses = register_global_settings.send(self)
        for r, response in sorted(responses, key=lambda r: str(r[0])):
            for key, value in response.items():
                # We need to be this explicit, since OrderedDict.update does not retain ordering
                self.fields[key] = value

        self.fields['banner_message'].widget.attrs['rows'] = '2'
        self.fields['banner_message_detail'].widget.attrs['rows'] = '3'
<<<<<<< HEAD
        self.fields = OrderedDict(
            list(self.fields.items())
            + [
                (
                    'payment_stripe_connect_secret_key',
                    SecretKeySettingsField(
                        label=_('Stripe Connect: Secret key'),
                        required=False,
                        validators=(StripeKeyValidator(['sk_live_', 'rk_live_']),),
                    ),
                ),
                (
                    'payment_stripe_connect_publishable_key',
                    forms.CharField(
                        label=_('Stripe Connect: Publishable key'),
                        required=False,
                        validators=(StripeKeyValidator('pk_live_'),),
                    ),
                ),
                (
                    'payment_stripe_connect_test_secret_key',
                    SecretKeySettingsField(
                        label=_('Stripe Connect: Secret key (test)'),
                        required=False,
                        validators=(StripeKeyValidator(['sk_test_', 'rk_test_']),),
                    ),
                ),
                (
                    'payment_stripe_connect_test_publishable_key',
                    forms.CharField(
                        label=_('Stripe Connect: Publishable key (test)'),
                        required=False,
                        validators=(StripeKeyValidator('pk_test_'),),
                    ),
                ),
                (
                    'stripe_webhook_secret_key',
                    SecretKeySettingsField(
                        label=_('Stripe Webhook: Secret key'),
                        required=False,
=======
        self.fields = OrderedDict(list(self.fields.items()) + [
            (
                'payment_stripe_secret_key',
                SecretKeySettingsField(
                    label=_('Stripe Connect: Secret key'),
                    required=False,
                    validators=(
                        StripeKeyValidator(['sk_live_', 'rk_live_']),
                    ),
                )
            ),
            (
                'payment_stripe_publishable_key',
                forms.CharField(
                    label=_('Stripe Connect: Publishable key'),
                    required=False,
                    validators=(
                        StripeKeyValidator('pk_live_'),
                    ),
                )
            ),
            (
                'payment_stripe_test_secret_key',
                SecretKeySettingsField(
                    label=_('Stripe Connect: Secret key (test)'),
                    required=False,
                    validators=(
                        StripeKeyValidator(['sk_test_', 'rk_test_']),
                    ),
                )
            ),
            (
                'payment_stripe_test_publishable_key',
                forms.CharField(
                    label=_('Stripe Connect: Publishable key (test)'),
                    required=False,
                    validators=(
                        StripeKeyValidator('pk_test_'),
>>>>>>> 3ea6bd85
                    ),
                ),
                (
                    'ticket_fee_percentage',
                    forms.DecimalField(
                        label=_('Ticket fee percentage'),
                        required=False,
                        decimal_places=2,
                        max_digits=10,
                        help_text=_('A percentage fee will be charged for each ticket sold.'),
                        validators=[MinValueValidator(0)],
                    ),
                ),
            ]
        )


class UpdateSettingsForm(SettingsForm):
    update_check_perform = forms.BooleanField(
        required=False,
        label=_('Perform update checks'),
        help_text=_(
            'During the update check, eventyay will report an anonymous, unique installation ID, '
            'the current version of the system and your installed plugins and the number of active and '
            'inactive events in your installation to servers operated by the eventyay developers. We '
            'will only store anonymous data, never any IP addresses and we will not know who you are '
            'or where to find your instance. You can disable this behavior here at any time.'
        ),
    )
    update_check_email = forms.EmailField(
        required=False,
        label=_('E-mail notifications'),
        help_text=_(
            'We will notify you at this address if we detect that a new update is available. This '
            'address will not be transmitted to eventyay.com, the emails will be sent by this server '
            'locally.'
        ),
    )

    def __init__(self, *args, **kwargs):
        self.obj = GlobalSettingsObject()
        super().__init__(*args, obj=self.obj, **kwargs)


class SSOConfigForm(SettingsForm):
    redirect_url = forms.URLField(
        required=True,
        label=_('Redirect URL'),
        help_text=_('e.g. {sample}').format(sample='https://app-test.eventyay.com/talk/oauth2/callback/'),
    )

    def __init__(self, *args, **kwargs):
        self.obj = GlobalSettingsObject()
        super().__init__(*args, obj=self.obj, **kwargs)


class StripeKeyValidator:
    """
    Validates that a given Stripe key starts with the expected prefix(es).

    This validator ensures that Stripe API keys conform to the expected format
    by checking their prefixes. It supports both single prefix validation and
    multiple prefix validation.
    """

    def __init__(self, prefix: Union[str, List[str]]) -> None:
        if not prefix:
            raise ValueError('Prefix cannot be empty')

        if isinstance(prefix, list):
            if not all(isinstance(p, str) and p for p in prefix):
                raise ValueError('All prefixes must be non-empty strings')
            self._prefixes = prefix
        elif isinstance(prefix, str):
            if not prefix.strip():
                raise ValueError('Prefix cannot be whitespace')
            self._prefixes = [prefix]

    def __call__(self, value: str) -> None:
        if not value:
            raise forms.ValidationError(_('The Stripe key cannot be empty.'), code='invalid-stripe-key')

        if not any(value.startswith(p) for p in self._prefixes):
            if len(self._prefixes) == 1:
                message = _('The provided key does not look valid. It should start with "%(prefix)s".')
                params = {'value': value, 'prefix': self._prefixes[0]}
            else:
                message = _('The provided key does not look valid. It should start with one of: %(prefixes)s')
                params = {
                    'value': value,
                    'prefixes': ', '.join(f'"{p}"' for p in self._prefixes),
                }

            raise forms.ValidationError(message, code='invalid-stripe-key', params=params)<|MERGE_RESOLUTION|>--- conflicted
+++ resolved
@@ -190,17 +190,65 @@
 
         self.fields['banner_message'].widget.attrs['rows'] = '2'
         self.fields['banner_message_detail'].widget.attrs['rows'] = '3'
-<<<<<<< HEAD
-        self.fields = OrderedDict(
-            list(self.fields.items())
-            + [
-                (
-                    'payment_stripe_connect_secret_key',
-                    SecretKeySettingsField(
-                        label=_('Stripe Connect: Secret key'),
-                        required=False,
-                        validators=(StripeKeyValidator(['sk_live_', 'rk_live_']),),
-                    ),
+        self.fields = OrderedDict(list(self.fields.items()) + [
+            (
+                'payment_stripe_secret_key',
+                SecretKeySettingsField(
+                    label=_('Stripe Connect: Secret key'),
+                    required=False,
+                    validators=(
+                        StripeKeyValidator(['sk_live_', 'rk_live_']),
+                    ),
+                )
+            ),
+            (
+                'payment_stripe_publishable_key',
+                forms.CharField(
+                    label=_('Stripe Connect: Publishable key'),
+                    required=False,
+                    validators=(
+                        StripeKeyValidator('pk_live_'),
+                    ),
+                )
+            ),
+            (
+                'payment_stripe_test_secret_key',
+                SecretKeySettingsField(
+                    label=_('Stripe Connect: Secret key (test)'),
+                    required=False,
+                    validators=(
+                        StripeKeyValidator(['sk_test_', 'rk_test_']),
+                    ),
+                )
+            ),
+            (
+                'payment_stripe_test_publishable_key',
+                forms.CharField(
+                    label=_('Stripe Connect: Publishable key (test)'),
+                    required=False,
+                    validators=(
+                        StripeKeyValidator('pk_test_'),
+                    ),
+                )
+            ),
+            (
+                'stripe_webhook_secret_key',
+                SecretKeySettingsField(
+                    label=_('Stripe Webhook: Secret key'),
+                    required=False,
+                )
+            ),
+            (
+                "ticket_fee_percentage",
+                forms.DecimalField(
+                    label=_("Ticket fee percentage"),
+                    required=False,
+                    decimal_places=2,
+                    max_digits=10,
+                    help_text=_(
+                        "A percentage fee will be charged for each ticket sold."
+                    ),
+                    validators=[MinValueValidator(0)],
                 ),
                 (
                     'payment_stripe_connect_publishable_key',
@@ -231,46 +279,6 @@
                     SecretKeySettingsField(
                         label=_('Stripe Webhook: Secret key'),
                         required=False,
-=======
-        self.fields = OrderedDict(list(self.fields.items()) + [
-            (
-                'payment_stripe_secret_key',
-                SecretKeySettingsField(
-                    label=_('Stripe Connect: Secret key'),
-                    required=False,
-                    validators=(
-                        StripeKeyValidator(['sk_live_', 'rk_live_']),
-                    ),
-                )
-            ),
-            (
-                'payment_stripe_publishable_key',
-                forms.CharField(
-                    label=_('Stripe Connect: Publishable key'),
-                    required=False,
-                    validators=(
-                        StripeKeyValidator('pk_live_'),
-                    ),
-                )
-            ),
-            (
-                'payment_stripe_test_secret_key',
-                SecretKeySettingsField(
-                    label=_('Stripe Connect: Secret key (test)'),
-                    required=False,
-                    validators=(
-                        StripeKeyValidator(['sk_test_', 'rk_test_']),
-                    ),
-                )
-            ),
-            (
-                'payment_stripe_test_publishable_key',
-                forms.CharField(
-                    label=_('Stripe Connect: Publishable key (test)'),
-                    required=False,
-                    validators=(
-                        StripeKeyValidator('pk_test_'),
->>>>>>> 3ea6bd85
                     ),
                 ),
                 (
