--- conflicted
+++ resolved
@@ -984,7 +984,6 @@
         required=False,
         widget=I18nTextarea,
     )
-<<<<<<< HEAD
     smtp_use_custom = forms.BooleanField(
         label=_("Use Custom Email"),
         help_text=_("All mail related to your event will be sent over your specified email gateway."),
@@ -1040,8 +1039,6 @@
         help_text=_("Commonly enabled on port 465."),
         required=False
     )
-=======
->>>>>>> 048a39d6
     base_context = {
         'mail_text_order_placed': ['event', 'order', 'payment'],
         'mail_text_order_placed_attendee': ['event', 'order', 'position'],
