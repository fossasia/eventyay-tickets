from urllib.parse import urlencode, urlparse

from django import forms
from django.conf import settings
from django.core.exceptions import ValidationError
from django.core.validators import validate_email
from django.db.models import Q
from django.forms import CheckboxSelectMultiple, formset_factory
from django.urls import reverse
from django.utils.html import escape
from django.utils.safestring import mark_safe
from django.utils.timezone import get_current_timezone_name
from django.utils.translation import gettext, pgettext_lazy
from django.utils.translation import gettext_lazy as _
from django_countries.fields import LazyTypedChoiceField
from i18nfield.forms import (
    I18nForm,
    I18nFormField,
    I18nFormSetMixin,
    I18nTextarea,
    I18nTextInput,
)
from pytz import common_timezones, timezone

from pretix.base.channels import get_all_sales_channels
from pretix.base.email import get_available_placeholders
from pretix.base.forms import I18nModelForm, PlaceholderValidator, SettingsForm
from pretix.base.models import Event, Organizer, TaxRule, Team
from pretix.base.models.event import EventMetaValue, SubEvent
from pretix.base.reldate import RelativeDateField, RelativeDateTimeField
from pretix.base.settings import (
    PERSON_NAME_SCHEMES,
    PERSON_NAME_TITLE_GROUPS,
    validate_event_settings,
)
from pretix.control.forms import (
    MultipleLanguagesWidget,
    SlugWidget,
    SplitDateTimeField,
    SplitDateTimePickerWidget,
)
from pretix.control.forms.widgets import Select2
from pretix.helpers.countries import CachedCountries
from pretix.multidomain.models import KnownDomain
from pretix.multidomain.urlreverse import build_absolute_uri
from pretix.plugins.banktransfer.payment import BankTransfer


class EventWizardFoundationForm(forms.Form):
    locales = forms.MultipleChoiceField(
        choices=settings.LANGUAGES,
        label=_('Use languages'),
        widget=MultipleLanguagesWidget,
        help_text=_('Choose all languages that your event should be available in.'),
    )
    has_subevents = forms.BooleanField(
        label=_('This is an event series'),
        required=False,
    )
    is_video_creation = forms.BooleanField(
        label=_('Create Video platform for this Event.'),
        help_text=_('This will create a new Video platform for this event.'),
        required=False,
        widget=forms.CheckboxInput(attrs={'class': 'form-check-input'}),
    )

    def __init__(self, *args, **kwargs):
        self.user = kwargs.pop('user')
        self.session = kwargs.pop('session')
        super().__init__(*args, **kwargs)
        qs = Organizer.objects.all()
        if not self.user.has_active_staff_session(self.session.session_key):
            qs = qs.filter(id__in=self.user.teams.filter(can_create_events=True).values_list('organizer', flat=True))
        self.fields['organizer'] = forms.ModelChoiceField(
            label=_('Organizer'),
            queryset=qs,
            widget=Select2(
                attrs={
                    'data-model-select2': 'generic',
                    'data-select2-url': reverse('control:organizers.select2') + '?can_create=1',
                    'data-placeholder': _('Organizer'),
                }
            ),
            empty_label=None,
            required=True,
        )
        self.fields['organizer'].widget.choices = self.fields['organizer'].choices

        if len(self.fields['organizer'].choices) == 1:
            self.fields['organizer'].initial = self.fields['organizer'].queryset.first()


class EventWizardBasicsForm(I18nModelForm):
    error_messages = {
        'duplicate_slug': _('You already used this slug for a different event. Please choose a new one.'),
    }
    timezone = forms.ChoiceField(
        choices=((a, a) for a in common_timezones),
        label=_('Event timezone'),
    )
    locale = forms.ChoiceField(
        choices=settings.LANGUAGES,
        label=_('Default language'),
    )
    tax_rate = forms.DecimalField(
        label=_('Sales tax rate'),
        help_text=_(
            'Do you need to pay sales tax on your tickets? In this case, please enter the applicable tax rate '
            'here in percent. If you have a more complicated tax situation, you can add more tax rates and '
            'detailed configuration later.'
        ),
        required=False,
    )

    team = forms.ModelChoiceField(
        label=_('Grant access to team'),
        help_text=_(
            'You are allowed to create events under this organizer, however you do not have permission '
            'to edit all events under this organizer. Please select one of your existing teams that will'
            ' be granted access to this event.'
        ),
        queryset=Team.objects.none(),
        required=False,
        empty_label=_('Create a new team for this event with me as the only member'),
    )

    class Meta:
        model = Event
        fields = [
            'name',
            'slug',
            'currency',
            'date_from',
            'date_to',
            'presale_start',
            'presale_end',
            'location',
            'geo_lat',
            'geo_lon',
        ]
        field_classes = {
            'date_from': SplitDateTimeField,
            'date_to': SplitDateTimeField,
            'presale_start': SplitDateTimeField,
            'presale_end': SplitDateTimeField,
        }
        widgets = {
            'date_from': SplitDateTimePickerWidget(),
            'date_to': SplitDateTimePickerWidget(attrs={'data-date-after': '#id_basics-date_from_0'}),
            'presale_start': SplitDateTimePickerWidget(),
            'presale_end': SplitDateTimePickerWidget(attrs={'data-date-after': '#id_basics-presale_start_0'}),
            'slug': SlugWidget,
        }

    def __init__(self, *args, **kwargs):
        self.organizer = kwargs.pop('organizer')
        self.locales = kwargs.get('locales')
        self.has_subevents = kwargs.pop('has_subevents')
        self.is_video_creation = kwargs.pop('is_video_creation')
        self.user = kwargs.pop('user')
        kwargs.pop('session')
        super().__init__(*args, **kwargs)
        if 'timezone' not in self.initial:
            self.initial['timezone'] = get_current_timezone_name()
        self.fields['locale'].choices = [(a, b) for a, b in settings.LANGUAGES if a in self.locales]
        self.fields['location'].widget.attrs['rows'] = '3'
        self.fields['location'].widget.attrs['placeholder'] = _('Sample Conference Center\nHeidelberg, Germany')
        self.fields['slug'].widget.prefix = build_absolute_uri(self.organizer, 'presale:organizer.index')
        if self.has_subevents:
            del self.fields['presale_start']
            del self.fields['presale_end']
            del self.fields['date_to']

        if self.has_control_rights(self.user, self.organizer):
            del self.fields['team']
        else:
            self.fields['team'].queryset = self.user.teams.filter(organizer=self.organizer)
            if not self.organizer.settings.get('event_team_provisioning', True, as_type=bool):
                self.fields['team'].required = True
                self.fields['team'].empty_label = None
                self.fields['team'].initial = 0

    def clean(self):
        data = super().clean()
        if data.get('locale') not in self.locales:
            raise ValidationError(
                {'locale': _('Your default locale must also be enabled for your event (see box above).')}
            )
        if data.get('timezone') not in common_timezones:
            raise ValidationError({'timezone': _('Your default locale must be specified.')})

        # change timezone
        zone = timezone(data.get('timezone'))
        data['date_from'] = self.reset_timezone(zone, data.get('date_from'))
        data['date_to'] = self.reset_timezone(zone, data.get('date_to'))
        data['presale_start'] = self.reset_timezone(zone, data.get('presale_start'))
        data['presale_end'] = self.reset_timezone(zone, data.get('presale_end'))
        return data

    @staticmethod
    def reset_timezone(tz, dt):
        return tz.localize(dt.replace(tzinfo=None)) if dt is not None else None

    def clean_slug(self):
        slug = self.cleaned_data['slug']
        if Event.objects.filter(slug__iexact=slug, organizer=self.organizer).exists():
            raise forms.ValidationError(self.error_messages['duplicate_slug'], code='duplicate_slug')
        return slug

    @staticmethod
    def has_control_rights(user, organizer):
        return (
            user.teams.filter(
                organizer=organizer,
                all_events=True,
                can_change_event_settings=True,
                can_change_items=True,
                can_change_orders=True,
                can_change_vouchers=True,
            ).exists()
            or user.is_staff
        )


class EventChoiceMixin:
    def label_from_instance(self, obj):
        return mark_safe(
            '{}<br /><span class="text-muted">{} · {}</span>'.format(
                escape(str(obj)),
                (obj.get_date_range_display() if not obj.has_subevents else _('Event series')),
                obj.slug,
            )
        )


class EventChoiceField(forms.ModelChoiceField):
    pass


class SafeEventMultipleChoiceField(EventChoiceMixin, forms.ModelMultipleChoiceField):
    def __init__(self, queryset, *args, **kwargs):
        queryset = queryset.model.objects.none()
        super().__init__(queryset, *args, **kwargs)


class EventWizardCopyForm(forms.Form):
    @staticmethod
    def copy_from_queryset(user, session):
        if user.has_active_staff_session(session.session_key):
            return Event.objects.all()
        return Event.objects.filter(
            Q(
                organizer_id__in=user.teams.filter(
                    all_events=True,
                    can_change_event_settings=True,
                    can_change_items=True,
                ).values_list('organizer', flat=True)
            )
            | Q(
                id__in=user.teams.filter(can_change_event_settings=True, can_change_items=True).values_list(
                    'limit_events__id', flat=True
                )
            )
        )

    def __init__(self, *args, **kwargs):
        kwargs.pop('organizer')
        kwargs.pop('locales')
        self.session = kwargs.pop('session')
        kwargs.pop('has_subevents')
        self.user = kwargs.pop('user')
        kwargs.pop('is_video_creation')
        super().__init__(*args, **kwargs)

        self.fields['copy_from_event'] = EventChoiceField(
            label=_('Copy configuration from'),
            queryset=EventWizardCopyForm.copy_from_queryset(self.user, self.session),
            widget=Select2(
                attrs={
                    'data-model-select2': 'event',
                    'data-select2-url': reverse('control:events.typeahead') + '?can_copy=1',
                    'data-placeholder': _('Do not copy'),
                }
            ),
            empty_label=_('Do not copy'),
            required=False,
        )
        self.fields['copy_from_event'].widget.choices = self.fields['copy_from_event'].choices


class EventMetaValueForm(forms.ModelForm):
    def __init__(self, *args, **kwargs):
        self.property = kwargs.pop('property')
        self.disabled = kwargs.pop('disabled')
        super().__init__(*args, **kwargs)
        if self.property.allowed_values:
            self.fields['value'] = forms.ChoiceField(
                label=self.property.name,
                choices=[
                    (
                        '',
                        (_('Default ({value})').format(value=self.property.default) if self.property.default else ''),
                    ),
                ]
                + [(a.strip(), a.strip()) for a in self.property.allowed_values.splitlines()],
            )
        else:
            self.fields['value'].label = self.property.name
            self.fields['value'].widget.attrs['placeholder'] = self.property.default
            self.fields['value'].widget.attrs['data-typeahead-url'] = (
                reverse('control:events.meta.typeahead')
                + '?'
                + urlencode(
                    {
                        'property': self.property.name,
                        'organizer': self.property.organizer.slug,
                    }
                )
            )
        self.fields['value'].required = False
        if self.disabled:
            self.fields['value'].widget.attrs['readonly'] = 'readonly'

    def clean_slug(self):
        if self.disabled:
            return self.instance.value if self.instance else None
        return self.cleaned_data['slug']

    class Meta:
        model = EventMetaValue
        fields = ['value']
        widgets = {'value': forms.TextInput()}


class EventUpdateForm(I18nModelForm):
    def __init__(self, *args, **kwargs):
        self.change_slug = kwargs.pop('change_slug', False)
        self.domain = kwargs.pop('domain', False)

        kwargs.setdefault('initial', {})
        self.instance = kwargs['instance']
        if self.domain and self.instance:
            initial_domain = self.instance.domains.first()
            if initial_domain:
                kwargs['initial'].setdefault('domain', initial_domain.domainname)

        super().__init__(*args, **kwargs)
        if not self.change_slug:
            self.fields['slug'].widget.attrs['readonly'] = 'readonly'
        self.fields['location'].widget.attrs['rows'] = '3'
        self.fields['location'].widget.attrs['placeholder'] = _('Sample Conference Center\nHeidelberg, Germany')
        if self.domain:
            self.fields['domain'] = forms.CharField(
                max_length=255,
                label=_('Custom domain'),
                required=False,
                help_text=_('You need to configure the custom domain in the webserver beforehand.'),
            )
        self.fields['sales_channels'] = forms.MultipleChoiceField(
            label=self.fields['sales_channels'].label,
            help_text=self.fields['sales_channels'].help_text,
            required=self.fields['sales_channels'].required,
            initial=self.fields['sales_channels'].initial,
            choices=((c.identifier, c.verbose_name) for c in get_all_sales_channels().values()),
            widget=forms.CheckboxSelectMultiple,
        )

    def clean_domain(self):
        d = self.cleaned_data['domain']
        if d:
            if d == urlparse(settings.SITE_URL).hostname:
                raise ValidationError(_('You cannot choose the base domain of this installation.'))
            if KnownDomain.objects.filter(domainname=d).exclude(event=self.instance.pk).exists():
                raise ValidationError(_('This domain is already in use for a different event or organizer.'))
        return d

    def save(self, commit=True):
        instance = super().save(commit)

        if self.domain:
            current_domain = instance.domains.first()
            if self.cleaned_data['domain']:
                if current_domain and current_domain.domainname != self.cleaned_data['domain']:
                    current_domain.delete()
                    KnownDomain.objects.create(
                        organizer=instance.organizer,
                        event=instance,
                        domainname=self.cleaned_data['domain'],
                    )
                elif not current_domain:
                    KnownDomain.objects.create(
                        organizer=instance.organizer,
                        event=instance,
                        domainname=self.cleaned_data['domain'],
                    )
            elif current_domain:
                current_domain.delete()
            instance.cache.clear()

        return instance

    def clean_slug(self):
        if self.change_slug:
            return self.cleaned_data['slug']
        return self.instance.slug

    class Meta:
        model = Event
        localized_fields = '__all__'
        fields = [
            'name',
            'slug',
            'currency',
            'date_from',
            'date_to',
            'date_admission',
            'is_public',
            'presale_start',
            'presale_end',
            'location',
            'geo_lat',
            'geo_lon',
            'sales_channels',
        ]
        field_classes = {
            'date_from': SplitDateTimeField,
            'date_to': SplitDateTimeField,
            'date_admission': SplitDateTimeField,
            'presale_start': SplitDateTimeField,
            'presale_end': SplitDateTimeField,
        }
        widgets = {
            'date_from': SplitDateTimePickerWidget(),
            'date_to': SplitDateTimePickerWidget(attrs={'data-date-after': '#id_date_from_0'}),
            'date_admission': SplitDateTimePickerWidget(attrs={'data-date-default': '#id_date_from_0'}),
            'presale_start': SplitDateTimePickerWidget(),
            'presale_end': SplitDateTimePickerWidget(attrs={'data-date-after': '#id_presale_start_0'}),
            'sales_channels': CheckboxSelectMultiple(),
        }


class EventSettingsForm(SettingsForm):
<<<<<<< HEAD
=======
    timezone = forms.ChoiceField(
        choices=((a, a) for a in common_timezones),
        label=_('Event timezone'),
    )
>>>>>>> ccc3741d
    name_scheme = forms.ChoiceField(
        label=_('Name format'),
        help_text=_(
            'This defines how pretix will ask for human names. Changing this after you already received '
            'orders might lead to unexpected behavior when sorting or changing names.'
        ),
        required=True,
    )
    name_scheme_titles = forms.ChoiceField(
        label=_('Allowed titles'),
        help_text=_(
            'If the naming scheme you defined above allows users to input a title, you can use this to '
            'restrict the set of selectable titles.'
        ),
        required=False,
    )

    auto_fields = [
        'checkout_email_helptext',
        'presale_has_ended_text',
        'voucher_explanation_text',
        'checkout_success_text',
        'show_dates_on_frontpage',
        'show_date_to',
        'show_times',
        'show_items_outside_presale_period',
        'display_net_prices',
        'presale_start_show_date',
        'show_quota_left',
        'waiting_list_enabled',
        'waiting_list_hours',
        'waiting_list_auto',
        'waiting_list_names_asked',
        'waiting_list_names_required',
        'waiting_list_phones_asked',
        'waiting_list_phones_required',
        'waiting_list_phones_explanation_text',
        'max_items_per_order',
        'reservation_time',
        'show_variations_expanded',
        'hide_sold_out',
        'meta_noindex',
        'redirect_to_checkout_directly',
        'frontpage_subevent_ordering',
        'event_list_type',
        'event_list_available_only',
        'frontpage_text',
        'event_info_text',
        'attendee_names_asked',
        'attendee_names_required',
        'attendee_emails_asked',
        'attendee_emails_required',
        'attendee_company_asked',
        'attendee_company_required',
        'attendee_addresses_asked',
        'attendee_addresses_required',
        'attendee_data_explanation_text',
        'order_phone_asked',
        'order_phone_required',
        'checkout_phone_helptext',
        'banner_text',
        'banner_text_bottom',
        'order_email_asked_twice',
        'last_order_modification_date',
        'allow_modifications_after_checkin',
        'checkout_show_copy_answers_button',
        'primary_color',
        'theme_color_success',
        'theme_color_danger',
        'theme_color_background',
        'theme_round_borders',
        'hover_button_color',
        'primary_font',
        'logo_image',
        'logo_image_large',
        'logo_show_title',
        'og_image',
    ]

    def clean(self):
        data = super().clean()
        settings_dict = self.event.settings.freeze()
        settings_dict.update(data)

        # set all dependants of virtual_keys and
        # delete all virtual_fields to prevent them from being saved
        for virtual_key in self.virtual_keys:
            if virtual_key not in data:
                continue
            base_key = virtual_key.rsplit('_', 2)[0]
            asked_key = base_key + '_asked'
            required_key = base_key + '_required'

            if data[virtual_key] == 'optional':
                data[asked_key] = True
                data[required_key] = False
            elif data[virtual_key] == 'required':
                data[asked_key] = True
                data[required_key] = True
            # Explicitly check for 'do_not_ask'.
            # Do not overwrite as default-behaviour when no value for virtual field is transmitted!
            elif data[virtual_key] == 'do_not_ask':
                data[asked_key] = False
                data[required_key] = False

            # hierarkey.forms cannot handle non-existent keys in cleaned_data => do not delete, but set to None
            data[virtual_key] = None

        validate_event_settings(self.event, data)
        return data

    def __init__(self, *args, **kwargs):
        self.event = kwargs['obj']
        super().__init__(*args, **kwargs)
        self.fields['name_scheme'].choices = (
            (
                k,
                _('Ask for {fields}, display like {example}').format(
                    fields=' + '.join(str(vv[1]) for vv in v['fields']),
                    example=v['concatenation'](v['sample']),
                ),
            )
            for k, v in PERSON_NAME_SCHEMES.items()
        )
        self.fields['name_scheme_titles'].choices = [('', _('Free text input'))] + [
            (k, '{scheme}: {samples}'.format(scheme=v[0], samples=', '.join(v[1])))
            for k, v in PERSON_NAME_TITLE_GROUPS.items()
        ]
        if not self.event.has_subevents:
<<<<<<< HEAD
            if 'frontpage_subevent_ordering' in self.fields:
                del self.fields["frontpage_subevent_ordering"]
            if 'event_list_type' in self.fields:
                del self.fields["event_list_type"]
            if 'event_list_available_only' in self.fields:
                del self.fields["event_list_available_only"]

=======
            del self.fields['frontpage_subevent_ordering']
            del self.fields['event_list_type']
            del self.fields['event_list_available_only']
>>>>>>> ccc3741d

        # create "virtual" fields for better UX when editing <name>_asked and <name>_required fields
        self.virtual_keys = []
        for asked_key in [key for key in self.fields.keys() if key.endswith('_asked')]:
            required_key = asked_key.rsplit('_', 1)[0] + '_required'
            virtual_key = asked_key + '_required'
            if required_key not in self.fields or virtual_key in self.fields:
                # either no matching required key or
                # there already is a field with virtual_key defined manually, so do not overwrite
                continue

            asked_field = self.fields[asked_key]

            self.fields[virtual_key] = forms.ChoiceField(
                label=asked_field.label,
                help_text=asked_field.help_text,
                required=True,
                widget=forms.RadioSelect,
                choices=[
                    # default key needs a value other than '' because with '' it would also overwrite even if combi-field is not transmitted
                    ('do_not_ask', _('Do not ask')),
                    ('optional', _('Ask, but do not require input')),
                    ('required', _('Ask and require input')),
                ],
            )
            self.virtual_keys.append(virtual_key)

<<<<<<< HEAD
            if self.initial.get(required_key): # Use .get for safety
                self.initial[virtual_key] = "required"
            elif self.initial.get(asked_key): # Use .get for safety
                self.initial[virtual_key] = "optional"
=======
            if self.initial[required_key]:
                self.initial[virtual_key] = 'required'
            elif self.initial[asked_key]:
                self.initial[virtual_key] = 'optional'
>>>>>>> ccc3741d
            else:
                self.initial[virtual_key] = 'do_not_ask'

class CancelSettingsForm(SettingsForm):
    auto_fields = [
        'cancel_allow_user',
        'cancel_allow_user_until',
        'cancel_allow_user_paid',
        'cancel_allow_user_paid_until',
        'cancel_allow_user_paid_keep',
        'cancel_allow_user_paid_keep_fees',
        'cancel_allow_user_paid_keep_percentage',
        'cancel_allow_user_paid_adjust_fees',
        'cancel_allow_user_paid_adjust_fees_explanation',
        'cancel_allow_user_paid_adjust_fees_step',
        'cancel_allow_user_paid_refund_as_giftcard',
        'cancel_allow_user_paid_require_approval',
        'change_allow_user_variation',
        'change_allow_user_price',
        'change_allow_user_until',
    ]

    def __init__(self, *args, **kwargs):
        super().__init__(*args, **kwargs)
        if self.obj.settings.giftcard_expiry_years is not None:
            self.fields['cancel_allow_user_paid_refund_as_giftcard'].help_text = gettext(
                'You have configured gift cards to be valid {} years plus the year the gift card is issued in.'
            ).format(self.obj.settings.giftcard_expiry_years)


class PaymentSettingsForm(SettingsForm):
    auto_fields = [
        'payment_term_mode',
        'payment_term_days',
        'payment_term_weekdays',
        'payment_term_minutes',
        'payment_term_last',
        'payment_term_expire_automatically',
        'payment_term_accept_late',
        'payment_pending_hidden',
        'payment_explanation',
    ]
    tax_rate_default = forms.ModelChoiceField(
        queryset=TaxRule.objects.none(),
        label=_('Tax rule for payment fees'),
        required=False,
        help_text=_(
            'The tax rule that applies for additional fees you configured for single payment methods. This '
            'will set the tax rate and reverse charge rules, other settings of the tax rule are ignored.'
        ),
    )

    def clean_payment_term_days(self):
        value = self.cleaned_data.get('payment_term_days')
        if self.cleaned_data.get('payment_term_mode') == 'days' and value is None:
            raise ValidationError(_('This field is required.'))
        return value

    def clean_payment_term_minutes(self):
        value = self.cleaned_data.get('payment_term_minutes')
        if self.cleaned_data.get('payment_term_mode') == 'minutes' and value is None:
            raise ValidationError(_('This field is required.'))
        return value

    def clean(self):
        data = super().clean()
        settings_dict = self.obj.settings.freeze()
        settings_dict.update(data)
        validate_event_settings(self.obj, data)
        return data

    def __init__(self, *args, **kwargs):
        super().__init__(*args, **kwargs)
        self.fields['tax_rate_default'].queryset = self.obj.tax_rules.all()


class ProviderForm(SettingsForm):
    """
    This is a SettingsForm, but if fields are set to required=True, validation
    errors are only raised if the payment method is enabled.
    """

    def __init__(self, *args, **kwargs):
        self.settingspref = kwargs.pop('settingspref')
        self.provider = kwargs.pop('provider', None)
        super().__init__(*args, **kwargs)

    def prepare_fields(self):
        for k, v in self.fields.items():
            v._required = v.required
            v.required = False
            v.widget.is_required = False
            if isinstance(v, I18nFormField):
                v._required = v.one_required
                v.one_required = False
                v.widget.enabled_locales = self.locales
            elif isinstance(v, (RelativeDateTimeField, RelativeDateField)):
                v.set_event(self.obj)

            if hasattr(v, '_as_type'):
                self.initial[k] = self.obj.settings.get(k, as_type=v._as_type, default=v.initial)

    def clean(self):
        cleaned_data = super().clean()
        enabled = cleaned_data.get(self.settingspref + '_enabled')
        if not enabled:
            return
        if cleaned_data.get(self.settingspref + '_hidden_url', None):
            cleaned_data[self.settingspref + '_hidden_url'] = None
        for k, v in self.fields.items():
            val = cleaned_data.get(k)
            if v._required and not val:
                self.add_error(k, _('This field is required.'))
        if self.provider:
            cleaned_data = self.provider.settings_form_clean(cleaned_data)
        return cleaned_data


class InvoiceSettingsForm(SettingsForm):
    auto_fields = [
        'invoice_address_asked',
        'invoice_address_required',
        'invoice_address_vatid',
        'invoice_address_company_required',
        'invoice_address_beneficiary',
        'invoice_address_custom_field',
        'invoice_name_required',
        'invoice_address_not_asked_free',
        'invoice_include_free',
        'invoice_show_payments',
        'invoice_reissue_after_modify',
        'invoice_generate',
        'invoice_attendee_name',
        'invoice_include_expire_date',
        'invoice_numbers_consecutive',
        'invoice_numbers_prefix',
        'invoice_numbers_prefix_cancellations',
        'invoice_numbers_counter_length',
        'invoice_address_explanation_text',
        'invoice_email_attachment',
        'invoice_address_from_name',
        'invoice_address_from',
        'invoice_address_from_zipcode',
        'invoice_address_from_city',
        'invoice_address_from_country',
        'invoice_address_from_tax_id',
        'invoice_address_from_vat_id',
        'invoice_introductory_text',
        'invoice_additional_text',
        'invoice_footer_text',
        'invoice_eu_currencies',
        'invoice_logo_image',
    ]

    invoice_generate_sales_channels = forms.MultipleChoiceField(
        label=_('Generate invoices for Sales channels'),
        choices=[],
        widget=forms.CheckboxSelectMultiple,
        help_text=_(
            'If you have enabled invoice generation in the previous setting, you can limit it here to specific '
            'sales channels.'
        ),
    )
    invoice_renderer = forms.ChoiceField(label=_('Invoice style'), required=True, choices=[])
    invoice_language = forms.ChoiceField(
        widget=forms.Select,
        required=True,
        label=_('Invoice language'),
        choices=[('__user__', _("The user's language"))] + settings.LANGUAGES,
    )

    def __init__(self, *args, **kwargs):
        event = kwargs.get('obj')
        super().__init__(*args, **kwargs)
        self.fields['invoice_renderer'].choices = [
            (r.identifier, r.verbose_name) for r in event.get_invoice_renderers().values()
        ]
        self.fields['invoice_numbers_prefix'].widget.attrs['placeholder'] = event.slug.upper() + '-'
        if event.settings.invoice_numbers_prefix:
            self.fields['invoice_numbers_prefix_cancellations'].widget.attrs['placeholder'] = (
                event.settings.invoice_numbers_prefix
            )
        else:
            self.fields['invoice_numbers_prefix_cancellations'].widget.attrs['placeholder'] = event.slug.upper() + '-'
        locale_names = dict(settings.LANGUAGES)
        self.fields['invoice_language'].choices = [('__user__', _("The user's language"))] + [
            (a, locale_names[a]) for a in event.settings.locales
        ]
        self.fields['invoice_generate_sales_channels'].choices = (
            (c.identifier, c.verbose_name) for c in get_all_sales_channels().values()
        )

    def clean(self):
        data = super().clean()
        settings_dict = self.obj.settings.freeze()
        settings_dict.update(data)
        validate_event_settings(self.obj, data)
        return data


def multimail_validate(val):
    s = val.split(',')
    for part in s:
        validate_email(part.strip())
    return s


def contains_web_channel_validate(val):
    if 'web' not in val:
        raise ValidationError(_('The online shop must be selected to receive these emails.'))


class MailSettingsForm(SettingsForm):
    auto_fields = [
        'mail_prefix',
        'mail_from',
        'mail_from_name',
        'mail_attach_ical',
        'mail_attach_tickets',
    ]

    mail_sales_channel_placed_paid = forms.MultipleChoiceField(
        choices=lambda: [(ident, sc.verbose_name) for ident, sc in get_all_sales_channels().items()],
        label=_('Sales channels for checkout emails'),
        help_text=_(
            'The order placed and paid emails will only be send to orders from these sales channels. '
            'The online shop must be enabled.'
        ),
        widget=forms.CheckboxSelectMultiple(attrs={'class': 'scrolling-multiple-choice'}),
        validators=[contains_web_channel_validate],
    )

    mail_sales_channel_download_reminder = forms.MultipleChoiceField(
        choices=lambda: [(ident, sc.verbose_name) for ident, sc in get_all_sales_channels().items()],
        label=_('Sales channels'),
        help_text=_(
            'This email will only be send to orders from these sales channels. The online shop must be enabled.'
        ),
        widget=forms.CheckboxSelectMultiple(attrs={'class': 'scrolling-multiple-choice'}),
        validators=[contains_web_channel_validate],
    )

    mail_bcc = forms.CharField(
        label=_('Bcc address'),
        help_text=_('All emails will be sent to this address as a Bcc copy'),
        validators=[multimail_validate],
        required=False,
        max_length=255,
    )
    mail_text_signature = I18nFormField(
        label=_('Signature'),
        required=False,
        widget=I18nTextarea,
        help_text=_('This will be attached to every email. Available placeholders: {event}'),
        validators=[PlaceholderValidator(['{event}'])],
        widget_kwargs={'attrs': {'rows': '4', 'placeholder': _('e.g. your contact details')}},
    )
    mail_html_renderer = forms.ChoiceField(label=_('HTML mail renderer'), required=True, choices=[])
    mail_text_order_placed = I18nFormField(
        label=_('Text sent to order contact address'),
        required=False,
        widget=I18nTextarea,
    )
    mail_send_order_placed_attendee = forms.BooleanField(
        label=_('Send an email to attendees'),
        help_text=_(
            'If the order contains attendees with email addresses different from the person who orders the '
            'tickets, the following email will be sent out to the attendees.'
        ),
        required=False,
    )
    mail_text_order_placed_attendee = I18nFormField(
        label=_('Text sent to attendees'),
        required=False,
        widget=I18nTextarea,
    )

    mail_text_order_paid = I18nFormField(
        label=_('Text sent to order contact address'),
        required=False,
        widget=I18nTextarea,
    )
    mail_send_order_paid_attendee = forms.BooleanField(
        label=_('Send an email to attendees'),
        help_text=_(
            'If the order contains attendees with email addresses different from the person who orders the '
            'tickets, the following email will be sent out to the attendees.'
        ),
        required=False,
    )
    mail_text_order_paid_attendee = I18nFormField(
        label=_('Text sent to attendees'),
        required=False,
        widget=I18nTextarea,
    )

    mail_text_order_free = I18nFormField(
        label=_('Text sent to order contact address'),
        required=False,
        widget=I18nTextarea,
    )
    mail_send_order_free_attendee = forms.BooleanField(
        label=_('Send an email to attendees'),
        help_text=_(
            'If the order contains attendees with email addresses different from the person who orders the '
            'tickets, the following email will be sent out to the attendees.'
        ),
        required=False,
    )
    mail_text_order_free_attendee = I18nFormField(
        label=_('Text sent to attendees'),
        required=False,
        widget=I18nTextarea,
    )

    mail_text_order_changed = I18nFormField(
        label=_('Text'),
        required=False,
        widget=I18nTextarea,
    )
    mail_text_resend_link = I18nFormField(
        label=_('Text (sent by admin)'),
        required=False,
        widget=I18nTextarea,
    )
    mail_text_resend_all_links = I18nFormField(
        label=_('Text (requested by user)'),
        required=False,
        widget=I18nTextarea,
    )
    mail_days_order_expire_warning = forms.IntegerField(
        label=_('Number of days'),
        required=True,
        min_value=0,
        help_text=_(
            'This email will be sent out this many days before the order expires. If the '
            'value is 0, the mail will never be sent.'
        ),
    )
    mail_text_order_expire_warning = I18nFormField(
        label=_('Text'),
        required=False,
        widget=I18nTextarea,
    )
    mail_text_waiting_list = I18nFormField(
        label=_('Text'),
        required=False,
        widget=I18nTextarea,
    )
    mail_text_order_canceled = I18nFormField(
        label=_('Text'),
        required=False,
        widget=I18nTextarea,
    )
    mail_text_order_custom_mail = I18nFormField(
        label=_('Text'),
        required=False,
        widget=I18nTextarea,
    )
    mail_text_download_reminder = I18nFormField(
        label=_('Text sent to order contact address'),
        required=False,
        widget=I18nTextarea,
    )
    mail_send_download_reminder_attendee = forms.BooleanField(
        label=_('Send an email to attendees'),
        help_text=_(
            'If the order contains attendees with email addresses different from the person who orders the '
            'tickets, the following email will be sent out to the attendees.'
        ),
        required=False,
    )
    mail_text_download_reminder_attendee = I18nFormField(
        label=_('Text sent to attendees'),
        required=False,
        widget=I18nTextarea,
    )
    mail_days_download_reminder = forms.IntegerField(
        label=_('Number of days'),
        required=False,
        min_value=0,
        help_text=_(
            'This email will be sent out this many days before the order event starts. If the '
            'field is empty, the mail will never be sent.'
        ),
    )
    mail_text_order_placed_require_approval = I18nFormField(
        label=_('Received order'),
        required=False,
        widget=I18nTextarea,
    )
    mail_text_order_approved = I18nFormField(
        label=_('Approved order'),
        required=False,
        widget=I18nTextarea,
        help_text=_(
            'This will only be sent out for non-free orders. Free orders will receive the free order '
            'template from below instead.'
        ),
    )
    mail_text_order_approved_free = I18nFormField(
        label=_('Approved free order'),
        required=False,
        widget=I18nTextarea,
        help_text=_(
            'This will only be sent out for free orders. Non-free orders will receive the non-free order '
            'template from above instead.'
        ),
    )
    mail_text_order_denied = I18nFormField(
        label=_('Denied order'),
        required=False,
        widget=I18nTextarea,
    )
    smtp_use_custom = forms.BooleanField(
        label=_('Use Custom Email'),
        help_text=_('All mail related to your event will be sent over your specified email gateway.'),
        required=False,
    )
    send_grid_api_key = forms.CharField(
        label=_('Sendgrid Token'),
        required=True,
        widget=forms.TextInput(attrs={'placeholder': 'SG.xxxxxxxx'}),
    )

    smtp_select = [('sendgrid', _('SendGrid')), ('smtp', _('SMTP'))]

    email_vendor = forms.ChoiceField(
        label=_('Email vendor'),
        required=True,
        widget=forms.RadioSelect,
        choices=smtp_select,
    )
    smtp_host = forms.CharField(
        label=_('Hostname'),
        required=False,
        widget=forms.TextInput(attrs={'placeholder': 'mail.example.org'}),
    )
    smtp_port = forms.IntegerField(
        label=_('Port'),
        required=False,
        widget=forms.TextInput(attrs={'placeholder': 'e.g. 587, 465, 25, ...'}),
    )
    smtp_username = forms.CharField(
        label=_('Username'),
        widget=forms.TextInput(attrs={'placeholder': 'myuser@example.org'}),
        required=False,
    )
    smtp_password = forms.CharField(
        label=_('Password'),
        required=False,
        widget=forms.PasswordInput(
            attrs={
                'autocomplete': 'new-password'  # see https://bugs.chromium.org/p/chromium/issues/detail?id=370363#c7
            }
        ),
    )
    smtp_use_tls = forms.BooleanField(
        label=_('Use STARTTLS'),
        help_text=_('Commonly enabled on port 587.'),
        required=False,
    )
    smtp_use_ssl = forms.BooleanField(label=_('Use SSL'), help_text=_('Commonly enabled on port 465.'), required=False)
    base_context = {
        'mail_text_order_placed': ['event', 'order', 'payment'],
        'mail_text_order_placed_attendee': ['event', 'order', 'position'],
        'mail_text_order_placed_require_approval': ['event', 'order'],
        'mail_text_order_approved': ['event', 'order'],
        'mail_text_order_approved_free': ['event', 'order'],
        'mail_text_order_denied': ['event', 'order', 'comment'],
        'mail_text_order_paid': ['event', 'order', 'payment_info'],
        'mail_text_order_paid_attendee': ['event', 'order', 'position'],
        'mail_text_order_free': ['event', 'order'],
        'mail_text_order_free_attendee': ['event', 'order', 'position'],
        'mail_text_order_changed': ['event', 'order'],
        'mail_text_order_canceled': ['event', 'order'],
        'mail_text_order_expire_warning': ['event', 'order'],
        'mail_text_order_custom_mail': ['event', 'order'],
        'mail_text_download_reminder': ['event', 'order'],
        'mail_text_download_reminder_attendee': ['event', 'order', 'position'],
        'mail_text_resend_link': ['event', 'order'],
        'mail_text_waiting_list': ['event', 'waiting_list_entry'],
        'mail_text_resend_all_links': ['event', 'orders'],
    }

    def _set_field_placeholders(self, fn, base_parameters):
        phs = ['{%s}' % p for p in sorted(get_available_placeholders(self.event, base_parameters).keys())]
        ht = _('Available placeholders: {list}').format(list=', '.join(phs))
        if self.fields[fn].help_text:
            self.fields[fn].help_text += ' ' + str(ht)
        else:
            self.fields[fn].help_text = ht
        self.fields[fn].validators.append(PlaceholderValidator(phs))

    def __init__(self, *args, **kwargs):
        self.event = event = kwargs.get('obj')
        super().__init__(*args, **kwargs)
        self.fields['mail_html_renderer'].choices = [
            (r.identifier, r.verbose_name) for r in event.get_html_mail_renderers().values()
        ]
        for k, v in self.base_context.items():
            self._set_field_placeholders(k, v)

        for k, v in list(self.fields.items()):
            if k.endswith('_attendee') and not event.settings.attendee_emails_asked:
                # If we don't ask for attendee emails, we can't send them anything and we don't need to clutter
                # the user interface with it
                del self.fields[k]

    def clean(self):
        data = self.cleaned_data
        if not data.get('smtp_password') and data.get('smtp_username'):
            # Leave password unchanged if the username is set and the password field is empty.
            # This makes it impossible to set an empty password as long as a username is set, but
            # Python's smtplib does not support password-less schemes anyway.
            data['smtp_password'] = self.initial.get('smtp_password')
        if data.get('smtp_use_tls') and data.get('smtp_use_ssl'):
            raise ValidationError(_('You can activate either SSL or STARTTLS security, but not both at the same time.'))


class TicketSettingsForm(SettingsForm):
    auto_fields = [
        'ticket_download',
        'ticket_download_date',
        'ticket_download_addons',
        'ticket_download_nonadm',
        'ticket_download_pending',
        'ticket_download_require_validated_email',
        'require_registered_account_for_tickets',
    ]
    ticket_secret_generator = forms.ChoiceField(
        label=_('Ticket code generator'),
        help_text=_('For advanced users, usually does not need to be changed.'),
        required=True,
        widget=forms.RadioSelect,
        choices=[],
    )

    def __init__(self, *args, **kwargs):
        event = kwargs.get('obj')
        super().__init__(*args, **kwargs)
        self.fields['ticket_secret_generator'].choices = [
            (r.identifier, r.verbose_name) for r in event.ticket_secret_generators.values()
        ]

    def prepare_fields(self):
        # See clean()
        for k, v in self.fields.items():
            v._required = v.required
            v.required = False
            v.widget.is_required = False
            if isinstance(v, I18nFormField):
                v._required = v.one_required
                v.one_required = False
                v.widget.enabled_locales = self.locales

    def clean(self):
        # required=True files should only be required if the feature is enabled
        cleaned_data = super().clean()
        enabled = cleaned_data.get('ticket_download') == 'True'
        if not enabled:
            return
        for k, v in self.fields.items():
            val = cleaned_data.get(k)
            if v._required and (val is None or val == ''):
                self.add_error(k, _('This field is required.'))


class CommentForm(I18nModelForm):
    def __init__(self, *args, **kwargs):
        self.readonly = kwargs.pop('readonly', None)
        super().__init__(*args, **kwargs)
        if self.readonly:
            self.fields['comment'].widget.attrs['readonly'] = 'readonly'

    class Meta:
        model = Event
        fields = ['comment']
        widgets = {
            'comment': forms.Textarea(
                attrs={
                    'rows': 3,
                    'class': 'helper-width-100',
                }
            ),
        }


class CountriesAndEU(CachedCountries):
    override = {'ZZ': _('Any country'), 'EU': _('European Union')}
    first = ['ZZ', 'EU']
    cache_subkey = 'with_any_or_eu'


class TaxRuleLineForm(I18nForm):
    country = LazyTypedChoiceField(choices=CountriesAndEU(), required=False)
    address_type = forms.ChoiceField(
        choices=[
            ('', _('Any customer')),
            ('individual', _('Individual')),
            ('business', _('Business')),
            ('business_vat_id', _('Business with valid VAT ID')),
        ],
        required=False,
    )
    action = forms.ChoiceField(
        choices=[
            ('vat', _('Charge VAT')),
            ('reverse', _('Reverse charge')),
            ('no', _('No VAT')),
            ('block', _('Sale not allowed')),
        ],
    )
    rate = forms.DecimalField(label=_('Deviating tax rate'), max_digits=10, decimal_places=2, required=False)
    invoice_text = I18nFormField(label=_('Text on invoice'), required=False, widget=I18nTextInput)


class I18nBaseFormSet(I18nFormSetMixin, forms.BaseFormSet):
    # compatibility shim for django-i18nfield library

    def __init__(self, *args, **kwargs):
        self.event = kwargs.pop('event', None)
        if self.event:
            kwargs['locales'] = self.event.settings.get('locales')
        super().__init__(*args, **kwargs)


TaxRuleLineFormSet = formset_factory(TaxRuleLineForm, formset=I18nBaseFormSet, can_order=True, can_delete=True, extra=0)


class TaxRuleForm(I18nModelForm):
    class Meta:
        model = TaxRule
        fields = [
            'name',
            'rate',
            'price_includes_tax',
            'eu_reverse_charge',
            'home_country',
        ]


class WidgetCodeForm(forms.Form):
    subevent = forms.ModelChoiceField(
        label=pgettext_lazy('subevent', 'Date'),
        required=False,
        queryset=SubEvent.objects.none(),
    )
    language = forms.ChoiceField(label=_('Language'), required=True, choices=settings.LANGUAGES)
    voucher = forms.CharField(
        label=_('Pre-selected voucher'),
        required=False,
        help_text=_(
            'If set, the widget will show products as if this voucher has been entered and when a product is '
            'bought via the widget, this voucher will be used. This can for example be used to provide '
            'widgets that give discounts or unlock secret products.'
        ),
    )
    compatibility_mode = forms.BooleanField(
        label=_('Compatibility mode'),
        required=False,
        help_text=_(
            "Our regular widget doesn't work in all website builders. If you run into trouble, try using "
            'this compatibility mode.'
        ),
    )

    def __init__(self, *args, **kwargs):
        self.event = kwargs.pop('event')
        super().__init__(*args, **kwargs)

        if self.event.has_subevents:
            self.fields['subevent'].queryset = self.event.subevents.all()
        else:
            del self.fields['subevent']

        self.fields['language'].choices = [(l, n) for l, n in settings.LANGUAGES if l in self.event.settings.locales]

    def clean_voucher(self):
        v = self.cleaned_data.get('voucher')
        if not v:
            return

        if not self.event.vouchers.filter(code=v).exists():
            raise ValidationError(_('The given voucher code does not exist.'))

        return v


class EventDeleteForm(forms.Form):
    error_messages = {
        'slug_wrong': _('The slug you entered was not correct.'),
    }
    slug = forms.CharField(
        max_length=255,
        label=_('Event slug'),
    )

    def __init__(self, *args, **kwargs):
        self.event = kwargs.pop('event')
        super().__init__(*args, **kwargs)

    def clean_slug(self):
        slug = self.cleaned_data.get('slug')
        if slug != self.event.slug:
            raise forms.ValidationError(
                self.error_messages['slug_wrong'],
                code='slug_wrong',
            )
        return slug


class QuickSetupForm(I18nForm):
    show_quota_left = forms.BooleanField(
        label=_('Show number of tickets left'),
        help_text=_('Publicly show how many tickets of a certain type are still available.'),
        required=False,
    )
    waiting_list_enabled = forms.BooleanField(
        label=_('Waiting list'),
        help_text=_(
            'Once a ticket is sold out, people can add themselves to a waiting list. As soon as a ticket '
            'becomes available again, it will be reserved for the first person on the waiting list and this '
            'person will receive an email notification with a voucher that can be used to buy a ticket.'
        ),
        required=False,
    )
    ticket_download = forms.BooleanField(
        label=_('Ticket downloads'),
        help_text=_('Your customers will be able to download their tickets in PDF format.'),
        required=False,
    )
    attendee_names_required = forms.BooleanField(
        label=_('Require all attendees to fill in their names'),
        help_text=_(
            'By default, we will ask for names but not require them. You can turn this off completely in the settings.'
        ),
        required=False,
    )
    imprint_url = forms.URLField(
        label=_('Imprint URL'),
        help_text=_(
            'This should point e.g. to a part of your website that has your contact details and legal information.'
        ),
        required=False,
    )
    contact_mail = forms.EmailField(
        label=_('Contact address'),
        required=False,
        help_text=_("We'll show this publicly to allow attendees to contact you."),
    )
    total_quota = forms.IntegerField(
        label=_('Total capacity'),
        min_value=0,
        widget=forms.NumberInput(attrs={'placeholder': '∞'}),
        required=False,
    )
    payment_stripe__enabled = forms.BooleanField(
        label=_('Payment via Stripe'),
        help_text=_(
            'Stripe is an online payments processor supporting credit cards and lots of other payment options. '
            'To accept payments via Stripe, you will need to set up an account with them, which takes less '
            'than five minutes using their simple interface.'
        ),
        required=False,
    )
    payment_banktransfer__enabled = forms.BooleanField(
        label=_('Payment by bank transfer'),
        help_text=_(
            'Your customers will be instructed to wire the money to your account. You can then import your '
            'bank statements to process the payments within pretix, or mark them as paid manually.'
        ),
        required=False,
    )
    require_registered_account_for_tickets = forms.BooleanField(
        label=_('Only allow registered accounts to get a ticket'),
        help_text=_(
            'If this option is turned on, only registered accounts will be allowed to purchase tickets. The '
            "'Continue as a Guest' option will not be available for attendees."
        ),
        required=False,
    )
    btf = BankTransfer.form_fields()
    payment_banktransfer_bank_details_type = btf['bank_details_type']
    payment_banktransfer_bank_details_sepa_name = btf['bank_details_sepa_name']
    payment_banktransfer_bank_details_sepa_iban = btf['bank_details_sepa_iban']
    payment_banktransfer_bank_details_sepa_bic = btf['bank_details_sepa_bic']
    payment_banktransfer_bank_details_sepa_bank = btf['bank_details_sepa_bank']
    payment_banktransfer_bank_details = btf['bank_details']

    def __init__(self, *args, **kwargs):
        self.obj = kwargs.pop('event', None)
        self.locales = self.obj.settings.get('locales') if self.obj else kwargs.pop('locales', None)
        kwargs['locales'] = self.locales
        super().__init__(*args, **kwargs)
        plugins_active = self.obj.get_plugins()
        if ('eventyay_stripe' not in plugins_active) or (not self.obj.settings.payment_stripe_client_id):
            del self.fields['payment_stripe__enabled']
        if 'pretix.plugins.banktransfer' not in plugins_active:
            del self.fields['payment_banktransfer__enabled']
        self.fields['payment_banktransfer_bank_details'].required = False
        for f in self.fields.values():
            if 'data-required-if' in f.widget.attrs:
                del f.widget.attrs['data-required-if']

    def clean(self):
        cleaned_data = super().clean()
        if cleaned_data.get('payment_banktransfer__enabled'):
            provider = BankTransfer(self.obj)
            cleaned_data = provider.settings_form_clean(cleaned_data)
        return cleaned_data


class QuickSetupProductForm(I18nForm):
    name = I18nFormField(
        max_length=200,  # Max length of Quota.name
        label=_('Product name'),
        widget=I18nTextInput,
    )
    default_price = forms.DecimalField(
        label=_('Price (optional)'),
        max_digits=7,
        decimal_places=2,
        required=False,
        localize=True,
        widget=forms.TextInput(attrs={'placeholder': _('Free')}),
    )
    quota = forms.IntegerField(
        label=_('Quantity available'),
        min_value=0,
        widget=forms.NumberInput(attrs={'placeholder': '∞'}),
        initial=100,
        required=False,
    )


class BaseQuickSetupProductFormSet(I18nFormSetMixin, forms.BaseFormSet):
    def __init__(self, *args, **kwargs):
        event = kwargs.pop('event', None)
        if event:
            kwargs['locales'] = event.settings.get('locales')
        super().__init__(*args, **kwargs)


QuickSetupProductFormSet = formset_factory(
    QuickSetupProductForm,
    formset=BaseQuickSetupProductFormSet,
    can_order=False,
    can_delete=True,
    extra=0,
)


class ItemMetaPropertyForm(forms.ModelForm):
    class Meta:
        fields = ['name', 'default']
        widgets = {'default': forms.TextInput()}


class ConfirmTextForm(I18nForm):
    text = I18nFormField(
        widget=I18nTextarea,
        widget_kwargs={'attrs': {'rows': '2'}},
    )


class BaseConfirmTextFormSet(I18nFormSetMixin, forms.BaseFormSet):
    def __init__(self, *args, **kwargs):
        event = kwargs.pop('event', None)
        if event:
            kwargs['locales'] = event.settings.get('locales')
        super().__init__(*args, **kwargs)


ConfirmTextFormset = formset_factory(
    ConfirmTextForm,
    formset=BaseConfirmTextFormSet,
    can_order=True,
    can_delete=True,
    extra=0,
)<|MERGE_RESOLUTION|>--- conflicted
+++ resolved
@@ -440,13 +440,10 @@
 
 
 class EventSettingsForm(SettingsForm):
-<<<<<<< HEAD
-=======
     timezone = forms.ChoiceField(
         choices=((a, a) for a in common_timezones),
         label=_('Event timezone'),
     )
->>>>>>> ccc3741d
     name_scheme = forms.ChoiceField(
         label=_('Name format'),
         help_text=_(
@@ -576,19 +573,12 @@
             for k, v in PERSON_NAME_TITLE_GROUPS.items()
         ]
         if not self.event.has_subevents:
-<<<<<<< HEAD
             if 'frontpage_subevent_ordering' in self.fields:
                 del self.fields["frontpage_subevent_ordering"]
             if 'event_list_type' in self.fields:
                 del self.fields["event_list_type"]
             if 'event_list_available_only' in self.fields:
                 del self.fields["event_list_available_only"]
-
-=======
-            del self.fields['frontpage_subevent_ordering']
-            del self.fields['event_list_type']
-            del self.fields['event_list_available_only']
->>>>>>> ccc3741d
 
         # create "virtual" fields for better UX when editing <name>_asked and <name>_required fields
         self.virtual_keys = []
@@ -616,17 +606,10 @@
             )
             self.virtual_keys.append(virtual_key)
 
-<<<<<<< HEAD
             if self.initial.get(required_key): # Use .get for safety
                 self.initial[virtual_key] = "required"
             elif self.initial.get(asked_key): # Use .get for safety
                 self.initial[virtual_key] = "optional"
-=======
-            if self.initial[required_key]:
-                self.initial[virtual_key] = 'required'
-            elif self.initial[asked_key]:
-                self.initial[virtual_key] = 'optional'
->>>>>>> ccc3741d
             else:
                 self.initial[virtual_key] = 'do_not_ask'
 
