--- conflicted
+++ resolved
@@ -1,5 +1,4 @@
 import json
-import operator
 import re
 from collections import OrderedDict
 from decimal import Decimal
@@ -66,7 +65,7 @@
 class EventSettingsViewMixin:
     def get_context_data(self, **kwargs):
         ctx = super().get_context_data(**kwargs)
-        ctx["is_event_settings"] = True
+        ctx['is_event_settings'] = True
         return ctx
 
 
@@ -76,8 +75,10 @@
 
     @cached_property
     def meta_forms(self):
-        if hasattr(self, "object") and self.object:
-            val_instances = {v.property_id: v for v in self.object.meta_values.all()}
+        if hasattr(self, 'object') and self.object:
+            val_instances = {
+                v.property_id: v for v in self.object.meta_values.all()
+            }
         else:
             val_instances = {}
 
@@ -89,25 +90,19 @@
 
     def _make_meta_form(self, p, val_instances):
         return self.meta_form(
-            prefix="prop-{}".format(p.pk),
+            prefix='prop-{}'.format(p.pk),
             property=p,
             disabled=(
-                p.protected
-                and not self.request.user.has_organizer_permission(
-                    self.request.organizer,
-                    "can_change_organizer_settings",
-                    request=self.request,
-                )
+                p.protected and
+                not self.request.user.has_organizer_permission(self.request.organizer, 'can_change_organizer_settings', request=self.request)
             ),
-            instance=val_instances.get(
-                p.pk, self.meta_model(property=p, event=self.object)
-            ),
-            data=(self.request.POST if self.request.method == "POST" else None),
+            instance=val_instances.get(p.pk, self.meta_model(property=p, event=self.object)),
+            data=(self.request.POST if self.request.method == "POST" else None)
         )
 
     def save_meta(self):
         for f in self.meta_forms:
-            if f.cleaned_data.get("value"):
+            if f.cleaned_data.get('value'):
                 f.save()
             elif f.instance and f.instance.pk:
                 f.instance.delete()
@@ -127,17 +122,11 @@
                 self.request.event.settings.set(f, self.request.event.settings.get(f))
 
 
-class EventUpdate(
-    DecoupleMixin,
-    EventSettingsViewMixin,
-    EventPermissionRequiredMixin,
-    MetaDataEditorMixin,
-    UpdateView,
-):
+class EventUpdate(DecoupleMixin, EventSettingsViewMixin, EventPermissionRequiredMixin, MetaDataEditorMixin, UpdateView):
     model = Event
     form_class = EventUpdateForm
-    template_name = "pretixcontrol/event/settings.html"
-    permission = "can_change_event_settings"
+    template_name = 'pretixcontrol/event/settings.html'
+    permission = 'can_change_event_settings'
 
     @cached_property
     def object(self) -> Event:
@@ -150,17 +139,17 @@
     def sform(self):
         return EventSettingsForm(
             obj=self.object,
-            prefix="settings",
-            data=self.request.POST if self.request.method == "POST" else None,
-            files=self.request.FILES if self.request.method == "POST" else None,
+            prefix='settings',
+            data=self.request.POST if self.request.method == 'POST' else None,
+            files=self.request.FILES if self.request.method == 'POST' else None,
         )
 
     def get_context_data(self, *args, **kwargs) -> dict:
         context = super().get_context_data(*args, **kwargs)
-        context["sform"] = self.sform
-        context["meta_forms"] = self.meta_forms
-        context["item_meta_property_formset"] = self.item_meta_property_formset
-        context["confirm_texts_formset"] = self.confirm_texts_formset
+        context['sform'] = self.sform
+        context['meta_forms'] = self.meta_forms
+        context['item_meta_property_formset'] = self.item_meta_property_formset
+        context['confirm_texts_formset'] = self.confirm_texts_formset
         return context
 
     @transaction.atomic
@@ -173,72 +162,49 @@
         change_css = False
 
         if self.sform.has_changed() or self.confirm_texts_formset.has_changed():
-            data = {
-                k: self.request.event.settings.get(k) for k in self.sform.changed_data
-            }
+            data = {k: self.request.event.settings.get(k) for k in self.sform.changed_data}
             if self.confirm_texts_formset.has_changed():
                 data.update(confirm_texts=self.confirm_texts_formset.cleaned_data)
-            self.request.event.log_action(
-                "pretix.event.settings", user=self.request.user, data=data
-            )
+            self.request.event.log_action('pretix.event.settings', user=self.request.user, data=data)
             if any(p in self.sform.changed_data for p in SETTINGS_AFFECTING_CSS):
                 change_css = True
         if form.has_changed():
-            self.request.event.log_action(
-                "pretix.event.changed",
-                user=self.request.user,
-                data={
-                    k: (
-                        form.cleaned_data.get(k).name
-                        if isinstance(form.cleaned_data.get(k), File)
-                        else form.cleaned_data.get(k)
-                    )
-                    for k in form.changed_data
-                },
-            )
-
-        tickets.invalidate_cache.apply_async(kwargs={"event": self.request.event.pk})
+            self.request.event.log_action('pretix.event.changed', user=self.request.user, data={
+                k: (form.cleaned_data.get(k).name
+                    if isinstance(form.cleaned_data.get(k), File)
+                    else form.cleaned_data.get(k))
+                for k in form.changed_data
+            })
+
+        tickets.invalidate_cache.apply_async(kwargs={'event': self.request.event.pk})
         if change_css:
             regenerate_css.apply_async(args=(self.request.event.pk,))
-            messages.success(
-                self.request,
-                _(
-                    "Your changes have been saved. Please note that it can "
-                    "take a short period of time until your changes become "
-                    "active."
-                ),
-            )
+            messages.success(self.request, _('Your changes have been saved. Please note that it can '
+                                             'take a short period of time until your changes become '
+                                             'active.'))
         else:
-            messages.success(self.request, _("Your changes have been saved."))
+            messages.success(self.request, _('Your changes have been saved.'))
         return super().form_valid(form)
 
     def get_success_url(self) -> str:
-        return reverse(
-            "control:event.settings",
-            kwargs={
-                "organizer": self.object.organizer.slug,
-                "event": self.object.slug,
-            },
-        )
+        return reverse('control:event.settings', kwargs={
+            'organizer': self.object.organizer.slug,
+            'event': self.object.slug,
+        })
 
     def get_form_kwargs(self):
         kwargs = super().get_form_kwargs()
         if self.request.user.has_active_staff_session(self.request.session.session_key):
-            kwargs["change_slug"] = True
-            kwargs["domain"] = True
+            kwargs['change_slug'] = True
+            kwargs['domain'] = True
         return kwargs
 
     def post(self, request, *args, **kwargs):
         form = self.get_form()
-        if (
-            form.is_valid()
-            and self.sform.is_valid()
-            and all([f.is_valid() for f in self.meta_forms])
-            and self.item_meta_property_formset.is_valid()
-            and self.confirm_texts_formset.is_valid()
-        ):
+        if form.is_valid() and self.sform.is_valid() and all([f.is_valid() for f in self.meta_forms]) and \
+                self.item_meta_property_formset.is_valid() and self.confirm_texts_formset.is_valid():
             # reset timezone
-            zone = timezone(self.sform.cleaned_data["timezone"])
+            zone = timezone(self.sform.cleaned_data['timezone'])
             event = form.instance
             event.date_from = self.reset_timezone(zone, event.date_from)
             event.date_to = self.reset_timezone(zone, event.date_to)
@@ -246,10 +212,7 @@
             event.presale_end = self.reset_timezone(zone, event.presale_end)
             return self.form_valid(form)
         else:
-            messages.error(
-                self.request,
-                _("We could not save your changes. See below for details."),
-            )
+            messages.error(self.request, _('We could not save your changes. See below for details.'))
             return self.form_invalid(form)
 
     @staticmethod
@@ -259,19 +222,11 @@
     @cached_property
     def item_meta_property_formset(self):
         formsetclass = inlineformset_factory(
-            Event,
-            ItemMetaProperty,
-            form=ItemMetaPropertyForm,
-            can_order=False,
-            can_delete=True,
-            extra=0,
+            Event, ItemMetaProperty,
+            form=ItemMetaPropertyForm, can_order=False, can_delete=True, extra=0
         )
-        return formsetclass(
-            self.request.POST if self.request.method == "POST" else None,
-            prefix="item-meta-property",
-            instance=self.object,
-            queryset=self.object.item_meta_properties.all(),
-        )
+        return formsetclass(self.request.POST if self.request.method == "POST" else None, prefix="item-meta-property",
+                            instance=self.object, queryset=self.object.item_meta_properties.all())
 
     def save_item_meta_property_formset(self, obj):
         for form in self.item_meta_property_formset.initial_forms:
@@ -293,42 +248,24 @@
 
     @cached_property
     def confirm_texts_formset(self):
-        initial = [
-            {"text": text, "ORDER": order}
-            for order, text in enumerate(
-                self.object.settings.get(
-                    "confirm_texts", as_type=LazyI18nStringListBase
-                )
-            )
-        ]
-        return ConfirmTextFormset(
-            self.request.POST if self.request.method == "POST" else None,
-            event=self.object,
-            prefix="confirm-texts",
-            initial=initial,
-        )
+        initial = [{"text": text, "ORDER": order} for order, text in
+                   enumerate(self.object.settings.get("confirm_texts", as_type=LazyI18nStringListBase))]
+        return ConfirmTextFormset(self.request.POST if self.request.method == "POST" else None, event=self.object,
+                                  prefix="confirm-texts", initial=initial)
 
     def save_confirm_texts_formset(self, obj):
         obj.settings.confirm_texts = LazyI18nStringList(
-            form_data["text"].data
-            for form_data in sorted(
-                self.confirm_texts_formset.cleaned_data,
-                key=operator.itemgetter("ORDER"),
-            )
+            form_data['text'].data
+            for form_data in sorted(self.confirm_texts_formset.cleaned_data, key=operator.itemgetter("ORDER"))
             if not form_data.get("DELETE", False)
         )
 
 
-class EventPlugins(
-    EventSettingsViewMixin,
-    EventPermissionRequiredMixin,
-    TemplateView,
-    SingleObjectMixin,
-):
+class EventPlugins(EventSettingsViewMixin, EventPermissionRequiredMixin, TemplateView, SingleObjectMixin):
     model = Event
-    context_object_name = "event"
-    permission = "can_change_event_settings"
-    template_name = "pretixcontrol/event/plugins.html"
+    context_object_name = 'event'
+    permission = 'can_change_event_settings'
+    template_name = 'pretixcontrol/event/plugins.html'
 
     def get_object(self, queryset=None) -> Event:
         return self.request.event
@@ -337,57 +274,24 @@
         from pretix.base.plugins import get_all_plugins
 
         context = super().get_context_data(*args, **kwargs)
-        plugins = [
-            p
-            for p in get_all_plugins(self.object)
-            if not p.name.startswith(".") and getattr(p, "visible", True)
-        ]
+        plugins = [p for p in get_all_plugins(self.object) if not p.name.startswith('.')
+                   and getattr(p, 'visible', True)]
         order = [
-            "FEATURE",
-            "PAYMENT",
-            "INTEGRATION",
-            "CUSTOMIZATION",
-            "FORMAT",
-            "API",
+            'FEATURE',
+            'PAYMENT',
+            'INTEGRATION',
+            'CUSTOMIZATION',
+            'FORMAT',
+            'API',
         ]
         labels = {
-            "FEATURE": _("Features"),
-            "PAYMENT": _("Payment providers"),
-            "INTEGRATION": _("Integrations"),
-            "CUSTOMIZATION": _("Customizations"),
-            "FORMAT": _("Output and export formats"),
-            "API": _("API features"),
+            'FEATURE': _('Features'),
+            'PAYMENT': _('Payment providers'),
+            'INTEGRATION': _('Integrations'),
+            'CUSTOMIZATION': _('Customizations'),
+            'FORMAT': _('Output and export formats'),
+            'API': _('API features'),
         }
-<<<<<<< HEAD
-        plugins_grouped = groupby(
-            sorted(
-                plugins,
-                key=lambda p: (
-                    str(getattr(p, "category", _("Other"))),
-                    (0 if getattr(p, "featured", False) else 1),
-                    str(p.name).lower().replace("pretix ", ""),
-                ),
-            ),
-            lambda p: str(getattr(p, "category", _("Other"))),
-        )
-        plugins_grouped = [(c, list(plist)) for c, plist in plugins_grouped]
-        context["plugins"] = sorted(
-            [
-                (
-                    c,
-                    labels.get(c, c),
-                    plist,
-                    any(getattr(p, "picture", None) for p in plist),
-                )
-                for c, plist in plugins_grouped
-            ],
-            key=lambda c: (
-                (order.index(c[0]), c[1]) if c[0] in order else (999, str(c[1]))
-            ),
-        )
-        context["plugins_active"] = self.object.get_plugins()
-        context["show_meta"] = settings.PRETIX_PLUGINS_SHOW_META
-=======
         context['plugins'] = sorted([
             (c, labels.get(c, c), list(plist))
             for c, plist
@@ -397,7 +301,6 @@
             )
         ], key=lambda c: (order.index(c[0]), c[1]) if c[0] in order else (999, str(c[1])))
         context['plugins_active'] = self.object.get_plugins()
->>>>>>> 34e66f16
         return context
 
     def get(self, request, *args, **kwargs):
@@ -411,72 +314,50 @@
         self.object = self.get_object()
 
         plugins_available = {
-            p.module: p
-            for p in get_all_plugins(self.object)
-            if not p.name.startswith(".") and getattr(p, "visible", True)
+            p.module: p for p in get_all_plugins(self.object)
+            if not p.name.startswith('.') and getattr(p, 'visible', True)
         }
 
         with transaction.atomic():
-            allow_restricted = request.user.has_active_staff_session(
-                request.session.session_key
-            )
+            allow_restricted = request.user.has_active_staff_session(request.session.session_key)
 
             for key, value in request.POST.items():
                 if key.startswith("plugin:"):
                     module = key.split(":")[1]
                     if value == "enable" and module in plugins_available:
-                        if getattr(plugins_available[module], "restricted", False):
+                        if getattr(plugins_available[module], 'restricted', False):
                             if not allow_restricted:
                                 continue
 
-                        self.request.event.log_action(
-                            "pretix.event.plugins.enabled",
-                            user=self.request.user,
-                            data={"plugin": module},
-                        )
-                        self.object.enable_plugin(
-                            module, allow_restricted=allow_restricted
-                        )
+                        self.request.event.log_action('pretix.event.plugins.enabled', user=self.request.user,
+                                                      data={'plugin': module})
+                        self.object.enable_plugin(module, allow_restricted=allow_restricted)
                     else:
-                        self.request.event.log_action(
-                            "pretix.event.plugins.disabled",
-                            user=self.request.user,
-                            data={"plugin": module},
-                        )
+                        self.request.event.log_action('pretix.event.plugins.disabled', user=self.request.user,
+                                                      data={'plugin': module})
                         self.object.disable_plugin(module)
             self.object.save()
-        messages.success(self.request, _("Your changes have been saved."))
+        messages.success(self.request, _('Your changes have been saved.'))
         return redirect(self.get_success_url())
 
     def get_success_url(self) -> str:
-        return reverse(
-            "control:event.settings.plugins",
-            kwargs={
-                "organizer": self.get_object().organizer.slug,
-                "event": self.get_object().slug,
-            },
-        )
-
-
-class PaymentProviderSettings(
-    EventSettingsViewMixin,
-    EventPermissionRequiredMixin,
-    TemplateView,
-    SingleObjectMixin,
-):
+        return reverse('control:event.settings.plugins', kwargs={
+            'organizer': self.get_object().organizer.slug,
+            'event': self.get_object().slug,
+        })
+
+
+class PaymentProviderSettings(EventSettingsViewMixin, EventPermissionRequiredMixin, TemplateView, SingleObjectMixin):
     model = Event
-    context_object_name = "event"
-    permission = "can_change_event_settings"
-    template_name = "pretixcontrol/event/payment_provider.html"
+    context_object_name = 'event'
+    permission = 'can_change_event_settings'
+    template_name = 'pretixcontrol/event/payment_provider.html'
 
     def get_success_url(self) -> str:
-        return reverse(
-            "control:event.settings.payment",
-            kwargs={
-                "organizer": self.get_object().organizer.slug,
-                "event": self.get_object().slug,
-            },
-        )
+        return reverse('control:event.settings.payment', kwargs={
+            'organizer': self.get_object().organizer.slug,
+            'event': self.get_object().slug,
+        })
 
     @cached_property
     def object(self):
@@ -487,9 +368,7 @@
 
     @cached_property
     def provider(self):
-        provider = self.request.event.get_payment_providers().get(
-            self.kwargs["provider"]
-        )
+        provider = self.request.event.get_payment_providers().get(self.kwargs['provider'])
         return provider
 
     @cached_property
@@ -497,13 +376,13 @@
         form = ProviderForm(
             obj=self.request.event,
             settingspref=self.provider.settings.get_prefix(),
-            data=(self.request.POST if self.request.method == "POST" else None),
-            files=(self.request.FILES if self.request.method == "POST" else None),
-            provider=self.provider,
+            data=(self.request.POST if self.request.method == 'POST' else None),
+            files=(self.request.FILES if self.request.method == 'POST' else None),
+            provider=self.provider
         )
         form.fields = OrderedDict(
             [
-                ("%s%s" % (self.provider.settings.get_prefix(), k), v)
+                ('%s%s' % (self.provider.settings.get_prefix(), k), v)
                 for k, v in self.provider.settings_form_fields.items()
             ]
         )
@@ -512,13 +391,8 @@
 
     def dispatch(self, request, *args, **kwargs):
         if not self.provider:
-            messages.error(
-                self.request,
-                _(
-                    "This payment provider does not exist or the respective plugin is "
-                    "disabled."
-                ),
-            )
+            messages.error(self.request, _('This payment provider does not exist or the respective plugin is '
+                                           'disabled.'))
             return redirect(self.get_success_url())
         return super().dispatch(request, *args, **kwargs)
 
@@ -528,9 +402,9 @@
 
     def get_context_data(self, *args, **kwargs) -> dict:
         context = super().get_context_data(*args, **kwargs)
-        context["form"] = self.form
-        context["provider"] = self.provider
-        context["settings_content"] = self.settings_content
+        context['form'] = self.form
+        context['provider'] = self.provider
+        context['settings_content'] = self.settings_content
         return context
 
     @transaction.atomic
@@ -538,26 +412,21 @@
         if self.form.is_valid():
             if self.form.has_changed():
                 self.request.event.log_action(
-                    "pretix.event.payment.provider." + self.provider.identifier,
-                    user=self.request.user,
-                    data={
+                    'pretix.event.payment.provider.' + self.provider.identifier, user=self.request.user, data={
                         k: self.form.cleaned_data.get(k) for k in self.form.changed_data
-                    },
+                    }
                 )
                 self.form.save()
-            messages.success(self.request, _("Your changes have been saved."))
+            messages.success(self.request, _('Your changes have been saved.'))
             return redirect(self.get_success_url())
         else:
-            messages.error(
-                self.request,
-                _("We could not save your changes. See below for details."),
-            )
+            messages.error(self.request, _('We could not save your changes. See below for details.'))
             return self.get(request)
 
 
 class EventSettingsFormView(EventPermissionRequiredMixin, DecoupleMixin, FormView):
     model = Event
-    permission = "can_change_event_settings"
+    permission = 'can_change_event_settings'
 
     def get_context_data(self, *args, **kwargs) -> dict:
         context = super().get_context_data(*args, **kwargs)
@@ -565,7 +434,7 @@
 
     def get_form_kwargs(self):
         kwargs = super().get_form_kwargs()
-        kwargs["obj"] = self.request.event
+        kwargs['obj'] = self.request.event
         return kwargs
 
     def form_success(self):
@@ -579,131 +448,99 @@
             self._save_decoupled(form)
             if form.has_changed():
                 self.request.event.log_action(
-                    "pretix.event.settings",
-                    user=self.request.user,
-                    data={
-                        k: (
-                            form.cleaned_data.get(k).name
+                    'pretix.event.settings', user=self.request.user, data={
+                        k: (form.cleaned_data.get(k).name
                             if isinstance(form.cleaned_data.get(k), File)
-                            else form.cleaned_data.get(k)
-                        )
+                            else form.cleaned_data.get(k))
                         for k in form.changed_data
-                    },
+                    }
                 )
             self.form_success()
-            messages.success(self.request, _("Your changes have been saved."))
+            messages.success(self.request, _('Your changes have been saved.'))
             return redirect(self.get_success_url())
         else:
-            messages.error(
-                self.request,
-                _("We could not save your changes. See below for details."),
-            )
+            messages.error(self.request, _('We could not save your changes. See below for details.'))
             return self.render_to_response(self.get_context_data(form=form))
 
 
 class PaymentSettings(EventSettingsViewMixin, EventSettingsFormView):
-    template_name = "pretixcontrol/event/payment.html"
+    template_name = 'pretixcontrol/event/payment.html'
     form_class = PaymentSettingsForm
-    permission = "can_change_event_settings"
+    permission = 'can_change_event_settings'
 
     def get_success_url(self) -> str:
-        return reverse(
-            "control:event.settings.payment",
-            kwargs={
-                "organizer": self.request.organizer.slug,
-                "event": self.request.event.slug,
-            },
-        )
+        return reverse('control:event.settings.payment', kwargs={
+            'organizer': self.request.organizer.slug,
+            'event': self.request.event.slug,
+        })
 
     def get_context_data(self, *args, **kwargs) -> dict:
         context = super().get_context_data(*args, **kwargs)
-        context["providers"] = sorted(
-            [
-                p
-                for p in self.request.event.get_payment_providers().values()
-                if not (
-                    p.is_implicit(self.request)
-                    if callable(p.is_implicit)
-                    else p.is_implicit
-                )
-                and (p.settings_form_fields or p.settings_content_render(self.request))
-            ],
-            key=lambda s: s.verbose_name,
+        context['providers'] = sorted(
+            [p for p in self.request.event.get_payment_providers().values()
+             if not (p.is_implicit(self.request) if callable(p.is_implicit) else p.is_implicit) and
+             (p.settings_form_fields or p.settings_content_render(self.request))],
+            key=lambda s: s.verbose_name
         )
 
         sales_channels = get_all_sales_channels()
-        for p in context["providers"]:
+        for p in context['providers']:
             p.show_enabled = p.is_enabled
-            p.sales_channels = [
-                sales_channels[channel]
-                for channel in p.settings.get(
-                    "_restrict_to_sales_channels", as_type=list, default=["web"]
-                )
-            ]
+            p.sales_channels = [sales_channels[channel] for channel in p.settings.get('_restrict_to_sales_channels', as_type=list, default=['web'])]
             if p.is_meta:
-                p.show_enabled = p.settings._enabled in (True, "True")
+                p.show_enabled = p.settings._enabled in (True, 'True')
         return context
 
 
 class InvoiceSettings(EventSettingsViewMixin, EventSettingsFormView):
     model = Event
     form_class = InvoiceSettingsForm
-    template_name = "pretixcontrol/event/invoicing.html"
-    permission = "can_change_event_settings"
+    template_name = 'pretixcontrol/event/invoicing.html'
+    permission = 'can_change_event_settings'
 
     def get_success_url(self) -> str:
-        if "preview" in self.request.POST:
-            return reverse(
-                "control:event.settings.invoice.preview",
-                kwargs={
-                    "organizer": self.request.event.organizer.slug,
-                    "event": self.request.event.slug,
-                },
-            )
-        return reverse(
-            "control:event.settings.invoice",
-            kwargs={
-                "organizer": self.request.event.organizer.slug,
-                "event": self.request.event.slug,
-            },
-        )
+        if 'preview' in self.request.POST:
+            return reverse('control:event.settings.invoice.preview', kwargs={
+                'organizer': self.request.event.organizer.slug,
+                'event': self.request.event.slug
+            })
+        return reverse('control:event.settings.invoice', kwargs={
+            'organizer': self.request.event.organizer.slug,
+            'event': self.request.event.slug
+        })
 
 
 class CancelSettings(EventSettingsViewMixin, EventSettingsFormView):
     model = Event
     form_class = CancelSettingsForm
-    template_name = "pretixcontrol/event/cancel.html"
-    permission = "can_change_event_settings"
+    template_name = 'pretixcontrol/event/cancel.html'
+    permission = 'can_change_event_settings'
 
     def get_success_url(self) -> str:
-        return reverse(
-            "control:event.settings.cancel",
-            kwargs={
-                "organizer": self.request.event.organizer.slug,
-                "event": self.request.event.slug,
-            },
-        )
+        return reverse('control:event.settings.cancel', kwargs={
+            'organizer': self.request.event.organizer.slug,
+            'event': self.request.event.slug
+        })
 
     def get_context_data(self, **kwargs):
         ctx = super().get_context_data()
-        ctx["gets_notification"] = self.request.user.notifications_send and (
+        ctx['gets_notification'] = self.request.user.notifications_send and (
             (
                 self.request.user.notification_settings.filter(
                     event=self.request.event,
-                    action_type="pretix.event.order.refund.requested",
-                    enabled=True,
+                    action_type='pretix.event.order.refund.requested',
+                    enabled=True
                 ).exists()
-            )
-            or (
+            ) or (
                 self.request.user.notification_settings.filter(
                     event__isnull=True,
-                    action_type="pretix.event.order.refund.requested",
-                    enabled=True,
-                ).exists()
-                and not self.request.user.notification_settings.filter(
+                    action_type='pretix.event.order.refund.requested',
+                    enabled=True
+                ).exists() and not
+                self.request.user.notification_settings.filter(
                     event=self.request.event,
-                    action_type="pretix.event.order.refund.requested",
-                    enabled=False,
+                    action_type='pretix.event.order.refund.requested',
+                    enabled=False
                 ).exists()
             )
         )
@@ -711,52 +548,43 @@
 
 
 class InvoicePreview(EventPermissionRequiredMixin, View):
-    permission = "can_change_event_settings"
+    permission = 'can_change_event_settings'
 
     def get(self, request, *args, **kwargs):
         fname, ftype, fcontent = build_preview_invoice_pdf(request.event)
         resp = HttpResponse(fcontent, content_type=ftype)
-        resp["Content-Disposition"] = 'attachment; filename="{}"'.format(fname)
+        resp['Content-Disposition'] = 'attachment; filename="{}"'.format(fname)
         return resp
 
 
 class DangerZone(EventPermissionRequiredMixin, TemplateView):
-    permission = "can_change_event_settings"
-    template_name = "pretixcontrol/event/dangerzone.html"
+    permission = 'can_change_event_settings'
+    template_name = 'pretixcontrol/event/dangerzone.html'
 
 
 class DisplaySettings(View):
     def get(self, request, *wargs, **kwargs):
-        return redirect(
-            reverse(
-                "control:event.settings",
-                kwargs={
-                    "organizer": self.request.event.organizer.slug,
-                    "event": self.request.event.slug,
-                },
-            )
-            + "#tab-0-3-open"
-        )
+        return redirect(reverse('control:event.settings', kwargs={
+            'organizer': self.request.event.organizer.slug,
+            'event': self.request.event.slug
+        }) + '#tab-0-3-open')
 
 
 class MailSettings(EventSettingsViewMixin, EventSettingsFormView):
     model = Event
     form_class = MailSettingsForm
-    template_name = "pretixcontrol/event/mail.html"
-    permission = "can_change_event_settings"
+    template_name = 'pretixcontrol/event/mail.html'
+    permission = 'can_change_event_settings'
 
     def get_success_url(self) -> str:
-        return reverse(
-            "control:event.settings.mail",
-            kwargs={
-                "organizer": self.request.event.organizer.slug,
-                "event": self.request.event.slug,
-            },
-        )
+        return reverse('control:event.settings.mail', kwargs={
+            'organizer': self.request.event.organizer.slug,
+            'event': self.request.event.slug
+        })
 
     def get_context_data(self, **kwargs):
         ctx = super().get_context_data(**kwargs)
-        ctx["renderers"] = self.request.event.get_html_mail_renderers()
+        ctx['renderers'] = self.request.event.get_html_mail_renderers()
         return ctx
 
     @transaction.atomic
@@ -766,59 +594,40 @@
             form.save()
             if form.has_changed():
                 self.request.event.log_action(
-                    "pretix.event.settings",
-                    user=self.request.user,
-                    data={k: form.cleaned_data.get(k) for k in form.changed_data},
+                    'pretix.event.settings', user=self.request.user, data={
+                        k: form.cleaned_data.get(k) for k in form.changed_data
+                    }
                 )
 
-            if request.POST.get("test", "0").strip() == "1":
-                backend = self.request.event.get_mail_backend(
-                    force_custom=True, timeout=10
-                )
+            if request.POST.get('test', '0').strip() == '1':
+                backend = self.request.event.get_mail_backend(force_custom=True, timeout=10)
                 try:
                     backend.test(self.request.event.settings.mail_from)
                 except Exception as e:
-                    messages.warning(
-                        self.request,
-                        _("An error occurred while contacting the SMTP server: %s")
-                        % str(e),
-                    )
+                    messages.warning(self.request, _('An error occurred while contacting the SMTP server: %s') % str(e))
                 else:
-                    if form.cleaned_data.get("smtp_use_custom"):
-                        messages.success(
-                            self.request,
-                            _(
-                                "Your changes have been saved and the connection attempt to "
-                                "your SMTP server was successful."
-                            ),
-                        )
+                    if form.cleaned_data.get('smtp_use_custom'):
+                        messages.success(self.request, _('Your changes have been saved and the connection attempt to '
+                                                         'your SMTP server was successful.'))
                     else:
-                        messages.success(
-                            self.request,
-                            _(
-                                "We've been able to contact the SMTP server you configured. "
-                                'Remember to check the "use custom SMTP server" checkbox, '
-                                "otherwise your SMTP server will not be used."
-                            ),
-                        )
+                        messages.success(self.request, _('We\'ve been able to contact the SMTP server you configured. '
+                                                         'Remember to check the "use custom SMTP server" checkbox, '
+                                                         'otherwise your SMTP server will not be used.'))
             else:
-                messages.success(self.request, _("Your changes have been saved."))
+                messages.success(self.request, _('Your changes have been saved.'))
             return redirect(self.get_success_url())
         else:
-            messages.error(
-                self.request,
-                _("We could not save your changes. See below for details."),
-            )
+            messages.error(self.request, _('We could not save your changes. See below for details.'))
             return self.get(request)
 
 
 class MailSettingsPreview(EventPermissionRequiredMixin, View):
-    permission = "can_change_event_settings"
+    permission = 'can_change_event_settings'
 
     # return the origin text if key is missing in dict
     class SafeDict(dict):
         def __missing__(self, key):
-            return "{" + key + "}"
+            return '{' + key + '}'
 
     # create index-language mapping
     @cached_property
@@ -832,24 +641,21 @@
     # get all supported placeholders with dummy values
     def placeholders(self, item):
         ctx = {}
-        for p in get_available_placeholders(
-            self.request.event, MailSettingsForm.base_context[item]
-        ).values():
+        for p in get_available_placeholders(self.request.event, MailSettingsForm.base_context[item]).values():
             s = str(p.render_sample(self.request.event))
-            if s.strip().startswith("*"):
+            if s.strip().startswith('*'):
                 ctx[p.identifier] = s
             else:
-                ctx[p.identifier] = (
-                    '<span class="placeholder" title="{}">{}</span>'.format(
-                        _("This value will be replaced based on dynamic parameters."), s
-                    )
+                ctx[p.identifier] = '<span class="placeholder" title="{}">{}</span>'.format(
+                    _('This value will be replaced based on dynamic parameters.'),
+                    s
                 )
         return self.SafeDict(ctx)
 
     def post(self, request, *args, **kwargs):
-        preview_item = request.POST.get("item", "")
+        preview_item = request.POST.get('item', '')
         if preview_item not in MailSettingsForm.base_context:
-            return HttpResponseBadRequest(_("invalid item"))
+            return HttpResponseBadRequest(_('invalid item'))
 
         regex = r"^" + re.escape(preview_item) + r"_(?P<idx>[\d+])$"
         msgs = {}
@@ -857,130 +663,109 @@
             # only accept allowed fields
             matched = re.search(regex, k)
             if matched is not None:
-                idx = matched.group("idx")
+                idx = matched.group('idx')
                 if idx in self.supported_locale:
-                    with language(
-                        self.supported_locale[idx], self.request.event.settings.region
-                    ):
+                    with language(self.supported_locale[idx], self.request.event.settings.region):
                         msgs[self.supported_locale[idx]] = markdown_compile_email(
                             v.format_map(self.placeholders(preview_item))
                         )
 
-        return JsonResponse({"item": preview_item, "msgs": msgs})
+        return JsonResponse({
+            'item': preview_item,
+            'msgs': msgs
+        })
 
 
 class MailSettingsRendererPreview(MailSettingsPreview):
-    permission = "can_change_event_settings"
+    permission = 'can_change_event_settings'
 
     def post(self, request, *args, **kwargs):
         return HttpResponse(status=405)
 
     def get(self, request, *args, **kwargs):
         v = str(request.event.settings.mail_text_order_placed)
-        v = v.format_map(self.placeholders("mail_text_order_placed"))
+        v = v.format_map(self.placeholders('mail_text_order_placed'))
         renderers = request.event.get_html_mail_renderers()
-        if request.GET.get("renderer") in renderers:
+        if request.GET.get('renderer') in renderers:
             with rolledback_transaction():
-                order = request.event.orders.create(
-                    status=Order.STATUS_PENDING,
-                    datetime=now(),
-                    expires=now(),
-                    code="PREVIEW",
-                    total=119,
-                )
-                item = request.event.items.create(
-                    name=gettext("Sample product"),
-                    default_price=42.23,
-                    description=gettext("Sample product description"),
-                )
-                order.positions.create(
-                    item=item,
-                    attendee_name_parts={"_legacy": gettext("John Doe")},
-                    price=item.default_price,
-                    subevent=request.event.subevents.last(),
-                )
-                v = renderers[request.GET.get("renderer")].render(
+                order = request.event.orders.create(status=Order.STATUS_PENDING, datetime=now(),
+                                                    expires=now(), code="PREVIEW", total=119)
+                item = request.event.items.create(name=gettext("Sample product"), default_price=42.23,
+                                                  description=gettext("Sample product description"))
+                order.positions.create(item=item, attendee_name_parts={'_legacy': gettext("John Doe")},
+                                       price=item.default_price, subevent=request.event.subevents.last())
+                v = renderers[request.GET.get('renderer')].render(
                     v,
                     str(request.event.settings.mail_text_signature),
-                    gettext("Your order: %(code)s") % {"code": order.code},
+                    gettext('Your order: %(code)s') % {'code': order.code},
                     order,
-                    position=None,
+                    position=None
                 )
-                r = HttpResponse(v, content_type="text/html")
+                r = HttpResponse(v, content_type='text/html')
                 r._csp_ignore = True
                 return r
         else:
-            raise Http404(_("Unknown e-mail renderer."))
+            raise Http404(_('Unknown e-mail renderer.'))
 
 
 class TicketSettingsPreview(EventPermissionRequiredMixin, View):
-    permission = "can_change_event_settings"
+    permission = 'can_change_event_settings'
 
     @cached_property
     def output(self):
         responses = register_ticket_outputs.send(self.request.event)
         for receiver, response in responses:
             provider = response(self.request.event)
-            if provider.identifier == self.kwargs.get("output"):
+            if provider.identifier == self.kwargs.get('output'):
                 return provider
 
     def get(self, request, *args, **kwargs):
         if not self.output:
-            messages.error(request, _("You requested an invalid ticket output type."))
+            messages.error(request, _('You requested an invalid ticket output type.'))
             return redirect(self.get_error_url())
 
-        fname, mimet, data = tickets.preview(
-            self.request.event.pk, self.output.identifier
-        )
+        fname, mimet, data = tickets.preview(self.request.event.pk, self.output.identifier)
         resp = HttpResponse(data, content_type=mimet)
         ftype = fname.split(".")[-1]
-        resp["Content-Disposition"] = 'attachment; filename="ticket-preview.{}"'.format(
-            ftype
-        )
+        resp['Content-Disposition'] = 'attachment; filename="ticket-preview.{}"'.format(ftype)
         return resp
 
     def get_error_url(self) -> str:
-        return reverse(
-            "control:event.settings.tickets",
-            kwargs={
-                "organizer": self.request.event.organizer.slug,
-                "event": self.request.event.slug,
-            },
-        )
+        return reverse('control:event.settings.tickets', kwargs={
+            'organizer': self.request.event.organizer.slug,
+            'event': self.request.event.slug
+        })
 
 
 class TicketSettings(EventSettingsViewMixin, EventPermissionRequiredMixin, FormView):
     model = Event
     form_class = TicketSettingsForm
-    template_name = "pretixcontrol/event/tickets.html"
-    permission = "can_change_event_settings"
+    template_name = 'pretixcontrol/event/tickets.html'
+    permission = 'can_change_event_settings'
 
     def get_context_data(self, *args, **kwargs) -> dict:
         context = super().get_context_data(*args, **kwargs)
-        context["providers"] = self.provider_forms
-
-        context["any_enabled"] = False
+        context['providers'] = self.provider_forms
+
+        context['any_enabled'] = False
         responses = register_ticket_outputs.send(self.request.event)
         for receiver, response in responses:
             provider = response(self.request.event)
             if provider.is_enabled:
-                context["any_enabled"] = True
+                context['any_enabled'] = True
                 break
 
         return context
 
     def get_success_url(self) -> str:
-        return reverse(
-            "control:event.settings.tickets",
-            kwargs={
-                "organizer": self.request.event.organizer.slug,
-                "event": self.request.event.slug,
-            },
-        )
+        return reverse('control:event.settings.tickets', kwargs={
+            'organizer': self.request.event.organizer.slug,
+            'event': self.request.event.slug
+        })
 
     def get_form_kwargs(self):
         kwargs = super().get_form_kwargs()
-        kwargs["obj"] = self.request.event
+        kwargs['obj'] = self.request.event
         return kwargs
 
     def get_form(self, form_class=None):
@@ -989,9 +774,7 @@
         return form
 
     def form_invalid(self, form):
-        messages.error(
-            self.request, _("We could not save your changes. See below for details.")
-        )
+        messages.error(self.request, _('We could not save your changes. See below for details.'))
         return super().form_invalid(form)
 
     @transaction.atomic
@@ -1002,23 +785,14 @@
                 provider.form.save()
                 if provider.form.has_changed():
                     self.request.event.log_action(
-                        "pretix.event.tickets.provider." + provider.identifier,
-                        user=self.request.user,
-                        data={
-                            k: (
-                                provider.form.cleaned_data.get(k).name
+                        'pretix.event.tickets.provider.' + provider.identifier, user=self.request.user, data={
+                            k: (provider.form.cleaned_data.get(k).name
                                 if isinstance(provider.form.cleaned_data.get(k), File)
-                                else provider.form.cleaned_data.get(k)
-                            )
+                                else provider.form.cleaned_data.get(k))
                             for k in provider.form.changed_data
-                        },
-                    )
-                    tickets.invalidate_cache.apply_async(
-                        kwargs={
-                            "event": self.request.event.pk,
-                            "provider": provider.identifier,
                         }
                     )
+                    tickets.invalidate_cache.apply_async(kwargs={'event': self.request.event.pk, 'provider': provider.identifier})
             else:
                 success = False
         form = self.get_form(self.get_form_class())
@@ -1026,12 +800,12 @@
             form.save()
             if form.has_changed():
                 self.request.event.log_action(
-                    "pretix.event.tickets.settings",
-                    user=self.request.user,
-                    data={k: form.cleaned_data.get(k) for k in form.changed_data},
+                    'pretix.event.tickets.settings', user=self.request.user, data={
+                        k: form.cleaned_data.get(k) for k in form.changed_data
+                    }
                 )
 
-            messages.success(self.request, _("Your changes have been saved."))
+            messages.success(self.request, _('Your changes have been saved.'))
             return redirect(self.get_success_url())
         else:
             return self.form_invalid(form)
@@ -1044,13 +818,13 @@
             provider = response(self.request.event)
             provider.form = ProviderForm(
                 obj=self.request.event,
-                settingspref="ticketoutput_%s_" % provider.identifier,
-                data=(self.request.POST if self.request.method == "POST" else None),
-                files=(self.request.FILES if self.request.method == "POST" else None),
+                settingspref='ticketoutput_%s_' % provider.identifier,
+                data=(self.request.POST if self.request.method == 'POST' else None),
+                files=(self.request.FILES if self.request.method == 'POST' else None)
             )
             provider.form.fields = OrderedDict(
                 [
-                    ("ticketoutput_%s_%s" % (provider.identifier, k), v)
+                    ('ticketoutput_%s_%s' % (provider.identifier, k), v)
                     for k, v in provider.settings_form_fields.items()
                 ]
             )
@@ -1062,9 +836,7 @@
                 provider.evaluated_preview_allowed = False
             else:
                 for k, v in provider.settings_form_fields.items():
-                    if v.required and not self.request.event.settings.get(
-                        "ticketoutput_%s_%s" % (provider.identifier, k)
-                    ):
+                    if v.required and not self.request.event.settings.get('ticketoutput_%s_%s' % (provider.identifier, k)):
                         provider.evaluated_preview_allowed = False
                         break
 
@@ -1072,20 +844,18 @@
         return providers
 
 
-class EventPermissions(
-    EventSettingsViewMixin, EventPermissionRequiredMixin, TemplateView
-):
-    template_name = "pretixcontrol/event/permissions.html"
+class EventPermissions(EventSettingsViewMixin, EventPermissionRequiredMixin, TemplateView):
+    template_name = 'pretixcontrol/event/permissions.html'
 
 
 class EventLive(EventPermissionRequiredMixin, TemplateView):
-    permission = "can_change_event_settings"
-    template_name = "pretixcontrol/event/live.html"
+    permission = 'can_change_event_settings'
+    template_name = 'pretixcontrol/event/live.html'
 
     def get_context_data(self, **kwargs):
         ctx = super().get_context_data(**kwargs)
-        ctx["issues"] = self.request.event.live_issues
-        ctx["actual_orders"] = self.request.event.orders.filter(testmode=False).exists()
+        ctx['issues'] = self.request.event.live_issues
+        ctx['actual_orders'] = self.request.event.orders.filter(testmode=False).exists()
         return ctx
 
     def post(self, request, *args, **kwargs):
@@ -1094,168 +864,122 @@
                 request.event.live = True
                 request.event.save()
                 self.request.event.log_action(
-                    "pretix.event.live.activated", user=self.request.user, data={}
+                    'pretix.event.live.activated', user=self.request.user, data={}
                 )
-            messages.success(self.request, _("Your shop is live now!"))
+            messages.success(self.request, _('Your shop is live now!'))
         elif request.POST.get("live") == "false":
             with transaction.atomic():
                 request.event.live = False
                 request.event.save()
                 self.request.event.log_action(
-                    "pretix.event.live.deactivated", user=self.request.user, data={}
+                    'pretix.event.live.deactivated', user=self.request.user, data={}
                 )
-            messages.success(
-                self.request,
-                _(
-                    "We've taken your shop down. You can re-enable it whenever you want!"
-                ),
-            )
+            messages.success(self.request, _('We\'ve taken your shop down. You can re-enable it whenever you want!'))
         elif request.POST.get("testmode") == "true":
             with transaction.atomic():
                 request.event.testmode = True
                 request.event.save()
                 self.request.event.log_action(
-                    "pretix.event.testmode.activated", user=self.request.user, data={}
+                    'pretix.event.testmode.activated', user=self.request.user, data={}
                 )
-            messages.success(self.request, _("Your shop is now in test mode!"))
+            messages.success(self.request, _('Your shop is now in test mode!'))
         elif request.POST.get("testmode") == "false":
             with transaction.atomic():
                 request.event.testmode = False
                 request.event.save()
                 self.request.event.log_action(
-                    "pretix.event.testmode.deactivated",
-                    user=self.request.user,
-                    data={"delete": (request.POST.get("delete") == "yes")},
+                    'pretix.event.testmode.deactivated', user=self.request.user, data={
+                        'delete': (request.POST.get("delete") == "yes")
+                    }
                 )
-            request.event.cache.delete("complain_testmode_orders")
+            request.event.cache.delete('complain_testmode_orders')
             if request.POST.get("delete") == "yes":
                 try:
                     with transaction.atomic():
                         for order in request.event.orders.filter(testmode=True):
                             order.gracefully_delete(user=self.request.user)
                 except ProtectedError:
-                    messages.error(
-                        self.request,
-                        _(
-                            "An order could not be deleted as some constraints (e.g. data "
-                            "created by plug-ins) do not allow it."
-                        ),
-                    )
+                    messages.error(self.request, _('An order could not be deleted as some constraints (e.g. data '
+                                                   'created by plug-ins) do not allow it.'))
                 else:
-                    request.event.cache.set("complain_testmode_orders", False, 30)
+                    request.event.cache.set('complain_testmode_orders', False, 30)
             request.event.cartposition_set.filter(addon_to__isnull=False).delete()
             request.event.cartposition_set.all().delete()
-            messages.success(
-                self.request,
-                _("We've disabled test mode for you. Let's sell some real tickets!"),
-            )
+            messages.success(self.request, _('We\'ve disabled test mode for you. Let\'s sell some real tickets!'))
         return redirect(self.get_success_url())
 
     def get_success_url(self) -> str:
-        return reverse(
-            "control:event.live",
-            kwargs={
-                "organizer": self.request.event.organizer.slug,
-                "event": self.request.event.slug,
-            },
-        )
-
-
-class EventDelete(
-    RecentAuthenticationRequiredMixin, EventPermissionRequiredMixin, FormView
-):
-    permission = "can_change_event_settings"
-    template_name = "pretixcontrol/event/delete.html"
+        return reverse('control:event.live', kwargs={
+            'organizer': self.request.event.organizer.slug,
+            'event': self.request.event.slug
+        })
+
+
+class EventDelete(RecentAuthenticationRequiredMixin, EventPermissionRequiredMixin, FormView):
+    permission = 'can_change_event_settings'
+    template_name = 'pretixcontrol/event/delete.html'
     form_class = EventDeleteForm
 
     def post(self, request, *args, **kwargs):
         if not self.request.event.allow_delete():
-            messages.error(self.request, _("This event can not be deleted."))
+            messages.error(self.request, _('This event can not be deleted.'))
             return self.get(self.request, *self.args, **self.kwargs)
         return super().post(request, *args, **kwargs)
 
     def get_form_kwargs(self):
         kwargs = super().get_form_kwargs()
-        kwargs["event"] = self.request.event
+        kwargs['event'] = self.request.event
         return kwargs
 
     def form_valid(self, form):
         try:
             with transaction.atomic():
                 self.request.organizer.log_action(
-                    "pretix.event.deleted",
-                    user=self.request.user,
+                    'pretix.event.deleted', user=self.request.user,
                     data={
-                        "event_id": self.request.event.pk,
-                        "name": str(self.request.event.name),
-                        "slug": self.request.event.slug,
-                        "logentries": list(
-                            self.request.event.logentry_set.values_list("pk", flat=True)
-                        ),
-                    },
+                        'event_id': self.request.event.pk,
+                        'name': str(self.request.event.name),
+                        'slug': self.request.event.slug,
+                        'logentries': list(self.request.event.logentry_set.values_list('pk', flat=True))
+                    }
                 )
                 self.request.event.delete_sub_objects()
                 self.request.event.delete()
-            messages.success(self.request, _("The event has been deleted."))
+            messages.success(self.request, _('The event has been deleted.'))
             return redirect(self.get_success_url())
         except ProtectedError:
-            messages.error(
-                self.request,
-                _(
-                    "The event could not be deleted as some constraints (e.g. data created by "
-                    "plug-ins) do not allow it."
-                ),
-            )
+            messages.error(self.request, _('The event could not be deleted as some constraints (e.g. data created by '
+                                           'plug-ins) do not allow it.'))
             return self.get(self.request, *self.args, **self.kwargs)
 
     def get_success_url(self) -> str:
-        return reverse("control:index")
+        return reverse('control:index')
 
 
 class EventLog(EventPermissionRequiredMixin, PaginationMixin, ListView):
-    template_name = "pretixcontrol/event/logs.html"
+    template_name = 'pretixcontrol/event/logs.html'
     model = LogEntry
-    context_object_name = "logs"
+    context_object_name = 'logs'
 
     def get_queryset(self):
-        qs = (
-            self.request.event.logentry_set.all()
-            .select_related(
-                "user", "content_type", "api_token", "oauth_application", "device"
-            )
-            .order_by("-datetime")
-        )
+        qs = self.request.event.logentry_set.all().select_related(
+            'user', 'content_type', 'api_token', 'oauth_application', 'device'
+        ).order_by('-datetime')
         qs = qs.exclude(action_type__in=OVERVIEW_BANLIST)
-        if not self.request.user.has_event_permission(
-            self.request.organizer,
-            self.request.event,
-            "can_view_orders",
-            request=self.request,
-        ):
+        if not self.request.user.has_event_permission(self.request.organizer, self.request.event, 'can_view_orders',
+                                                      request=self.request):
             qs = qs.exclude(content_type=ContentType.objects.get_for_model(Order))
-        if not self.request.user.has_event_permission(
-            self.request.organizer,
-            self.request.event,
-            "can_view_vouchers",
-            request=self.request,
-        ):
+        if not self.request.user.has_event_permission(self.request.organizer, self.request.event, 'can_view_vouchers',
+                                                      request=self.request):
             qs = qs.exclude(content_type=ContentType.objects.get_for_model(Voucher))
-        if not self.request.user.has_event_permission(
-            self.request.organizer,
-            self.request.event,
-            "can_change_event_settings",
-            request=self.request,
-        ):
+        if not self.request.user.has_event_permission(self.request.organizer, self.request.event,
+                                                      'can_change_event_settings', request=self.request):
             allowed_types = [
                 ContentType.objects.get_for_model(Voucher),
-                ContentType.objects.get_for_model(Order),
+                ContentType.objects.get_for_model(Order)
             ]
-            if self.request.user.has_event_permission(
-                self.request.organizer,
-                self.request.event,
-                "can_change_items",
-                request=self.request,
-            ):
+            if self.request.user.has_event_permission(self.request.organizer, self.request.event,
+                                                      'can_change_items', request=self.request):
                 allowed_types += [
                     ContentType.objects.get_for_model(Item),
                     ContentType.objects.get_for_model(ItemCategory),
@@ -1264,48 +988,36 @@
                 ]
             qs = qs.filter(content_type__in=allowed_types)
 
-        if self.request.GET.get("user") == "yes":
+        if self.request.GET.get('user') == 'yes':
             qs = qs.filter(user__isnull=False)
-        elif self.request.GET.get("user") == "no":
+        elif self.request.GET.get('user') == 'no':
             qs = qs.filter(user__isnull=True)
-        elif self.request.GET.get("user", "").startswith("d-"):
-            qs = qs.filter(device_id=self.request.GET.get("user")[2:])
-        elif self.request.GET.get("user"):
-            qs = qs.filter(user_id=self.request.GET.get("user"))
-
-        if self.request.GET.get("content_type"):
-            qs = qs.filter(
-                content_type=get_object_or_404(
-                    ContentType, pk=self.request.GET.get("content_type")
-                )
-            )
-
-            if self.request.GET.get("object"):
-                qs = qs.filter(object_id=self.request.GET.get("object"))
+        elif self.request.GET.get('user', '').startswith('d-'):
+            qs = qs.filter(device_id=self.request.GET.get('user')[2:])
+        elif self.request.GET.get('user'):
+            qs = qs.filter(user_id=self.request.GET.get('user'))
+
+        if self.request.GET.get('content_type'):
+            qs = qs.filter(content_type=get_object_or_404(ContentType, pk=self.request.GET.get('content_type')))
+
+            if self.request.GET.get('object'):
+                qs = qs.filter(object_id=self.request.GET.get('object'))
 
         return qs
 
     def get_context_data(self, **kwargs):
         ctx = super().get_context_data()
-        ctx["userlist"] = (
-            self.request.event.logentry_set.order_by()
-            .distinct()
-            .values("user__id", "user__email")
-        )
-        ctx["devicelist"] = (
-            self.request.event.logentry_set.order_by("device__name")
-            .distinct()
-            .values("device__id", "device__name")
-        )
+        ctx['userlist'] = self.request.event.logentry_set.order_by().distinct().values('user__id', 'user__email')
+        ctx['devicelist'] = self.request.event.logentry_set.order_by('device__name').distinct().values('device__id', 'device__name')
         return ctx
 
 
 class EventActions(EventPermissionRequiredMixin, ListView):
-    template_name = "pretixcontrol/event/actions.html"
+    template_name = 'pretixcontrol/event/actions.html'
     model = RequiredAction
-    context_object_name = "actions"
+    context_object_name = 'actions'
     paginate_by = 20
-    permission = "can_change_orders"
+    permission = 'can_change_orders'
 
     def get_queryset(self):
         qs = self.request.event.requiredaction_set.filter(done=False)
@@ -1313,72 +1025,60 @@
 
     def get_context_data(self, **kwargs):
         ctx = super().get_context_data()
-        for a in ctx["actions"]:
+        for a in ctx['actions']:
             a.display = a.display(self.request)
         return ctx
 
 
 class EventActionDiscard(EventPermissionRequiredMixin, View):
-    permission = "can_change_orders"
+    permission = 'can_change_orders'
 
     def get(self, request, **kwargs):
-        action = get_object_or_404(
-            RequiredAction, event=request.event, pk=kwargs.get("id")
-        )
+        action = get_object_or_404(RequiredAction, event=request.event, pk=kwargs.get('id'))
         action.done = True
         action.user = request.user
         action.save()
-        messages.success(self.request, _("The issue has been marked as resolved!"))
+        messages.success(self.request, _('The issue has been marked as resolved!'))
         return redirect(self.get_success_url())
 
     def get_success_url(self) -> str:
-        return reverse(
-            "control:event.index",
-            kwargs={
-                "organizer": self.request.event.organizer.slug,
-                "event": self.request.event.slug,
-            },
-        )
+        return reverse('control:event.index', kwargs={
+            'organizer': self.request.event.organizer.slug,
+            'event': self.request.event.slug
+        })
 
 
 class EventComment(EventPermissionRequiredMixin, View):
-    permission = "can_change_event_settings"
+    permission = 'can_change_event_settings'
 
     def post(self, *args, **kwargs):
         form = CommentForm(self.request.POST)
         if form.is_valid():
-            self.request.event.comment = form.cleaned_data.get("comment")
+            self.request.event.comment = form.cleaned_data.get('comment')
             self.request.event.save()
-            self.request.event.log_action(
-                "pretix.event.comment",
-                user=self.request.user,
-                data={"new_comment": form.cleaned_data.get("comment")},
-            )
-            messages.success(self.request, _("The comment has been updated."))
+            self.request.event.log_action('pretix.event.comment', user=self.request.user, data={
+                'new_comment': form.cleaned_data.get('comment')
+            })
+            messages.success(self.request, _('The comment has been updated.'))
         else:
-            messages.error(self.request, _("Could not update the comment."))
+            messages.error(self.request, _('Could not update the comment.'))
         return redirect(self.get_success_url())
 
     def get(self, *args, **kwargs):
-        return HttpResponseNotAllowed(["POST"])
+        return HttpResponseNotAllowed(['POST'])
 
     def get_success_url(self) -> str:
-        return reverse(
-            "control:event.index",
-            kwargs={
-                "organizer": self.request.event.organizer.slug,
-                "event": self.request.event.slug,
-            },
-        )
-
-
-class TaxList(
-    EventSettingsViewMixin, EventPermissionRequiredMixin, PaginationMixin, ListView
-):
+        return reverse('control:event.index', kwargs={
+            'organizer': self.request.event.organizer.slug,
+            'event': self.request.event.slug
+        })
+
+
+class TaxList(EventSettingsViewMixin, EventPermissionRequiredMixin, PaginationMixin, ListView):
     model = TaxRule
-    context_object_name = "taxrules"
-    template_name = "pretixcontrol/event/tax_index.html"
-    permission = "can_change_event_settings"
+    context_object_name = 'taxrules'
+    template_name = 'pretixcontrol/event/tax_index.html'
+    permission = 'can_change_event_settings'
 
     def get_queryset(self):
         return self.request.event.tax_rules.all()
@@ -1387,21 +1087,20 @@
 class TaxCreate(EventSettingsViewMixin, EventPermissionRequiredMixin, CreateView):
     model = TaxRule
     form_class = TaxRuleForm
-    template_name = "pretixcontrol/event/tax_edit.html"
-    permission = "can_change_event_settings"
-    context_object_name = "taxrule"
+    template_name = 'pretixcontrol/event/tax_edit.html'
+    permission = 'can_change_event_settings'
+    context_object_name = 'taxrule'
 
     def get_success_url(self) -> str:
-        return reverse(
-            "control:event.settings.tax",
-            kwargs={
-                "organizer": self.request.event.organizer.slug,
-                "event": self.request.event.slug,
-            },
-        )
+        return reverse('control:event.settings.tax', kwargs={
+            'organizer': self.request.event.organizer.slug,
+            'event': self.request.event.slug,
+        })
 
     def get_initial(self):
-        return {"name": LazyI18nString.from_gettext(gettext("VAT"))}
+        return {
+            'name': LazyI18nString.from_gettext(gettext('VAT'))
+        }
 
     def post(self, request, *args, **kwargs):
         self.object = None
@@ -1420,46 +1119,37 @@
 
     def get_context_data(self, **kwargs):
         ctx = super().get_context_data(**kwargs)
-        ctx["formset"] = self.formset
+        ctx['formset'] = self.formset
         return ctx
 
     @transaction.atomic
     def form_valid(self, form):
         form.instance.event = self.request.event
-        form.instance.custom_rules = json.dumps(
-            [
-                f.cleaned_data
-                for f in self.formset.ordered_forms
-                if f not in self.formset.deleted_forms
-            ],
-            cls=I18nJSONEncoder,
-        )
-        messages.success(self.request, _("The new tax rule has been created."))
+        form.instance.custom_rules = json.dumps([
+            f.cleaned_data for f in self.formset.ordered_forms if f not in self.formset.deleted_forms
+        ], cls=I18nJSONEncoder)
+        messages.success(self.request, _('The new tax rule has been created.'))
         ret = super().form_valid(form)
-        form.instance.log_action(
-            "pretix.event.taxrule.added",
-            user=self.request.user,
-            data=dict(form.cleaned_data),
-        )
+        form.instance.log_action('pretix.event.taxrule.added', user=self.request.user, data=dict(form.cleaned_data))
         return ret
 
     def form_invalid(self, form):
-        messages.error(
-            self.request, _("We could not save your changes. See below for details.")
-        )
+        messages.error(self.request, _('We could not save your changes. See below for details.'))
         return super().form_invalid(form)
 
 
 class TaxUpdate(EventSettingsViewMixin, EventPermissionRequiredMixin, UpdateView):
     model = TaxRule
     form_class = TaxRuleForm
-    template_name = "pretixcontrol/event/tax_edit.html"
-    permission = "can_change_event_settings"
-    context_object_name = "rule"
+    template_name = 'pretixcontrol/event/tax_edit.html'
+    permission = 'can_change_event_settings'
+    context_object_name = 'rule'
 
     def get_object(self, queryset=None) -> TaxRule:
         try:
-            return self.request.event.tax_rules.get(id=self.kwargs["rule"])
+            return self.request.event.tax_rules.get(
+                id=self.kwargs['rule']
+            )
         except TaxRule.DoesNotExist:
             raise Http404(_("The requested tax rule does not exist."))
 
@@ -1476,60 +1166,50 @@
         return TaxRuleLineFormSet(
             data=self.request.POST if self.request.method == "POST" else None,
             event=self.request.event,
-            initial=(
-                json.loads(self.object.custom_rules) if self.object.custom_rules else []
-            ),
+            initial=json.loads(self.object.custom_rules) if self.object.custom_rules else []
         )
 
     def get_context_data(self, **kwargs):
         ctx = super().get_context_data(**kwargs)
-        ctx["formset"] = self.formset
+        ctx['formset'] = self.formset
         return ctx
 
     @transaction.atomic
     def form_valid(self, form):
-        messages.success(self.request, _("Your changes have been saved."))
-        form.instance.custom_rules = json.dumps(
-            [
-                f.cleaned_data
-                for f in self.formset.ordered_forms
-                if f not in self.formset.deleted_forms
-            ],
-            cls=I18nJSONEncoder,
-        )
+        messages.success(self.request, _('Your changes have been saved.'))
+        form.instance.custom_rules = json.dumps([
+            f.cleaned_data for f in self.formset.ordered_forms if f not in self.formset.deleted_forms
+        ], cls=I18nJSONEncoder)
         if form.has_changed():
             self.object.log_action(
-                "pretix.event.taxrule.changed",
-                user=self.request.user,
-                data={k: form.cleaned_data.get(k) for k in form.changed_data},
+                'pretix.event.taxrule.changed', user=self.request.user, data={
+                    k: form.cleaned_data.get(k) for k in form.changed_data
+                }
             )
         return super().form_valid(form)
 
     def get_success_url(self) -> str:
-        return reverse(
-            "control:event.settings.tax",
-            kwargs={
-                "organizer": self.request.event.organizer.slug,
-                "event": self.request.event.slug,
-            },
-        )
+        return reverse('control:event.settings.tax', kwargs={
+            'organizer': self.request.event.organizer.slug,
+            'event': self.request.event.slug,
+        })
 
     def form_invalid(self, form):
-        messages.error(
-            self.request, _("We could not save your changes. See below for details.")
-        )
+        messages.error(self.request, _('We could not save your changes. See below for details.'))
         return super().form_invalid(form)
 
 
 class TaxDelete(EventSettingsViewMixin, EventPermissionRequiredMixin, DeleteView):
     model = TaxRule
-    template_name = "pretixcontrol/event/tax_delete.html"
-    permission = "can_change_event_settings"
-    context_object_name = "taxrule"
+    template_name = 'pretixcontrol/event/tax_delete.html'
+    permission = 'can_change_event_settings'
+    context_object_name = 'taxrule'
 
     def get_object(self, queryset=None) -> TaxRule:
         try:
-            return self.request.event.tax_rules.get(id=self.kwargs["rule"])
+            return self.request.event.tax_rules.get(
+                id=self.kwargs['rule']
+            )
         except TaxRule.DoesNotExist:
             raise Http404(_("The requested tax rule does not exist."))
 
@@ -1538,95 +1218,83 @@
         self.object = self.get_object()
         success_url = self.get_success_url()
         if self.object.allow_delete():
-            self.object.log_action(
-                action="pretix.event.taxrule.deleted", user=self.request.user
-            )
+            self.object.log_action(action='pretix.event.taxrule.deleted', user=self.request.user)
             self.object.delete()
-            messages.success(self.request, _("The selected tax rule has been deleted."))
+            messages.success(self.request, _('The selected tax rule has been deleted.'))
         else:
-            messages.error(self.request, _("The selected tax rule can not be deleted."))
+            messages.error(self.request, _('The selected tax rule can not be deleted.'))
         return redirect(success_url)
 
     def get_success_url(self) -> str:
-        return reverse(
-            "control:event.settings.tax",
-            kwargs={
-                "organizer": self.request.event.organizer.slug,
-                "event": self.request.event.slug,
-            },
-        )
+        return reverse('control:event.settings.tax', kwargs={
+            'organizer': self.request.event.organizer.slug,
+            'event': self.request.event.slug,
+        })
 
     def get_context_data(self, *args, **kwargs) -> dict:
         context = super().get_context_data(*args, **kwargs)
-        context["possible"] = self.object.allow_delete()
+        context['possible'] = self.object.allow_delete()
         return context
 
 
 class WidgetSettings(EventSettingsViewMixin, EventPermissionRequiredMixin, FormView):
-    template_name = "pretixcontrol/event/widget.html"
-    permission = "can_change_event_settings"
+    template_name = 'pretixcontrol/event/widget.html'
+    permission = 'can_change_event_settings'
     form_class = WidgetCodeForm
 
     def get_form_kwargs(self):
         kwargs = super().get_form_kwargs()
-        kwargs["event"] = self.request.event
+        kwargs['event'] = self.request.event
         return kwargs
 
     def form_valid(self, form):
         ctx = self.get_context_data()
-        ctx["form"] = form
-        ctx["valid"] = True
+        ctx['form'] = form
+        ctx['valid'] = True
         return self.render_to_response(ctx)
 
     def get_context_data(self, **kwargs):
         ctx = super().get_context_data(**kwargs)
-        ctx["urlprefix"] = settings.SITE_URL
+        ctx['urlprefix'] = settings.SITE_URL
         domain = get_event_domain(self.request.event, fallback=True)
         if domain:
             siteurlsplit = urlsplit(settings.SITE_URL)
             if siteurlsplit.port and siteurlsplit.port not in (80, 443):
-                domain = "%s:%d" % (domain, siteurlsplit.port)
-            ctx["urlprefix"] = "%s://%s" % (siteurlsplit.scheme, domain)
+                domain = '%s:%d' % (domain, siteurlsplit.port)
+            ctx['urlprefix'] = '%s://%s' % (siteurlsplit.scheme, domain)
         return ctx
 
 
 class QuickSetupView(FormView):
-    template_name = "pretixcontrol/event/quick_setup.html"
-    permission = "can_change_event_settings"
+    template_name = 'pretixcontrol/event/quick_setup.html'
+    permission = 'can_change_event_settings'
     form_class = QuickSetupForm
 
     def dispatch(self, request, *args, **kwargs):
         if request.event.items.exists() or request.event.quotas.exists():
-            messages.info(
-                request, _("Your event is not empty, you need to set it up manually.")
-            )
-            return redirect(
-                reverse(
-                    "control:event.index",
-                    kwargs={
-                        "organizer": request.event.organizer.slug,
-                        "event": request.event.slug,
-                    },
-                )
-            )
+            messages.info(request, _('Your event is not empty, you need to set it up manually.'))
+            return redirect(reverse('control:event.index', kwargs={
+                'organizer': request.event.organizer.slug,
+                'event': request.event.slug
+            }))
         return super().dispatch(request, *args, **kwargs)
 
     def get_form_kwargs(self):
         kwargs = super().get_form_kwargs()
-        kwargs["event"] = self.request.event
+        kwargs['event'] = self.request.event
         return kwargs
 
     def get_context_data(self, **kwargs):
         ctx = super().get_context_data()
-        ctx["formset"] = self.formset
+        ctx['formset'] = self.formset
         return ctx
 
     def get_initial(self):
         return {
-            "waiting_list_enabled": True,
-            "ticket_download": True,
-            "contact_mail": self.request.event.settings.contact_mail,
-            "imprint_url": self.request.event.settings.imprint_url,
+            'waiting_list_enabled': True,
+            'ticket_download': True,
+            'contact_mail': self.request.event.settings.contact_mail,
+            'imprint_url': self.request.event.settings.imprint_url,
         }
 
     def post(self, request, *args, **kwargs):
@@ -1634,23 +1302,17 @@
         if form.is_valid() and self.formset.is_valid():
             return self.form_valid(form)
         else:
-            messages.error(
-                self.request,
-                _("We could not save your changes. See below for details."),
-            )
+            messages.error(self.request, _('We could not save your changes. See below for details.'))
             return self.form_invalid(form)
 
     @transaction.atomic
     def form_valid(self, form):
         plugins_active = self.request.event.get_plugins()
-        if form.cleaned_data["ticket_download"]:
-            if "pretix.plugins.ticketoutputpdf" not in plugins_active:
-                self.request.event.log_action(
-                    "pretix.event.plugins.enabled",
-                    user=self.request.user,
-                    data={"plugin": "pretix.plugins.ticketoutputpdf"},
-                )
-                plugins_active.append("pretix.plugins.ticketoutputpdf")
+        if form.cleaned_data['ticket_download']:
+            if 'pretix.plugins.ticketoutputpdf' not in plugins_active:
+                self.request.event.log_action('pretix.event.plugins.enabled', user=self.request.user,
+                                              data={'plugin': 'pretix.plugins.ticketoutputpdf'})
+                plugins_active.append('pretix.plugins.ticketoutputpdf')
 
             self.request.event.settings.ticket_download = True
             self.request.event.settings.ticketoutput_pdf__enabled = True
@@ -1660,75 +1322,49 @@
             except ImportError:
                 pass
             else:
-                if "pretix_passbook" not in plugins_active:
-                    self.request.event.log_action(
-                        "pretix.event.plugins.enabled",
-                        user=self.request.user,
-                        data={"plugin": "pretix_passbook"},
-                    )
-                    plugins_active.append("pretix_passbook")
+                if 'pretix_passbook' not in plugins_active:
+                    self.request.event.log_action('pretix.event.plugins.enabled', user=self.request.user,
+                                                  data={'plugin': 'pretix_passbook'})
+                    plugins_active.append('pretix_passbook')
                 self.request.event.settings.ticketoutput_passbook__enabled = True
 
-        if form.cleaned_data["payment_banktransfer__enabled"]:
-            if "pretix.plugins.banktransfer" not in plugins_active:
-                self.request.event.log_action(
-                    "pretix.event.plugins.enabled",
-                    user=self.request.user,
-                    data={"plugin": "pretix.plugins.banktransfer"},
+        if form.cleaned_data['payment_banktransfer__enabled']:
+            if 'pretix.plugins.banktransfer' not in plugins_active:
+                self.request.event.log_action('pretix.event.plugins.enabled', user=self.request.user,
+                                              data={'plugin': 'pretix.plugins.banktransfer'})
+                plugins_active.append('pretix.plugins.banktransfer')
+            self.request.event.settings.payment_banktransfer__enabled = True
+            for f in ('bank_details', 'bank_details_type', 'bank_details_sepa_name', 'bank_details_sepa_iban',
+                      'bank_details_sepa_bic', 'bank_details_sepa_bank'):
+                self.request.event.settings.set(
+                    'payment_banktransfer_%s' % f,
+                    form.cleaned_data['payment_banktransfer_%s' % f]
                 )
-                plugins_active.append("pretix.plugins.banktransfer")
-            self.request.event.settings.payment_banktransfer__enabled = True
-            for f in (
-                "bank_details",
-                "bank_details_type",
-                "bank_details_sepa_name",
-                "bank_details_sepa_iban",
-                "bank_details_sepa_bic",
-                "bank_details_sepa_bank",
-            ):
-                self.request.event.settings.set(
-                    "payment_banktransfer_%s" % f,
-                    form.cleaned_data["payment_banktransfer_%s" % f],
-                )
-
-        if form.cleaned_data.get("payment_stripe__enabled", None):
-            if "pretix.plugins.stripe" not in plugins_active:
-                self.request.event.log_action(
-                    "pretix.event.plugins.enabled",
-                    user=self.request.user,
-                    data={"plugin": "pretix.plugins.stripe"},
-                )
-                plugins_active.append("pretix.plugins.stripe")
-
-        self.request.event.settings.show_quota_left = form.cleaned_data[
-            "show_quota_left"
-        ]
-        self.request.event.settings.waiting_list_enabled = form.cleaned_data[
-            "waiting_list_enabled"
-        ]
-        self.request.event.settings.attendee_names_required = form.cleaned_data[
-            "attendee_names_required"
-        ]
-        self.request.event.settings.contact_mail = form.cleaned_data["contact_mail"]
-        self.request.event.settings.imprint_url = form.cleaned_data["imprint_url"]
-        self.request.event.log_action(
-            "pretix.event.settings",
-            user=self.request.user,
-            data={k: self.request.event.settings.get(k) for k in form.changed_data},
-        )
+
+        if form.cleaned_data.get('payment_stripe__enabled', None):
+            if 'pretix.plugins.stripe' not in plugins_active:
+                self.request.event.log_action('pretix.event.plugins.enabled', user=self.request.user,
+                                              data={'plugin': 'pretix.plugins.stripe'})
+                plugins_active.append('pretix.plugins.stripe')
+
+        self.request.event.settings.show_quota_left = form.cleaned_data['show_quota_left']
+        self.request.event.settings.waiting_list_enabled = form.cleaned_data['waiting_list_enabled']
+        self.request.event.settings.attendee_names_required = form.cleaned_data['attendee_names_required']
+        self.request.event.settings.contact_mail = form.cleaned_data['contact_mail']
+        self.request.event.settings.imprint_url = form.cleaned_data['imprint_url']
+        self.request.event.log_action('pretix.event.settings', user=self.request.user, data={
+            k: self.request.event.settings.get(k) for k in form.changed_data
+        })
 
         items = []
         category = None
         tax_rule = self.request.event.tax_rules.first()
         if any(f not in self.formset.deleted_forms for f in self.formset):
             category = self.request.event.categories.create(
-                name=LazyI18nString.from_gettext(gettext("Tickets"))
+                name=LazyI18nString.from_gettext(gettext('Tickets'))
             )
-            category.log_action(
-                "pretix.event.category.added",
-                data={"name": gettext("Tickets")},
-                user=self.request.user,
-            )
+            category.log_action('pretix.event.category.added', data={'name': gettext('Tickets')},
+                                user=self.request.user)
 
         subevent = self.request.event.subevents.first()
         for i, f in enumerate(self.formset):
@@ -1736,180 +1372,53 @@
                 continue
 
             item = self.request.event.items.create(
-                name=f.cleaned_data["name"],
+                name=f.cleaned_data['name'],
                 category=category,
                 active=True,
-                default_price=f.cleaned_data["default_price"] or 0,
+                default_price=f.cleaned_data['default_price'] or 0,
                 tax_rule=tax_rule,
                 admission=True,
                 position=i,
-                sales_channels=list(get_all_sales_channels().keys()),
+                sales_channels=list(get_all_sales_channels().keys())
             )
-            item.log_action(
-                "pretix.event.item.added",
-                user=self.request.user,
-                data=dict(f.cleaned_data),
-            )
-            if f.cleaned_data["quota"] or not form.cleaned_data["total_quota"]:
+            item.log_action('pretix.event.item.added', user=self.request.user, data=dict(f.cleaned_data))
+            if f.cleaned_data['quota'] or not form.cleaned_data['total_quota']:
                 quota = self.request.event.quotas.create(
-                    name=str(f.cleaned_data["name"]),
+                    name=str(f.cleaned_data['name']),
                     subevent=subevent,
-                    size=f.cleaned_data["quota"],
+                    size=f.cleaned_data['quota'],
                 )
-                quota.log_action(
-                    "pretix.event.quota.added",
-                    user=self.request.user,
-                    data=dict(f.cleaned_data),
-                )
+                quota.log_action('pretix.event.quota.added', user=self.request.user, data=dict(f.cleaned_data))
                 quota.items.add(item)
             items.append(item)
 
-        if form.cleaned_data["total_quota"]:
+        if form.cleaned_data['total_quota']:
             quota = self.request.event.quotas.create(
-                name=gettext("Tickets"),
-                size=form.cleaned_data["total_quota"],
+                name=gettext('Tickets'),
+                size=form.cleaned_data['total_quota'],
                 subevent=subevent,
             )
-            quota.log_action(
-                "pretix.event.quota.added",
-                user=self.request.user,
-                data={"name": gettext("Tickets"), "size": quota.size},
-            )
+            quota.log_action('pretix.event.quota.added', user=self.request.user, data={
+                'name': gettext('Tickets'),
+                'size': quota.size
+            })
             quota.items.add(*items)
 
         self.request.event.plugins = ",".join(plugins_active)
         self.request.event.save()
-        messages.success(
-            self.request,
-            _(
-                "Your changes have been saved. You can now go on with looking at the details "
-                "or take your event live to start selling!"
-            ),
-        )
-
-        return redirect(
-            reverse(
-                "control:event.index",
-                kwargs={
-                    "organizer": self.request.event.organizer.slug,
-                    "event": self.request.event.slug,
-                },
-            )
-        )
+        messages.success(self.request, _('Your changes have been saved. You can now go on with looking at the details '
+                                         'or take your event live to start selling!'))
+
+        return redirect(reverse('control:event.index', kwargs={
+            'organizer': self.request.event.organizer.slug,
+            'event': self.request.event.slug,
+        }))
 
     @cached_property
     def formset(self):
         return QuickSetupProductFormSet(
             data=self.request.POST if self.request.method == "POST" else None,
             event=self.request.event,
-<<<<<<< HEAD
-            initial=(
-                [
-                    {
-                        "name": LazyI18nString.from_gettext(gettext("Regular ticket")),
-                        "default_price": Decimal("35.00"),
-                        "quota": 100,
-                    },
-                    {
-                        "name": LazyI18nString.from_gettext(gettext("Reduced ticket")),
-                        "default_price": Decimal("29.00"),
-                        "quota": 50,
-                    },
-                ]
-                if self.request.method != "POST"
-                else []
-            ),
-        )
-
-
-class EventQRCode(EventPermissionRequiredMixin, View):
-    """
-    Access the view to generate QR codes for event URLs. This class requires specific permissions for each event and
-    can produce QR codes in multiple formats (e.g. SVG, JPEG, PNG, GIF).
-
-    Attributes:
-        permission (str): Required permissions for accessing this view.
-    """
-
-    permission = None
-
-    def get(self, request, *args, filetype, **kwargs):
-        """
-        Handle GET requests to generate a QR code.
-        """
-        # Build the base URL for the event
-        url = build_absolute_uri(request.event, "presale:event.index")
-
-        # Check if a custom URL is provided and validate it
-        custom_url = request.GET.get("url")
-        if custom_url:
-            if url_has_allowed_host_and_scheme(
-                custom_url, allowed_hosts=[urlparse(url).netloc]
-            ):
-                url = custom_url
-            else:
-                raise PermissionDenied("Untrusted URL")
-
-        # Create a QRCode object
-        qr = qrcode.QRCode(
-            version=1,
-            error_correction=qrcode.constants.ERROR_CORRECT_M,
-            box_size=10,
-            border=4,
-        )
-        qr.add_data(url)
-        qr.make(fit=True)
-
-        # Generate the QR code in the specified format
-        if filetype == "svg":
-            return self._generate_svg_response(qr, request.event.slug, filetype)
-        elif filetype in ("jpeg", "png", "gif"):
-            return self._generate_image_response(qr, request.event.slug, filetype)
-        else:
-            raise ValueError(f"Unsupported file type: {filetype}")
-
-    def _generate_svg_response(self, qr, event_slug, filetype):
-        """
-        Generate an SVG response for the QR code.
-
-        Parameters:
-            qr (QRCode): The QRCode object.
-            event_slug (str): The slug for the event to be included in the filename.
-            filetype (str): The desired file type (must be 'svg').
-
-        Returns:
-            The HTTP response that contains the SVG QR code.
-        """
-        factory = qrcode.image.svg.SvgPathImage
-        img = qr.make_image(image_factory=factory)
-        response = HttpResponse(img.to_string(), content_type="image/svg+xml")
-        response["Content-Disposition"] = (
-            f'inline; filename="qrcode-{event_slug}.{filetype}"'
-        )
-        return response
-
-    def _generate_image_response(self, qr, event_slug, filetype):
-        """
-        Generate an image response (JPEG, PNG, GIF) for the QR code.
-
-        Parameters:
-            qr (QRCode): The QRCode object.
-            event_slug (str): The event slug to be used in the filename.
-            filetype (str): The file type (jpeg, png, gif).
-
-        Returns:
-            HttpResponse: An HTTP response containing the image QR code.
-        """
-        img = qr.make_image(fill_color="black", back_color="white")
-        byte_io = BytesIO()
-        img.save(byte_io, filetype.upper())
-        byte_io.seek(0)
-        response = HttpResponse(byte_io.read(), content_type=f"image/{filetype}")
-        response["Content-Disposition"] = (
-            f'inline; filename="qrcode-{event_slug}.{filetype}"'
-        )
-        return response
-=======
             initial=[
                 {
                     'name': LazyI18nString.from_gettext(gettext('Regular ticket')),
@@ -1922,5 +1431,4 @@
                     'quota': 50,
                 },
             ] if self.request.method != "POST" else []
-        )
->>>>>>> 34e66f16
+        )