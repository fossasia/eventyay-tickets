--- conflicted
+++ resolved
@@ -1542,12 +1542,6 @@
         if form.is_valid() and self.formset.is_valid():
             return self.form_valid(form)
         else:
-<<<<<<< HEAD
-            messages.error(
-                self.request,
-                _('We could not save your changes. See below for details.'),
-            )
-=======
             plugins_active = self.request.event.get_plugins()
             payment_plugins = {
                 'pretix.plugins.banktransfer',
@@ -1558,16 +1552,15 @@
             if not payment_plugins.intersection(plugins_active):
                 messages.error(
                     self.request,
-                _("""We could not save your changes. See below for details.
+                    _("""We could not save your changes. See below for details.
 
                 To start accepting orders, please activate a payment option.
                 ->Open "Plugins" and switch on one or more payment plugins.
                 ->Then go to the "Payments" tab to configure your chosen methods.
-                Save your changes to begin accepting payments.""")
+                Save your changes to begin accepting payments."""),
                 )
             else:
                 messages.error(self.request, _('We could not save your changes. See below for details.'))
->>>>>>> b7d68492
             return self.form_invalid(form)
 
     @transaction.atomic
