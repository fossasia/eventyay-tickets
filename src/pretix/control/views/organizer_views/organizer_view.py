import logging

import pyvat
from django.contrib import messages
from django.core.exceptions import PermissionDenied, ValidationError
from django.core.files import File
from django.db import transaction
from django.db.models import Max, Min, Prefetch, ProtectedError
from django.db.models.functions import Coalesce, Greatest
from django.shortcuts import redirect
from django.urls import reverse
from django.utils.functional import cached_property
from django.utils.translation import gettext_lazy as _
from django.views import View
from django.views.generic import (
    CreateView, DetailView, FormView, ListView, UpdateView,
)
from rest_framework.decorators import api_view
from rest_framework.response import Response

from pretix.base.models.event import Event, EventMetaValue
from pretix.base.models.organizer import Organizer, OrganizerBillingModel, Team
from pretix.base.settings import SETTINGS_AFFECTING_CSS
from pretix.control.forms.filter import EventFilterForm, OrganizerFilterForm
from pretix.control.forms.organizer_forms import (
    OrganizerDeleteForm, OrganizerForm, OrganizerSettingsForm,
    OrganizerUpdateForm,
)
from pretix.control.permissions import (
    AdministratorPermissionRequiredMixin, OrganizerPermissionRequiredMixin,
)
from pretix.control.signals import nav_organizer
from pretix.control.views import PaginationMixin
from pretix.helpers.countries import CachedCountries
from pretix.helpers.stripe_utils import (
    create_setup_intent, get_payment_method_info, get_stripe_customer_id,
    get_stripe_publishable_key, update_payment_info,
)
from pretix.presale.style import regenerate_organizer_css

from ...forms.organizer_forms.organizer_form import BillingSettingsForm
from .organizer_detail_view_mixin import OrganizerDetailViewMixin

logger = logging.getLogger(__name__)


class OrganizerCreate(CreateView):
    model = Organizer
    form_class = OrganizerForm
    template_name = 'pretixcontrol/organizers/create.html'
    context_object_name = 'organizer'

    def dispatch(self, request, *args, **kwargs):
        if not request.user.has_active_staff_session(self.request.session.session_key):
            raise PermissionDenied()  # TODO
        return super().dispatch(request, *args, **kwargs)

    @transaction.atomic
    def form_valid(self, form):
        messages.success(self.request, _('The new organizer has been created.'))
        ret = super().form_valid(form)
        t = Team.objects.create(
            organizer=form.instance, name=_('Administrators'),
            all_events=True, can_create_events=True, can_change_teams=True, can_manage_gift_cards=True,
            can_change_organizer_settings=True, can_change_event_settings=True, can_change_items=True,
            can_view_orders=True, can_change_orders=True, can_view_vouchers=True, can_change_vouchers=True
        )
        t.members.add(self.request.user)
        return ret

    def get_success_url(self) -> str:
        return reverse('control:organizer', kwargs={
            'organizer': self.object.slug,
        })


class OrganizerUpdate(OrganizerPermissionRequiredMixin, UpdateView):
    model = Organizer
    form_class = OrganizerUpdateForm
    template_name = 'pretixcontrol/organizers/edit.html'
    permission = 'can_change_organizer_settings'
    context_object_name = 'organizer'

    @cached_property
    def object(self) -> Organizer:
        return self.request.organizer

    def get_object(self, queryset=None) -> Organizer:
        return self.object

    @cached_property
    def sform(self):
        return OrganizerSettingsForm(
            obj=self.object,
            prefix='settings',
            data=self.request.POST if self.request.method == 'POST' else None,
            files=self.request.FILES if self.request.method == 'POST' else None
        )

    def get_context_data(self, *args, **kwargs) -> dict:
        context = super().get_context_data(*args, **kwargs)
        context['sform'] = self.sform
        return context

    @transaction.atomic
    def form_valid(self, form):
        self.sform.save()
        change_css = False
        if self.sform.has_changed():
            self.request.organizer.log_action(
                'pretix.organizer.settings',
                user=self.request.user,
                data={
                    k: (self.sform.cleaned_data.get(k).name
                        if isinstance(self.sform.cleaned_data.get(k), File)
                        else self.sform.cleaned_data.get(k))
                    for k in self.sform.changed_data
                }
            )
            if any(p in self.sform.changed_data for p in SETTINGS_AFFECTING_CSS):
                change_css = True
        if form.has_changed():
            self.request.organizer.log_action(
                'pretix.organizer.changed',
                user=self.request.user,
                data={k: form.cleaned_data.get(k) for k in form.changed_data}
            )

        if change_css:
            regenerate_organizer_css.apply_async(args=(self.request.organizer.pk,))
            messages.success(self.request, _('Your changes have been saved. Please note that it can '
                                             'take a short period of time until your changes become '
                                             'active.'))
        else:
            messages.success(self.request, _('Your changes have been saved.'))
        return super().form_valid(form)

    def get_form_kwargs(self):
        kwargs = super().get_form_kwargs()
        if self.request.user.has_active_staff_session(self.request.session.session_key):
            kwargs['domain'] = True
            kwargs['change_slug'] = True
        return kwargs

    def get_success_url(self) -> str:
        return reverse('control:organizer.edit', kwargs={
            'organizer': self.request.organizer.slug,
        })

    def post(self, request, *args, **kwargs):
        self.object = self.get_object()
        form = self.get_form()
        if form.is_valid() and self.sform.is_valid():
            return self.form_valid(form)
        else:
            return self.form_invalid(form)


class OrganizerDelete(AdministratorPermissionRequiredMixin, FormView):
    model = Organizer
    template_name = 'pretixcontrol/organizers/delete.html'
    context_object_name = 'organizer'
    form_class = OrganizerDeleteForm

    def post(self, request, *args, **kwargs):
        if not self.request.organizer.allow_delete():
            messages.error(self.request, _('This organizer can not be deleted.'))
            return self.get(self.request, *self.args, **self.kwargs)
        return super().post(request, *args, **kwargs)

    def get_form_kwargs(self):
        kwargs = super().get_form_kwargs()
        kwargs['organizer'] = self.request.organizer
        return kwargs

    def form_valid(self, form):
        try:
            with transaction.atomic():
                self.request.user.log_action(
                    'pretix.organizer.deleted', user=self.request.user,
                    data={
                        'organizer_id': self.request.organizer.pk,
                        'name': str(self.request.organizer.name),
                        'logentries': list(self.request.organizer.all_logentries().values_list('pk', flat=True))
                    }
                )
                self.request.organizer.delete_sub_objects()
                self.request.organizer.delete()
            messages.success(self.request, _('The organizer has been deleted.'))
            return redirect(self.get_success_url())
        except ProtectedError:
            messages.error(self.request,
                           _('The organizer could not be deleted as some constraints (e.g. data created by '
                             'plug-ins) do not allow it.'))
            return self.get(self.request, *self.args, **self.kwargs)

    def get_success_url(self) -> str:
        return reverse('control:index')


class OrganizerDisplaySettings(OrganizerDetailViewMixin, OrganizerPermissionRequiredMixin, View):
    permission = None

    def get(self, request, *wargs, **kwargs):
        return redirect(reverse('control:organizer.edit', kwargs={
            'organizer': self.request.organizer.slug,
        }) + '#tab-0-3-open')


class OrganizerSettingsFormView(OrganizerDetailViewMixin, OrganizerPermissionRequiredMixin, FormView):
    model = Organizer
    permission = 'can_change_organizer_settings'

    def get_form_kwargs(self):
        kwargs = super().get_form_kwargs()
        kwargs['obj'] = self.request.organizer
        return kwargs

    @transaction.atomic
    def post(self, request, *args, **kwargs):
        form = self.get_form()
        if form.is_valid():
            form.save()
            if form.has_changed():
                self.request.organizer.log_action(
                    'pretix.organizer.settings', user=self.request.user, data={
                        k: (form.cleaned_data.get(k).name
                            if isinstance(form.cleaned_data.get(k), File)
                            else form.cleaned_data.get(k))
                        for k in form.changed_data
                    }
                )
            messages.success(self.request, _('Your changes have been saved.'))
            return redirect(self.get_success_url())
        else:
            messages.error(self.request, _('We could not save your changes. See below for details.'))
            return self.get(request)


class OrganizerTeamView(OrganizerDetailViewMixin, OrganizerPermissionRequiredMixin, DetailView):
    model = Organizer
    template_name = 'pretixcontrol/organizers/teams.html'
    permission = 'can_change_permissions'
    context_object_name = 'organizer'


class OrganizerDetail(OrganizerDetailViewMixin, OrganizerPermissionRequiredMixin, ListView):
    model = Event
    template_name = 'pretixcontrol/organizers/detail.html'
    permission = None
    context_object_name = 'events'
    paginate_by = 50

    @property
    def organizer(self):
        return self.request.organizer

    def get_queryset(self):
        qs = self.request.user.get_events_with_any_permission(self.request).select_related(
            'organizer').prefetch_related(
            'organizer', '_settings_objects', 'organizer___settings_objects',
            'organizer__meta_properties',
            Prefetch(
                'meta_values',
                EventMetaValue.objects.select_related('property'),
                to_attr='meta_values_cached'
            )
        ).filter(organizer=self.request.organizer).order_by('-date_from')
        qs = qs.annotate(
            min_from=Min('subevents__date_from'),
            max_from=Max('subevents__date_from'),
            max_to=Max('subevents__date_to'),
            max_fromto=Greatest(Max('subevents__date_to'), Max('subevents__date_from'))
        ).annotate(
            order_from=Coalesce('min_from', 'date_from'),
            order_to=Coalesce('max_fromto', 'max_to', 'max_from', 'date_to', 'date_from'),
        )
        if self.filter_form.is_valid():
            qs = self.filter_form.filter_qs(qs)
        return qs

    @cached_property
    def filter_form(self):
        return EventFilterForm(data=self.request.GET, request=self.request, organizer=self.organizer)

    def get_context_data(self, **kwargs):
        ctx = super().get_context_data(**kwargs)
        ctx['filter_form'] = self.filter_form
        ctx['meta_fields'] = [
            self.filter_form['meta_{}'.format(p.name)] for p in self.organizer.meta_properties.all()
        ]
        return ctx


class OrganizerDetailViewMixin:
    def get_context_data(self, **kwargs):
        ctx = super().get_context_data(**kwargs)
        ctx['nav_organizer'] = []
        ctx['organizer'] = self.request.organizer

        for recv, retv in nav_organizer.send(sender=self.request.organizer, request=self.request,
                                             organizer=self.request.organizer):
            ctx['nav_organizer'] += retv
        ctx['nav_organizer'].sort(key=lambda n: n['label'])
        return ctx

    def get_object(self, queryset=None) -> Organizer:
        return self.request.organizer


class OrganizerList(PaginationMixin, ListView):
    model = Organizer
    context_object_name = 'organizers'
    template_name = 'pretixcontrol/organizers/index.html'

    def get_queryset(self):
        qs = Organizer.objects.all()
        if self.filter_form.is_valid():
            qs = self.filter_form.filter_qs(qs)
        if self.request.user.has_active_staff_session(self.request.session.session_key):
            return qs
        else:
            return qs.filter(pk__in=self.request.user.teams.values_list('organizer', flat=True))

    def get_context_data(self, **kwargs):
        ctx = super().get_context_data(**kwargs)
        ctx['filter_form'] = self.filter_form
        return ctx

    @cached_property
    def filter_form(self):
        return OrganizerFilterForm(data=self.request.GET, request=self.request)


class BillingSettings(FormView, OrganizerPermissionRequiredMixin):
    model = OrganizerBillingModel
    form_class = BillingSettingsForm
    template_name = "pretixcontrol/organizers/billing.html"
    permission = "can_change_organizer_settings"

    def get_success_url(self):
        return reverse(
            "control:organizer.settings.billing",
            kwargs={
                "organizer": self.request.organizer.slug,
            },
        )

    def get_form_kwargs(self):
        kwargs = super().get_form_kwargs()
        kwargs["organizer"] = self.request.organizer
        return kwargs

    def get_context_data(self, **kwargs):
        ctx = super().get_context_data(**kwargs)

        billing_settings = OrganizerBillingModel.objects.filter(
            organizer_id=self.request.organizer.id
        ).first()

        if billing_settings and billing_settings.stripe_customer_id:
            ctx["is_general_information_fulfilled"] = True
        else:
            ctx["is_general_information_fulfilled"] = False
        return ctx

    @staticmethod
    def get_country_name(country_code):
        country = CachedCountries().countries
        return country.get(country_code, None)

    def validate_vat_number(self, country_code, vat_number):
<<<<<<< HEAD
            if country_code not in pyvat.VAT_REGISTRIES:
                country_name = self.get_country_name(country_code)
                messages.error(self.request, _("VAT validation not supported for country: %s" % str(country_name)))
                return None
            result = pyvat.is_vat_number_format_valid(vat_number, country_code)
            return result
=======
        if country_code not in pyvat.VAT_REGISTRIES:
            country_name = self.get_country_name(country_code)
            messages.warning(self.request, _("VAT validation not supported for country: %s" % str(country_name)))
            return True
        result = pyvat.is_vat_number_format_valid(vat_number, country_code)
        return result
>>>>>>> 5d5e6386

    @transaction.atomic
    def post(self, request, *args, **kwargs):
        form = self.get_form()

        if form.is_valid():
            cleaned_data = form.cleaned_data
            country_code = cleaned_data.get("country")
            vat_number = cleaned_data.get("tax_id")

            if vat_number:
                country_name = self.get_country_name(country_code)
                is_valid_vat_number = self.validate_vat_number(country_code, vat_number)
                if not is_valid_vat_number:
                    messages.error(self.request, _("Invalid VAT number for country: %s" % str(country_name)))
                    return self.form_invalid(form)

            try:
                form.save()
                messages.success(self.request, _("Your changes have been saved."))
                return redirect(self.get_success_url())
            except ValidationError as e:
                logger.error("Validation error saving billing settings: %s", str(e))
                messages.error(self.request, str(e.messages[0]))
        else:
            messages.error(
                self.request,
                _("We could not save your changes. See below for details."),
            )

        return self.form_invalid(form)


@api_view(["GET"])
def setup_intent(request, organizer):
    try:
        stripe_customer_id = get_stripe_customer_id(organizer)
        payment_method_info = get_payment_method_info(stripe_customer_id)
        client_secret = create_setup_intent(stripe_customer_id)

        return Response(
            {
                "client_secret": client_secret,
                "stripe_public_key": get_stripe_publishable_key(),
                "payment_method_info": payment_method_info,
            }
        )
    except ValidationError as e:
        logger.error("Validation error creating setup intent: %s", str(e))
        return Response({"error": str(e)}, status=400)


@api_view(["POST"])
def save_payment_information(request, organizer):
    setup_intent_id = request.data.get("setup_intent_id")
    try:
        stripe_customer_id = get_stripe_customer_id(organizer)
        update_payment_info(setup_intent_id, stripe_customer_id)

        return Response(
            {
                "success": True,
            }
        )
    except ValidationError as e:
        logger.error("Validation error updating payment information: %s", str(e))
        return Response({"error": str(e)}, status=400)<|MERGE_RESOLUTION|>--- conflicted
+++ resolved
@@ -370,21 +370,12 @@
         return country.get(country_code, None)
 
     def validate_vat_number(self, country_code, vat_number):
-<<<<<<< HEAD
-            if country_code not in pyvat.VAT_REGISTRIES:
-                country_name = self.get_country_name(country_code)
-                messages.error(self.request, _("VAT validation not supported for country: %s" % str(country_name)))
-                return None
-            result = pyvat.is_vat_number_format_valid(vat_number, country_code)
-            return result
-=======
         if country_code not in pyvat.VAT_REGISTRIES:
             country_name = self.get_country_name(country_code)
             messages.warning(self.request, _("VAT validation not supported for country: %s" % str(country_name)))
             return True
         result = pyvat.is_vat_number_format_valid(vat_number, country_code)
         return result
->>>>>>> 5d5e6386
 
     @transaction.atomic
     def post(self, request, *args, **kwargs):
