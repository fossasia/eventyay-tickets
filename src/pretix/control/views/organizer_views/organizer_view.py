import logging

<<<<<<< HEAD
import pyvat
=======
>>>>>>> afb64c9e
from django.contrib import messages
from django.core.exceptions import PermissionDenied, ValidationError
from django.core.files import File
from django.db import transaction
from django.db.models import Max, Min, Prefetch, ProtectedError
from django.db.models.functions import Coalesce, Greatest
from django.shortcuts import redirect
from django.urls import reverse
from django.utils.functional import cached_property
from django.utils.translation import gettext_lazy as _
from django.views import View
from django.views.generic import (
    CreateView, DetailView, FormView, ListView, UpdateView,
)
from rest_framework.decorators import api_view
from rest_framework.response import Response

from pretix.base.models.event import Event, EventMetaValue
from pretix.base.models.organizer import Organizer, OrganizerBillingModel, Team
from pretix.base.settings import SETTINGS_AFFECTING_CSS
from pretix.control.forms.filter import EventFilterForm, OrganizerFilterForm
from pretix.control.forms.organizer_forms import (
    OrganizerDeleteForm, OrganizerForm, OrganizerSettingsForm,
    OrganizerUpdateForm,
)
from pretix.control.permissions import (
    AdministratorPermissionRequiredMixin, OrganizerPermissionRequiredMixin,
)
from pretix.control.signals import nav_organizer
from pretix.control.views import PaginationMixin
<<<<<<< HEAD
from pretix.helpers.countries import CachedCountries
=======
>>>>>>> afb64c9e
from pretix.helpers.stripe_utils import (
    create_setup_intent, get_payment_method_info, get_stripe_customer_id,
    get_stripe_publishable_key, update_payment_info,
)
from pretix.presale.style import regenerate_organizer_css

from ...forms.organizer_forms.organizer_form import BillingSettingsForm
from .organizer_detail_view_mixin import OrganizerDetailViewMixin

logger = logging.getLogger(__name__)


class OrganizerCreate(CreateView):
    model = Organizer
    form_class = OrganizerForm
    template_name = 'pretixcontrol/organizers/create.html'
    context_object_name = 'organizer'

    def dispatch(self, request, *args, **kwargs):
        if not request.user.has_active_staff_session(self.request.session.session_key):
            raise PermissionDenied()  # TODO
        return super().dispatch(request, *args, **kwargs)

    @transaction.atomic
    def form_valid(self, form):
        messages.success(self.request, _('The new organizer has been created.'))
        ret = super().form_valid(form)
        t = Team.objects.create(
            organizer=form.instance, name=_('Administrators'),
            all_events=True, can_create_events=True, can_change_teams=True, can_manage_gift_cards=True,
            can_change_organizer_settings=True, can_change_event_settings=True, can_change_items=True,
            can_view_orders=True, can_change_orders=True, can_view_vouchers=True, can_change_vouchers=True
        )
        t.members.add(self.request.user)
        return ret

    def get_success_url(self) -> str:
        return reverse('control:organizer', kwargs={
            'organizer': self.object.slug,
        })


class OrganizerUpdate(OrganizerPermissionRequiredMixin, UpdateView):
    model = Organizer
    form_class = OrganizerUpdateForm
    template_name = 'pretixcontrol/organizers/edit.html'
    permission = 'can_change_organizer_settings'
    context_object_name = 'organizer'

    @cached_property
    def object(self) -> Organizer:
        return self.request.organizer

    def get_object(self, queryset=None) -> Organizer:
        return self.object

    @cached_property
    def sform(self):
        return OrganizerSettingsForm(
            obj=self.object,
            prefix='settings',
            data=self.request.POST if self.request.method == 'POST' else None,
            files=self.request.FILES if self.request.method == 'POST' else None
        )

    def get_context_data(self, *args, **kwargs) -> dict:
        context = super().get_context_data(*args, **kwargs)
        context['sform'] = self.sform
        return context

    @transaction.atomic
    def form_valid(self, form):
        self.sform.save()
        change_css = False
        if self.sform.has_changed():
            self.request.organizer.log_action(
                'pretix.organizer.settings',
                user=self.request.user,
                data={
                    k: (self.sform.cleaned_data.get(k).name
                        if isinstance(self.sform.cleaned_data.get(k), File)
                        else self.sform.cleaned_data.get(k))
                    for k in self.sform.changed_data
                }
            )
            if any(p in self.sform.changed_data for p in SETTINGS_AFFECTING_CSS):
                change_css = True
        if form.has_changed():
            self.request.organizer.log_action(
                'pretix.organizer.changed',
                user=self.request.user,
                data={k: form.cleaned_data.get(k) for k in form.changed_data}
            )

        if change_css:
            regenerate_organizer_css.apply_async(args=(self.request.organizer.pk,))
            messages.success(self.request, _('Your changes have been saved. Please note that it can '
                                             'take a short period of time until your changes become '
                                             'active.'))
        else:
            messages.success(self.request, _('Your changes have been saved.'))
        return super().form_valid(form)

    def get_form_kwargs(self):
        kwargs = super().get_form_kwargs()
        if self.request.user.has_active_staff_session(self.request.session.session_key):
            kwargs['domain'] = True
            kwargs['change_slug'] = True
        return kwargs

    def get_success_url(self) -> str:
        return reverse('control:organizer.edit', kwargs={
            'organizer': self.request.organizer.slug,
        })

    def post(self, request, *args, **kwargs):
        self.object = self.get_object()
        form = self.get_form()
        if form.is_valid() and self.sform.is_valid():
            return self.form_valid(form)
        else:
            return self.form_invalid(form)


class OrganizerDelete(AdministratorPermissionRequiredMixin, FormView):
    model = Organizer
    template_name = 'pretixcontrol/organizers/delete.html'
    context_object_name = 'organizer'
    form_class = OrganizerDeleteForm

    def post(self, request, *args, **kwargs):
        if not self.request.organizer.allow_delete():
            messages.error(self.request, _('This organizer can not be deleted.'))
            return self.get(self.request, *self.args, **self.kwargs)
        return super().post(request, *args, **kwargs)

    def get_form_kwargs(self):
        kwargs = super().get_form_kwargs()
        kwargs['organizer'] = self.request.organizer
        return kwargs

    def form_valid(self, form):
        try:
            with transaction.atomic():
                self.request.user.log_action(
                    'pretix.organizer.deleted', user=self.request.user,
                    data={
                        'organizer_id': self.request.organizer.pk,
                        'name': str(self.request.organizer.name),
                        'logentries': list(self.request.organizer.all_logentries().values_list('pk', flat=True))
                    }
                )
                self.request.organizer.delete_sub_objects()
                self.request.organizer.delete()
            messages.success(self.request, _('The organizer has been deleted.'))
            return redirect(self.get_success_url())
        except ProtectedError:
            messages.error(self.request,
                           _('The organizer could not be deleted as some constraints (e.g. data created by '
                             'plug-ins) do not allow it.'))
            return self.get(self.request, *self.args, **self.kwargs)

    def get_success_url(self) -> str:
        return reverse('control:index')


class OrganizerDisplaySettings(OrganizerDetailViewMixin, OrganizerPermissionRequiredMixin, View):
    permission = None

    def get(self, request, *wargs, **kwargs):
        return redirect(reverse('control:organizer.edit', kwargs={
            'organizer': self.request.organizer.slug,
        }) + '#tab-0-3-open')


class OrganizerSettingsFormView(OrganizerDetailViewMixin, OrganizerPermissionRequiredMixin, FormView):
    model = Organizer
    permission = 'can_change_organizer_settings'

    def get_form_kwargs(self):
        kwargs = super().get_form_kwargs()
        kwargs['obj'] = self.request.organizer
        return kwargs

    @transaction.atomic
    def post(self, request, *args, **kwargs):
        form = self.get_form()
        if form.is_valid():
            form.save()
            if form.has_changed():
                self.request.organizer.log_action(
                    'pretix.organizer.settings', user=self.request.user, data={
                        k: (form.cleaned_data.get(k).name
                            if isinstance(form.cleaned_data.get(k), File)
                            else form.cleaned_data.get(k))
                        for k in form.changed_data
                    }
                )
            messages.success(self.request, _('Your changes have been saved.'))
            return redirect(self.get_success_url())
        else:
            messages.error(self.request, _('We could not save your changes. See below for details.'))
            return self.get(request)


class OrganizerTeamView(OrganizerDetailViewMixin, OrganizerPermissionRequiredMixin, DetailView):
    model = Organizer
    template_name = 'pretixcontrol/organizers/teams.html'
    permission = 'can_change_permissions'
    context_object_name = 'organizer'


class OrganizerDetail(OrganizerDetailViewMixin, OrganizerPermissionRequiredMixin, ListView):
    model = Event
    template_name = 'pretixcontrol/organizers/detail.html'
    permission = None
    context_object_name = 'events'
    paginate_by = 50

    @property
    def organizer(self):
        return self.request.organizer

    def get_queryset(self):
        qs = self.request.user.get_events_with_any_permission(self.request).select_related(
            'organizer').prefetch_related(
            'organizer', '_settings_objects', 'organizer___settings_objects',
            'organizer__meta_properties',
            Prefetch(
                'meta_values',
                EventMetaValue.objects.select_related('property'),
                to_attr='meta_values_cached'
            )
        ).filter(organizer=self.request.organizer).order_by('-date_from')
        qs = qs.annotate(
            min_from=Min('subevents__date_from'),
            max_from=Max('subevents__date_from'),
            max_to=Max('subevents__date_to'),
            max_fromto=Greatest(Max('subevents__date_to'), Max('subevents__date_from'))
        ).annotate(
            order_from=Coalesce('min_from', 'date_from'),
            order_to=Coalesce('max_fromto', 'max_to', 'max_from', 'date_to', 'date_from'),
        )
        if self.filter_form.is_valid():
            qs = self.filter_form.filter_qs(qs)
        return qs

    @cached_property
    def filter_form(self):
        return EventFilterForm(data=self.request.GET, request=self.request, organizer=self.organizer)

    def get_context_data(self, **kwargs):
        ctx = super().get_context_data(**kwargs)
        ctx['filter_form'] = self.filter_form
        ctx['meta_fields'] = [
            self.filter_form['meta_{}'.format(p.name)] for p in self.organizer.meta_properties.all()
        ]
        return ctx


class OrganizerDetailViewMixin:
    def get_context_data(self, **kwargs):
        ctx = super().get_context_data(**kwargs)
        ctx['nav_organizer'] = []
        ctx['organizer'] = self.request.organizer

        for recv, retv in nav_organizer.send(sender=self.request.organizer, request=self.request,
                                             organizer=self.request.organizer):
            ctx['nav_organizer'] += retv
        ctx['nav_organizer'].sort(key=lambda n: n['label'])
        return ctx

    def get_object(self, queryset=None) -> Organizer:
        return self.request.organizer


class OrganizerList(PaginationMixin, ListView):
    model = Organizer
    context_object_name = 'organizers'
    template_name = 'pretixcontrol/organizers/index.html'

    def get_queryset(self):
        qs = Organizer.objects.all()
        if self.filter_form.is_valid():
            qs = self.filter_form.filter_qs(qs)
        if self.request.user.has_active_staff_session(self.request.session.session_key):
            return qs
        else:
            return qs.filter(pk__in=self.request.user.teams.values_list('organizer', flat=True))

    def get_context_data(self, **kwargs):
        ctx = super().get_context_data(**kwargs)
        ctx['filter_form'] = self.filter_form
        return ctx

    @cached_property
    def filter_form(self):
        return OrganizerFilterForm(data=self.request.GET, request=self.request)


class BillingSettings(FormView, OrganizerPermissionRequiredMixin):
    model = OrganizerBillingModel
    form_class = BillingSettingsForm
    template_name = "pretixcontrol/organizers/billing.html"
    permission = "can_change_organizer_settings"

    def get_success_url(self):
        return reverse(
            "control:organizer.settings.billing",
            kwargs={
                "organizer": self.request.organizer.slug,
            },
        )

    def get_form_kwargs(self):
        kwargs = super().get_form_kwargs()
        kwargs["organizer"] = self.request.organizer
        return kwargs

    def get_context_data(self, **kwargs):
        ctx = super().get_context_data(**kwargs)

        billing_settings = OrganizerBillingModel.objects.filter(
            organizer_id=self.request.organizer.id
        ).first()

        if billing_settings and billing_settings.stripe_customer_id:
            ctx["is_general_information_fulfilled"] = True
        else:
            ctx["is_general_information_fulfilled"] = False
        return ctx

<<<<<<< HEAD
    @staticmethod
    def get_country_name(country_code):
        country = CachedCountries().countries
        return country.get(country_code, None)

    def validate_vat_number(self, country_code, vat_number):
        if country_code not in pyvat.VAT_REGISTRIES:
            country_name = self.get_country_name(country_code)
            messages.warning(self.request, _("VAT validation not supported for country: %s" % str(country_name)))
            return True
        result = pyvat.is_vat_number_format_valid(vat_number, country_code)
        return result

    @transaction.atomic
    def post(self, request, *args, **kwargs):
        form = self.get_form()

        if form.is_valid():
            cleaned_data = form.cleaned_data
            country_code = cleaned_data.get("country")
            vat_number = cleaned_data.get("tax_id")

            if vat_number:
                country_name = self.get_country_name(country_code)
                is_valid_vat_number = self.validate_vat_number(country_code, vat_number)
                if not is_valid_vat_number:
                    messages.error(self.request, _("Invalid VAT number for country: %s" % str(country_name)))
                    return self.form_invalid(form)

            try:
                form.save()
                messages.success(self.request, _("Your changes have been saved."))
                return redirect(self.get_success_url())
            except ValidationError as e:
                logger.error("Validation error saving billing settings: %s", str(e))
                messages.error(self.request, str(e.messages[0]))
        else:
            messages.error(
                self.request,
                _("We could not save your changes. See below for details."),
            )

        return self.form_invalid(form)
=======
    def post(self, request, *args, **kwargs):
        form = self.get_form()
        if form.has_changed():
            if form.is_valid():
                if form.warning_message:
                    messages.warning(self.request, _(form.warning_message))
                try:
                    form.save()
                    messages.success(self.request, _("Your changes have been saved."))
                    return redirect(self.get_success_url())
                except ValidationError as e:
                    logger.error("Validation error saving billing settings: %s", str(e))
                    messages.error(self.request, _(str(e.messages[0])))
            else:
                messages.error(
                    self.request,
                    _("We could not save your changes. See below for details."),
                )
            return self.form_invalid(form)
        else:
            messages.warning(self.request, _("You haven't made any changes."))
            return redirect(self.get_success_url())
>>>>>>> afb64c9e


@api_view(["GET"])
def setup_intent(request, organizer):
    try:
        stripe_customer_id = get_stripe_customer_id(organizer)
        payment_method_info = get_payment_method_info(stripe_customer_id)
        client_secret = create_setup_intent(stripe_customer_id)

        return Response(
            {
                "client_secret": client_secret,
                "stripe_public_key": get_stripe_publishable_key(),
                "payment_method_info": payment_method_info,
            }
        )
    except ValidationError as e:
        logger.error("Validation error creating setup intent: %s", str(e))
        return Response({"error": str(e)}, status=400)


@api_view(["POST"])
def save_payment_information(request, organizer):
    setup_intent_id = request.data.get("setup_intent_id")
    try:
        stripe_customer_id = get_stripe_customer_id(organizer)
        update_payment_info(setup_intent_id, stripe_customer_id)

        return Response(
            {
                "success": True,
            }
        )
    except ValidationError as e:
        logger.error("Validation error updating payment information: %s", str(e))
        return Response({"error": str(e)}, status=400)<|MERGE_RESOLUTION|>--- conflicted
+++ resolved
@@ -1,9 +1,5 @@
 import logging
 
-<<<<<<< HEAD
-import pyvat
-=======
->>>>>>> afb64c9e
 from django.contrib import messages
 from django.core.exceptions import PermissionDenied, ValidationError
 from django.core.files import File
@@ -34,10 +30,6 @@
 )
 from pretix.control.signals import nav_organizer
 from pretix.control.views import PaginationMixin
-<<<<<<< HEAD
-from pretix.helpers.countries import CachedCountries
-=======
->>>>>>> afb64c9e
 from pretix.helpers.stripe_utils import (
     create_setup_intent, get_payment_method_info, get_stripe_customer_id,
     get_stripe_publishable_key, update_payment_info,
@@ -370,51 +362,6 @@
             ctx["is_general_information_fulfilled"] = False
         return ctx
 
-<<<<<<< HEAD
-    @staticmethod
-    def get_country_name(country_code):
-        country = CachedCountries().countries
-        return country.get(country_code, None)
-
-    def validate_vat_number(self, country_code, vat_number):
-        if country_code not in pyvat.VAT_REGISTRIES:
-            country_name = self.get_country_name(country_code)
-            messages.warning(self.request, _("VAT validation not supported for country: %s" % str(country_name)))
-            return True
-        result = pyvat.is_vat_number_format_valid(vat_number, country_code)
-        return result
-
-    @transaction.atomic
-    def post(self, request, *args, **kwargs):
-        form = self.get_form()
-
-        if form.is_valid():
-            cleaned_data = form.cleaned_data
-            country_code = cleaned_data.get("country")
-            vat_number = cleaned_data.get("tax_id")
-
-            if vat_number:
-                country_name = self.get_country_name(country_code)
-                is_valid_vat_number = self.validate_vat_number(country_code, vat_number)
-                if not is_valid_vat_number:
-                    messages.error(self.request, _("Invalid VAT number for country: %s" % str(country_name)))
-                    return self.form_invalid(form)
-
-            try:
-                form.save()
-                messages.success(self.request, _("Your changes have been saved."))
-                return redirect(self.get_success_url())
-            except ValidationError as e:
-                logger.error("Validation error saving billing settings: %s", str(e))
-                messages.error(self.request, str(e.messages[0]))
-        else:
-            messages.error(
-                self.request,
-                _("We could not save your changes. See below for details."),
-            )
-
-        return self.form_invalid(form)
-=======
     def post(self, request, *args, **kwargs):
         form = self.get_form()
         if form.has_changed():
@@ -437,7 +384,6 @@
         else:
             messages.warning(self.request, _("You haven't made any changes."))
             return redirect(self.get_success_url())
->>>>>>> afb64c9e
 
 
 @api_view(["GET"])
