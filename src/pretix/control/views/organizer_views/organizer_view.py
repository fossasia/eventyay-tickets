import logging

from django.contrib import messages
<<<<<<< HEAD
=======
from django.core.exceptions import PermissionDenied, ValidationError
>>>>>>> 098ab2cd
from django.core.files import File
from django.db import transaction
from django.db.models import Max, Min, Prefetch, ProtectedError
from django.db.models.functions import Coalesce, Greatest
from django.shortcuts import redirect
from django.urls import reverse
from django.utils.functional import cached_property
from django.utils.translation import gettext_lazy as _
from django.views import View
from django.views.generic import (
    CreateView, DetailView, FormView, ListView, UpdateView,
)
from rest_framework.decorators import api_view
from rest_framework.response import Response

from pretix.base.models.event import Event, EventMetaValue
from pretix.base.models.organizer import Organizer, OrganizerBillingModel, Team
from pretix.base.settings import SETTINGS_AFFECTING_CSS
from pretix.control.forms.filter import EventFilterForm, OrganizerFilterForm
from pretix.control.forms.organizer_forms import (
    OrganizerDeleteForm, OrganizerForm, OrganizerSettingsForm,
    OrganizerUpdateForm,
)
from pretix.control.permissions import (
    AdministratorPermissionRequiredMixin, OrganizerPermissionRequiredMixin,
)
from pretix.control.signals import nav_organizer
from pretix.control.views import PaginationMixin
from pretix.helpers.stripe_utils import (
    create_setup_intent, get_payment_method_info, get_stripe_customer_id,
    get_stripe_publishable_key, update_payment_info,
)
from pretix.presale.style import regenerate_organizer_css

from ...forms.organizer_forms.organizer_form import BillingSettingsForm
from .organizer_detail_view_mixin import OrganizerDetailViewMixin

logger = logging.getLogger(__name__)


class OrganizerCreate(CreateView):
    model = Organizer
    form_class = OrganizerForm
    template_name = 'pretixcontrol/organizers/create.html'
    context_object_name = 'organizer'

    def dispatch(self, request, *args, **kwargs):
        return super().dispatch(request, *args, **kwargs)

    @transaction.atomic
    def form_valid(self, form):
        messages.success(self.request, _('The new organizer has been created.'))
        ret = super().form_valid(form)
        t = Team.objects.create(
            organizer=form.instance, name=_('Administrators'),
            all_events=True, can_create_events=True, can_change_teams=True, can_manage_gift_cards=True,
            can_change_organizer_settings=True, can_change_event_settings=True, can_change_items=True,
            can_view_orders=True, can_change_orders=True, can_view_vouchers=True, can_change_vouchers=True
        )
        t.members.add(self.request.user)
        return ret

    def get_success_url(self) -> str:
        return reverse('control:organizer', kwargs={
            'organizer': self.object.slug,
        })


class OrganizerUpdate(OrganizerPermissionRequiredMixin, UpdateView):
    model = Organizer
    form_class = OrganizerUpdateForm
    template_name = 'pretixcontrol/organizers/edit.html'
    permission = 'can_change_organizer_settings'
    context_object_name = 'organizer'

    @cached_property
    def object(self) -> Organizer:
        return self.request.organizer

    def get_object(self, queryset=None) -> Organizer:
        return self.object

    @cached_property
    def sform(self):
        return OrganizerSettingsForm(
            obj=self.object,
            prefix='settings',
            data=self.request.POST if self.request.method == 'POST' else None,
            files=self.request.FILES if self.request.method == 'POST' else None
        )

    def get_context_data(self, *args, **kwargs) -> dict:
        context = super().get_context_data(*args, **kwargs)
        context['sform'] = self.sform
        return context

    @transaction.atomic
    def form_valid(self, form):
        self.sform.save()
        change_css = False
        if self.sform.has_changed():
            self.request.organizer.log_action(
                'pretix.organizer.settings',
                user=self.request.user,
                data={
                    k: (self.sform.cleaned_data.get(k).name
                        if isinstance(self.sform.cleaned_data.get(k), File)
                        else self.sform.cleaned_data.get(k))
                    for k in self.sform.changed_data
                }
            )
            if any(p in self.sform.changed_data for p in SETTINGS_AFFECTING_CSS):
                change_css = True
        if form.has_changed():
            self.request.organizer.log_action(
                'pretix.organizer.changed',
                user=self.request.user,
                data={k: form.cleaned_data.get(k) for k in form.changed_data}
            )

        if change_css:
            regenerate_organizer_css.apply_async(args=(self.request.organizer.pk,))
            messages.success(self.request, _('Your changes have been saved. Please note that it can '
                                             'take a short period of time until your changes become '
                                             'active.'))
        else:
            messages.success(self.request, _('Your changes have been saved.'))
        return super().form_valid(form)

    def get_form_kwargs(self):
        kwargs = super().get_form_kwargs()
        if self.request.user.has_active_staff_session(self.request.session.session_key):
            kwargs['domain'] = True
            kwargs['change_slug'] = True
        return kwargs

    def get_success_url(self) -> str:
        return reverse('control:organizer.edit', kwargs={
            'organizer': self.request.organizer.slug,
        })

    def post(self, request, *args, **kwargs):
        self.object = self.get_object()
        form = self.get_form()
        if form.is_valid() and self.sform.is_valid():
            return self.form_valid(form)
        else:
            return self.form_invalid(form)


class OrganizerDelete(AdministratorPermissionRequiredMixin, FormView):
    model = Organizer
    template_name = 'pretixcontrol/organizers/delete.html'
    context_object_name = 'organizer'
    form_class = OrganizerDeleteForm

    def post(self, request, *args, **kwargs):
        if not self.request.organizer.allow_delete():
            messages.error(self.request, _('This organizer can not be deleted.'))
            return self.get(self.request, *self.args, **self.kwargs)
        return super().post(request, *args, **kwargs)

    def get_form_kwargs(self):
        kwargs = super().get_form_kwargs()
        kwargs['organizer'] = self.request.organizer
        return kwargs

    def form_valid(self, form):
        try:
            with transaction.atomic():
                self.request.user.log_action(
                    'pretix.organizer.deleted', user=self.request.user,
                    data={
                        'organizer_id': self.request.organizer.pk,
                        'name': str(self.request.organizer.name),
                        'logentries': list(self.request.organizer.all_logentries().values_list('pk', flat=True))
                    }
                )
                self.request.organizer.delete_sub_objects()
                self.request.organizer.delete()
            messages.success(self.request, _('The organizer has been deleted.'))
            return redirect(self.get_success_url())
        except ProtectedError:
            messages.error(self.request,
                           _('The organizer could not be deleted as some constraints (e.g. data created by '
                             'plug-ins) do not allow it.'))
            return self.get(self.request, *self.args, **self.kwargs)

    def get_success_url(self) -> str:
        return reverse('control:index')


class OrganizerDisplaySettings(OrganizerDetailViewMixin, OrganizerPermissionRequiredMixin, View):
    permission = None

    def get(self, request, *wargs, **kwargs):
        return redirect(reverse('control:organizer.edit', kwargs={
            'organizer': self.request.organizer.slug,
        }) + '#tab-0-3-open')


class OrganizerSettingsFormView(OrganizerDetailViewMixin, OrganizerPermissionRequiredMixin, FormView):
    model = Organizer
    permission = 'can_change_organizer_settings'

    def get_form_kwargs(self):
        kwargs = super().get_form_kwargs()
        kwargs['obj'] = self.request.organizer
        return kwargs

    @transaction.atomic
    def post(self, request, *args, **kwargs):
        form = self.get_form()
        if form.is_valid():
            form.save()
            if form.has_changed():
                self.request.organizer.log_action(
                    'pretix.organizer.settings', user=self.request.user, data={
                        k: (form.cleaned_data.get(k).name
                            if isinstance(form.cleaned_data.get(k), File)
                            else form.cleaned_data.get(k))
                        for k in form.changed_data
                    }
                )
            messages.success(self.request, _('Your changes have been saved.'))
            return redirect(self.get_success_url())
        else:
            messages.error(self.request, _('We could not save your changes. See below for details.'))
            return self.get(request)


class OrganizerTeamView(OrganizerDetailViewMixin, OrganizerPermissionRequiredMixin, DetailView):
    model = Organizer
    template_name = 'pretixcontrol/organizers/teams.html'
    permission = 'can_change_permissions'
    context_object_name = 'organizer'


class OrganizerDetail(OrganizerDetailViewMixin, OrganizerPermissionRequiredMixin, ListView):
    model = Event
    template_name = 'pretixcontrol/organizers/detail.html'
    permission = None
    context_object_name = 'events'
    paginate_by = 50

    @property
    def organizer(self):
        return self.request.organizer

    def get_queryset(self):
        qs = self.request.user.get_events_with_any_permission(self.request).select_related(
            'organizer').prefetch_related(
            'organizer', '_settings_objects', 'organizer___settings_objects',
            'organizer__meta_properties',
            Prefetch(
                'meta_values',
                EventMetaValue.objects.select_related('property'),
                to_attr='meta_values_cached'
            )
        ).filter(organizer=self.request.organizer).order_by('-date_from')
        qs = qs.annotate(
            min_from=Min('subevents__date_from'),
            max_from=Max('subevents__date_from'),
            max_to=Max('subevents__date_to'),
            max_fromto=Greatest(Max('subevents__date_to'), Max('subevents__date_from'))
        ).annotate(
            order_from=Coalesce('min_from', 'date_from'),
            order_to=Coalesce('max_fromto', 'max_to', 'max_from', 'date_to', 'date_from'),
        )
        if self.filter_form.is_valid():
            qs = self.filter_form.filter_qs(qs)
        return qs

    @cached_property
    def filter_form(self):
        return EventFilterForm(data=self.request.GET, request=self.request, organizer=self.organizer)

    def get_context_data(self, **kwargs):
        ctx = super().get_context_data(**kwargs)
        ctx['filter_form'] = self.filter_form
        ctx['meta_fields'] = [
            self.filter_form['meta_{}'.format(p.name)] for p in self.organizer.meta_properties.all()
        ]
        return ctx


class OrganizerDetailViewMixin:
    def get_context_data(self, **kwargs):
        ctx = super().get_context_data(**kwargs)
        ctx['nav_organizer'] = []
        ctx['organizer'] = self.request.organizer

        for recv, retv in nav_organizer.send(sender=self.request.organizer, request=self.request,
                                             organizer=self.request.organizer):
            ctx['nav_organizer'] += retv
        ctx['nav_organizer'].sort(key=lambda n: n['label'])
        return ctx

    def get_object(self, queryset=None) -> Organizer:
        return self.request.organizer


class OrganizerList(PaginationMixin, ListView):
    model = Organizer
    context_object_name = 'organizers'
    template_name = 'pretixcontrol/organizers/index.html'

    def get_queryset(self):
        qs = Organizer.objects.all()
        if self.filter_form.is_valid():
            qs = self.filter_form.filter_qs(qs)
        if self.request.user.has_active_staff_session(self.request.session.session_key):
            return qs
        else:
            return qs.filter(pk__in=self.request.user.teams.values_list('organizer', flat=True))

    def get_context_data(self, **kwargs):
        ctx = super().get_context_data(**kwargs)
        ctx['filter_form'] = self.filter_form
        return ctx

    @cached_property
    def filter_form(self):
        return OrganizerFilterForm(data=self.request.GET, request=self.request)


class BillingSettings(FormView, OrganizerPermissionRequiredMixin):
    model = OrganizerBillingModel
    form_class = BillingSettingsForm
    template_name = "pretixcontrol/organizers/billing.html"
    permission = "can_change_organizer_settings"

    def get_success_url(self):
        return reverse(
            "control:organizer.settings.billing",
            kwargs={
                "organizer": self.request.organizer.slug,
            },
        )

    def get_form_kwargs(self):
        kwargs = super().get_form_kwargs()
        kwargs["organizer"] = self.request.organizer
        return kwargs

    def get_context_data(self, **kwargs):
        ctx = super().get_context_data(**kwargs)

        billing_settings = OrganizerBillingModel.objects.filter(
            organizer_id=self.request.organizer.id
        ).first()

        if billing_settings and billing_settings.stripe_customer_id:
            ctx["is_general_information_fulfilled"] = True
        else:
            ctx["is_general_information_fulfilled"] = False
        return ctx

    def post(self, request, *args, **kwargs):
        form = self.get_form()
        if form.has_changed():
            if form.is_valid():
                if form.warning_message:
                    messages.warning(self.request, _(form.warning_message))
                try:
                    form.save()
                    messages.success(self.request, _("Your changes have been saved."))
                    return redirect(self.get_success_url())
                except ValidationError as e:
                    logger.error("Validation error saving billing settings: %s", str(e))
                    messages.error(self.request, _(str(e.messages[0])))
            else:
                messages.error(
                    self.request,
                    _("We could not save your changes. See below for details."),
                )
            return self.form_invalid(form)
        else:
            messages.warning(self.request, _("You haven't made any changes."))
            return redirect(self.get_success_url())


@api_view(["GET"])
def setup_intent(request, organizer):
    try:
        stripe_customer_id = get_stripe_customer_id(organizer)
        payment_method_info = get_payment_method_info(stripe_customer_id)
        client_secret = create_setup_intent(stripe_customer_id)

        return Response(
            {
                "client_secret": client_secret,
                "stripe_public_key": get_stripe_publishable_key(),
                "payment_method_info": payment_method_info,
            }
        )
    except ValidationError as e:
        logger.error("Validation error creating setup intent: %s", str(e))
        return Response({"error": str(e)}, status=400)


@api_view(["POST"])
def save_payment_information(request, organizer):
    setup_intent_id = request.data.get("setup_intent_id")
    try:
        stripe_customer_id = get_stripe_customer_id(organizer)
        update_payment_info(setup_intent_id, stripe_customer_id)

        return Response(
            {
                "success": True,
            }
        )
    except ValidationError as e:
        logger.error("Validation error updating payment information: %s", str(e))
        return Response({"error": str(e)}, status=400)<|MERGE_RESOLUTION|>--- conflicted
+++ resolved
@@ -1,10 +1,7 @@
 import logging
 
 from django.contrib import messages
-<<<<<<< HEAD
-=======
-from django.core.exceptions import PermissionDenied, ValidationError
->>>>>>> 098ab2cd
+from django.core.exceptions import ValidationError
 from django.core.files import File
 from django.db import transaction
 from django.db.models import Max, Min, Prefetch, ProtectedError
