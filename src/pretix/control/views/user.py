import base64
import json
import logging
import time
from urllib.parse import quote

import webauthn
from django.conf import settings
from django.contrib import messages
from django.db.models import Q
from django.shortcuts import get_object_or_404, redirect
from django.urls import reverse
from django.utils.functional import cached_property
from django.utils.http import url_has_allowed_host_and_scheme
from django.utils.timezone import now
from django.utils.translation import gettext_lazy as _
from django.views import View
from django.views.generic import ListView, TemplateView, UpdateView
from webauthn.helpers import generate_challenge

from pretix.base.auth import get_auth_backends
from pretix.base.forms.auth import ReauthForm
from pretix.base.models import (
<<<<<<< HEAD
    Event,
    LogEntry,
    NotificationSetting,
    Order,
    U2FDevice,
    User,
=======
    Order, U2FDevice,
>>>>>>> 526c4a9a
    WebAuthnDevice,
)
from pretix.base.models.auth import StaffSession
from pretix.control.forms.organizer_forms.user_orders_form import (
    UserOrderFilterForm,
)
from pretix.control.forms.users import StaffSessionForm
from pretix.control.permissions import (
    AdministratorPermissionRequiredMixin,
    StaffMemberRequiredMixin,
)
from pretix.control.views.auth import get_u2f_appid, get_webauthn_rp_id

logger = logging.getLogger(__name__)


class RecentAuthenticationRequiredMixin:
    max_time = 3600

    def dispatch(self, request, *args, **kwargs):
        tdelta = time.time() - request.session.get('pretix_auth_login_time', 0)
        if tdelta > self.max_time:
            return redirect(reverse('control:user.reauth') + '?next=' + quote(request.get_full_path()))
        return super().dispatch(request, *args, **kwargs)


class ReauthView(TemplateView):
    template_name = 'pretixcontrol/user/reauth.html'

    def post(self, request, *args, **kwargs):
        r = request.POST.get('webauthn', '')
        valid = False

        if 'webauthn_challenge' in self.request.session and r.startswith('{'):
            challenge = self.request.session['webauthn_challenge']

            resp = json.loads(r)
            try:
                devices = [WebAuthnDevice.objects.get(user=self.request.user, credential_id=resp.get('id'))]
            except WebAuthnDevice.DoesNotExist:
                devices = U2FDevice.objects.filter(user=self.request.user)

            for d in devices:
                credential_current_sign_count = d.sign_count if isinstance(d, WebAuthnDevice) else 0
                try:
                    webauthn_assertion_response = webauthn.verify_authentication_response(
                        credential=resp,
                        expected_challenge=base64.b64decode(challenge),
                        expected_rp_id=get_webauthn_rp_id(self.request),
                        expected_origin=settings.SITE_URL,
                        credential_public_key=d.webauthnpubkey,
                        credential_current_sign_count=credential_current_sign_count,
                    )
                    sign_count = webauthn_assertion_response.new_sign_count
                    if sign_count < credential_current_sign_count:
                        raise Exception('Possible replay attack, sign count not higher')
                except Exception:
                    if isinstance(d, U2FDevice):
                        try:
                            webauthn_assertion_response = webauthn.verify_authentication_response(
                                credential=resp,
                                expected_challenge=base64.b64decode(challenge),
                                expected_rp_id=get_u2f_appid(self.request),
                                expected_origin=settings.SITE_URL,
                                credential_public_key=d.webauthnpubkey,
                                credential_current_sign_count=credential_current_sign_count,
                            )
                            if webauthn_assertion_response.new_sign_count < 1:
                                raise Exception('Possible replay attack, sign count set')
                        except Exception:
                            logger.exception('U2F login failed')
                        else:
                            valid = True
                            break
                    else:
                        logger.exception('Webauthn login failed')
                else:
                    if isinstance(d, WebAuthnDevice):
                        d.sign_count = sign_count
                        d.save()
                    valid = True
                    break

        valid = valid or self.form.is_valid()

        if valid:
            t = int(time.time())
            request.session['pretix_auth_login_time'] = t
            request.session['pretix_auth_last_used'] = t
            next_url = get_auth_backends()[request.user.auth_backend].get_next_url(request)
            if next_url and url_has_allowed_host_and_scheme(next_url, allowed_hosts=None):
                return redirect(next_url)
            return redirect(reverse('control:index'))
        else:
            messages.error(request, _('The password you entered was invalid, please try again.'))
            return self.get(request, *args, **kwargs)

    def get(self, request, *args, **kwargs):
        backend = get_auth_backends()[request.user.auth_backend]
        u = backend.request_authenticate(request)
        if u and u == request.user:
            next_url = backend.get_next_url(request)
            t = int(time.time())
            request.session['pretix_auth_login_time'] = t
            request.session['pretix_auth_last_used'] = t
            if next_url and url_has_allowed_host_and_scheme(next_url, allowed_hosts=None):
                return redirect(next_url)
            return redirect(reverse('control:index'))
        return super().get(request, *args, **kwargs)

    def get_context_data(self, **kwargs):
        ctx = super().get_context_data()
        if 'webauthn_challenge' in self.request.session:
            del self.request.session['webauthn_challenge']
        challenge = generate_challenge()
        self.request.session['webauthn_challenge'] = base64.b64encode(challenge).decode()
        devices = [
            device.webauthndevice for device in WebAuthnDevice.objects.filter(confirmed=True, user=self.request.user)
        ] + [device.webauthndevice for device in U2FDevice.objects.filter(confirmed=True, user=self.request.user)]
        if devices:
            auth_options = webauthn.generate_authentication_options(
                rp_id=get_webauthn_rp_id(self.request),
                challenge=challenge,
                allow_credentials=devices,
            )
            j = json.loads(webauthn.options_to_json(auth_options))
            j['extensions'] = {'appid': get_u2f_appid(self.request)}
            ctx['jsondata'] = json.dumps(j)
        ctx['form'] = self.form
        return ctx

    @cached_property
    def form(self):
        return ReauthForm(
            user=self.request.user,
            backend=get_auth_backends()[self.request.user.auth_backend],
            request=self.request,
            data=self.request.POST if self.request.method == 'POST' else None,
            initial={
                'email': self.request.user.email,
            },
        )


<<<<<<< HEAD
class UserSettings(UpdateView):
    model = User
    form_class = UserSettingsForm
    template_name = 'pretixcontrol/user/settings.html'

    def get_object(self, queryset=None):
        self._old_email = self.request.user.email
        return self.request.user

    def get_form_kwargs(self):
        kwargs = super().get_form_kwargs()
        kwargs['user'] = self.request.user
        return kwargs

    def form_invalid(self, form):
        messages.error(self.request, _('Your changes could not be saved. See below for details.'))
        return super().form_invalid(form)

    def form_valid(self, form):
        messages.success(self.request, _('Your changes have been saved.'))

        data = {}
        for k in form.changed_data:
            if k not in ('old_pw', 'new_pw_repeat'):
                if 'new_pw' == k:
                    data['new_pw'] = True
                else:
                    data[k] = form.cleaned_data[k]

        msgs = []

        if 'new_pw' in form.changed_data:
            msgs.append(_('Your password has been changed.'))

        if 'email' in form.changed_data:
            msgs.append(_('Your email address has been changed to {email}.').format(email=form.cleaned_data['email']))

        if msgs:
            self.request.user.send_security_notice(msgs, email=form.cleaned_data['email'])
            if self._old_email != form.cleaned_data['email']:
                self.request.user.send_security_notice(msgs, email=self._old_email)

        sup = super().form_valid(form)
        self.request.user.log_action('pretix.user.settings.changed', user=self.request.user, data=data)

        update_session_auth_hash(self.request, self.request.user)
        return sup

    def get_success_url(self):
        return reverse('control:user.settings')


class UserHistoryView(ListView):
    template_name = 'pretixcontrol/user/history.html'
    model = LogEntry
    context_object_name = 'logs'
    paginate_by = 20

    def get_queryset(self):
        qs = (
            LogEntry.objects.filter(
                content_type=ContentType.objects.get_for_model(User),
                object_id=self.request.user.pk,
            )
            .select_related('user', 'content_type', 'api_token', 'oauth_application', 'device')
            .order_by('-datetime')
        )
        return qs

    def get_context_data(self, **kwargs):
        ctx = super().get_context_data()

        class FakeClass:
            def top_logentries(self):
                return ctx['logs']

        ctx['fakeobj'] = FakeClass()
        return ctx


class User2FAMainView(RecentAuthenticationRequiredMixin, TemplateView):
    template_name = 'pretixcontrol/user/2fa_main.html'

    def get_context_data(self, **kwargs):
        ctx = super().get_context_data()

        try:
            ctx['static_tokens'] = StaticDevice.objects.get(user=self.request.user, name='emergency').token_set.all()
        except StaticDevice.MultipleObjectsReturned:
            ctx['static_tokens'] = (
                StaticDevice.objects.filter(user=self.request.user, name='emergency').first().token_set.all()
            )
        except StaticDevice.DoesNotExist:
            d = StaticDevice.objects.create(user=self.request.user, name='emergency')
            for i in range(10):
                d.token_set.create(token=get_random_string(length=12, allowed_chars='1234567890'))
            ctx['static_tokens'] = d.token_set.all()

        ctx['devices'] = []
        for dt in REAL_DEVICE_TYPES:
            objs = list(dt.objects.filter(user=self.request.user, confirmed=True))
            for obj in objs:
                if dt == TOTPDevice:
                    obj.devicetype = 'totp'
                elif dt == U2FDevice:
                    obj.devicetype = 'u2f'
                elif dt == WebAuthnDevice:
                    obj.devicetype = 'webauthn'
            ctx['devices'] += objs

        return ctx


class User2FADeviceAddView(RecentAuthenticationRequiredMixin, FormView):
    form_class = User2FADeviceAddForm
    template_name = 'pretixcontrol/user/2fa_add.html'

    def form_valid(self, form):
        if form.cleaned_data['devicetype'] == 'totp':
            dev = TOTPDevice.objects.create(user=self.request.user, confirmed=False, name=form.cleaned_data['name'])
        elif form.cleaned_data['devicetype'] == 'webauthn':
            if not self.request.is_secure():
                messages.error(
                    self.request,
                    _('Security devices are only available if pretix is served via HTTPS.'),
                )
                return self.get(self.request, self.args, self.kwargs)
            dev = WebAuthnDevice.objects.create(user=self.request.user, confirmed=False, name=form.cleaned_data['name'])
        return redirect(
            reverse(
                'control:user.settings.2fa.confirm.' + form.cleaned_data['devicetype'],
                kwargs={'device': dev.pk},
            )
        )

    def form_invalid(self, form):
        messages.error(self.request, _('We could not save your changes. See below for details.'))
        return super().form_invalid(form)


class User2FADeviceDeleteView(RecentAuthenticationRequiredMixin, TemplateView):
    template_name = 'pretixcontrol/user/2fa_delete.html'

    @cached_property
    def device(self):
        if self.kwargs['devicetype'] == 'totp':
            return get_object_or_404(
                TOTPDevice,
                user=self.request.user,
                pk=self.kwargs['device'],
                confirmed=True,
            )
        elif self.kwargs['devicetype'] == 'webauthn':
            return get_object_or_404(
                WebAuthnDevice,
                user=self.request.user,
                pk=self.kwargs['device'],
                confirmed=True,
            )
        elif self.kwargs['devicetype'] == 'u2f':
            return get_object_or_404(
                U2FDevice,
                user=self.request.user,
                pk=self.kwargs['device'],
                confirmed=True,
            )

    def get_context_data(self, **kwargs):
        ctx = super().get_context_data()
        ctx['device'] = self.device
        return ctx

    def post(self, request, *args, **kwargs):
        self.request.user.log_action(
            'pretix.user.settings.2fa.device.deleted',
            user=self.request.user,
            data={
                'id': self.device.pk,
                'name': self.device.name,
                'devicetype': self.kwargs['devicetype'],
            },
        )
        self.device.delete()
        msgs = [_('A two-factor authentication device has been removed from your account.')]
        if not any(dt.objects.filter(user=self.request.user, confirmed=True) for dt in REAL_DEVICE_TYPES):
            self.request.user.require_2fa = False
            self.request.user.save()
            self.request.user.log_action('pretix.user.settings.2fa.disabled', user=self.request.user)
            msgs.append(_('Two-factor authentication has been disabled.'))

        self.request.user.send_security_notice(msgs)
        self.request.user.update_session_token()
        update_session_auth_hash(self.request, self.request.user)
        messages.success(request, _('The device has been removed.'))
        return redirect(reverse('control:user.settings.2fa'))


class User2FADeviceConfirmWebAuthnView(RecentAuthenticationRequiredMixin, TemplateView):
    template_name = 'pretixcontrol/user/2fa_confirm_webauthn.html'

    @cached_property
    def device(self):
        return get_object_or_404(
            WebAuthnDevice,
            user=self.request.user,
            pk=self.kwargs['device'],
            confirmed=False,
        )

    def get_context_data(self, **kwargs):
        ctx = super().get_context_data()
        ctx['device'] = self.device

        if 'webauthn_register_ukey' in self.request.session:
            del self.request.session['webauthn_register_ukey']
        if 'webauthn_challenge' in self.request.session:
            del self.request.session['webauthn_challenge']

        challenge = generate_challenge()
        ukey = generate_user_handle()

        self.request.session['webauthn_challenge'] = base64.b64encode(challenge).decode()
        self.request.session['webauthn_register_ukey'] = base64.b64encode(ukey).decode()

        devices = [
            device.webauthndevice for device in WebAuthnDevice.objects.filter(confirmed=True, user=self.request.user)
        ] + [device.webauthndevice for device in U2FDevice.objects.filter(confirmed=True, user=self.request.user)]
        make_credential_options = webauthn.generate_registration_options(
            rp_id=get_webauthn_rp_id(self.request),
            rp_name=get_webauthn_rp_id(self.request),
            user_id=ukey,
            user_name=self.request.user.email,
            challenge=challenge,
            exclude_credentials=devices,
        )
        ctx['jsondata'] = webauthn.options_to_json(make_credential_options)

        return ctx

    def post(self, request, *args, **kwargs):
        try:
            challenge = self.request.session['webauthn_challenge']
            ukey = self.request.session['webauthn_register_ukey']
            resp = json.loads(self.request.POST.get('token'))
            registration_verification = webauthn.verify_registration_response(
                credential=resp,
                expected_challenge=base64.b64decode(challenge),
                expected_rp_id=get_webauthn_rp_id(self.request),
                expected_origin=settings.SITE_URL,
            )
            # Check that the credentialId is not yet registered to any other user.
            # If registration is requested for a credential that is already registered
            # to a different user, the Relying Party SHOULD fail this registration
            # ceremony, or it MAY decide to accept the registration, e.g. while deleting
            # the older registration.
            credential_id_exists = WebAuthnDevice.objects.filter(
                credential_id=registration_verification.credential_id
            ).first()
            if credential_id_exists:
                messages.error(request, _('This security device is already registered.'))
                return redirect(
                    reverse(
                        'control:user.settings.2fa.confirm.webauthn',
                        kwargs={'device': self.device.pk},
                    )
                )

            self.device.credential_id = websafe_encode(registration_verification.credential_id)
            self.device.ukey = websafe_encode(ukey)
            self.device.pub_key = websafe_encode(registration_verification.credential_public_key)
            self.device.sign_count = registration_verification.sign_count
            self.device.rp_id = get_webauthn_rp_id(request)
            self.device.icon_url = settings.SITE_URL
            self.device.confirmed = True
            self.device.save()
            self.request.user.log_action(
                'pretix.user.settings.2fa.device.added',
                user=self.request.user,
                data={
                    'id': self.device.pk,
                    'devicetype': 'u2f',
                    'name': self.device.name,
                },
            )
            notices = [_('A new two-factor authentication device has been added to your account.')]
            activate = request.POST.get('activate', '')
            if activate == 'on' and not self.request.user.require_2fa:
                self.request.user.require_2fa = True
                self.request.user.save()
                self.request.user.log_action('pretix.user.settings.2fa.enabled', user=self.request.user)
                notices.append(_('Two-factor authentication has been enabled.'))
            self.request.user.send_security_notice(notices)
            self.request.user.update_session_token()
            update_session_auth_hash(self.request, self.request.user)

            note = ''
            if not self.request.user.require_2fa:
                note = ' ' + str(
                    _(
                        'Please note that you still need to enable two-factor authentication for your '
                        'account using the buttons below to make a second factor required for logging '
                        'into your account.'
                    )
                )
            messages.success(
                request,
                str(_('The device has been verified and can now be used.')) + note,
            )
            return redirect(reverse('control:user.settings.2fa'))
        except Exception:
            messages.error(request, _('The registration could not be completed. Please try again.'))
            logger.exception('WebAuthn registration failed')
            return redirect(
                reverse(
                    'control:user.settings.2fa.confirm.webauthn',
                    kwargs={'device': self.device.pk},
                )
            )


class User2FADeviceConfirmTOTPView(RecentAuthenticationRequiredMixin, TemplateView):
    template_name = 'pretixcontrol/user/2fa_confirm_totp.html'

    @cached_property
    def device(self):
        return get_object_or_404(
            TOTPDevice,
            user=self.request.user,
            pk=self.kwargs['device'],
            confirmed=False,
        )

    def get_context_data(self, **kwargs):
        ctx = super().get_context_data()

        ctx['secret'] = base64.b32encode(self.device.bin_key).decode('utf-8')
        ctx['secretGrouped'] = '  '.join(
            [ctx['secret'].lower()[(i * 4) : (i + 1) * 4] for i in range(len(ctx['secret']) // 4)]
        )
        ctx['qrdata'] = 'otpauth://totp/{label}%3A%20{user}?issuer={label}&secret={secret}&digits={digits}'.format(
            label=quote(settings.INSTANCE_NAME),
            user=quote(self.request.user.email),
            secret=ctx['secret'],
            digits=self.device.digits,
        )
        ctx['device'] = self.device
        return ctx

    def post(self, request, *args, **kwargs):
        token = request.POST.get('token', '')
        activate = request.POST.get('activate', '')
        if self.device.verify_token(token):
            self.device.confirmed = True
            self.device.save()
            self.request.user.log_action(
                'pretix.user.settings.2fa.device.added',
                user=self.request.user,
                data={
                    'id': self.device.pk,
                    'name': self.device.name,
                    'devicetype': 'totp',
                },
            )
            notices = [_('A new two-factor authentication device has been added to your account.')]
            if activate == 'on' and not self.request.user.require_2fa:
                self.request.user.require_2fa = True
                self.request.user.save()
                self.request.user.log_action('pretix.user.settings.2fa.enabled', user=self.request.user)
                notices.append(_('Two-factor authentication has been enabled.'))
            self.request.user.send_security_notice(notices)
            self.request.user.update_session_token()
            update_session_auth_hash(self.request, self.request.user)

            note = ''
            if not self.request.user.require_2fa:
                note = ' ' + str(
                    _(
                        'Please note that you still need to enable two-factor authentication for your '
                        'account using the buttons below to make a second factor required for logging '
                        'into your account.'
                    )
                )
            messages.success(
                request,
                str(_('The device has been verified and can now be used.')) + note,
            )
            return redirect(reverse('control:user.settings.2fa'))
        else:
            messages.error(
                request,
                _(
                    'The code you entered was not valid. If this problem persists, please check '
                    'that the date and time of your phone are configured correctly.'
                ),
            )
            return redirect(
                reverse(
                    'control:user.settings.2fa.confirm.totp',
                    kwargs={'device': self.device.pk},
                )
            )


class User2FAEnableView(RecentAuthenticationRequiredMixin, TemplateView):
    template_name = 'pretixcontrol/user/2fa_enable.html'

    def dispatch(self, request, *args, **kwargs):
        if not any(dt.objects.filter(user=self.request.user, confirmed=True) for dt in REAL_DEVICE_TYPES):
            messages.error(
                request,
                _('Please configure at least one device before enabling two-factor authentication.'),
            )
            return redirect(reverse('control:user.settings.2fa'))
        return super().dispatch(request, *args, **kwargs)

    def post(self, request, *args, **kwargs):
        self.request.user.require_2fa = True
        self.request.user.save()
        self.request.user.log_action('pretix.user.settings.2fa.enabled', user=self.request.user)
        messages.success(request, _('Two-factor authentication is now enabled for your account.'))
        self.request.user.send_security_notice([_('Two-factor authentication has been enabled.')])
        self.request.user.update_session_token()
        update_session_auth_hash(self.request, self.request.user)
        return redirect(reverse('control:user.settings.2fa'))


class User2FADisableView(RecentAuthenticationRequiredMixin, TemplateView):
    template_name = 'pretixcontrol/user/2fa_disable.html'

    def post(self, request, *args, **kwargs):
        self.request.user.require_2fa = False
        self.request.user.save()
        self.request.user.log_action('pretix.user.settings.2fa.disabled', user=self.request.user)
        messages.success(request, _('Two-factor authentication is now disabled for your account.'))
        self.request.user.send_security_notice([_('Two-factor authentication has been disabled.')])
        self.request.user.update_session_token()
        update_session_auth_hash(self.request, self.request.user)
        return redirect(reverse('control:user.settings.2fa'))


class User2FARegenerateEmergencyView(RecentAuthenticationRequiredMixin, TemplateView):
    template_name = 'pretixcontrol/user/2fa_regenemergency.html'

    def post(self, request, *args, **kwargs):
        StaticDevice.objects.filter(user=self.request.user, name='emergency').delete()
        d = StaticDevice.objects.create(user=self.request.user, name='emergency')
        for i in range(10):
            d.token_set.create(token=get_random_string(length=12, allowed_chars='1234567890'))
        self.request.user.log_action('pretix.user.settings.2fa.regenemergency', user=self.request.user)
        self.request.user.send_security_notice([_('Your two-factor emergency codes have been regenerated.')])
        self.request.user.update_session_token()
        update_session_auth_hash(self.request, self.request.user)
        messages.success(
            request,
            _(
                'Your emergency codes have been newly generated. Remember to store them in a safe '
                'place in case you lose access to your devices.'
            ),
        )
        return redirect(reverse('control:user.settings.2fa'))


class UserNotificationsDisableView(TemplateView):
    template_name = 'pretixcontrol/user/notifications_disable.html'

    @scopes_disabled()
    def dispatch(self, request, *args, **kwargs):
        return super().dispatch(request, *args, **kwargs)

    def post(self, request, *args, **kwargs):
        user = get_object_or_404(User, notifications_token=kwargs.get('token'), pk=kwargs.get('id'))
        user.notifications_send = False
        user.save()
        messages.success(request, _('Your notifications have been disabled.'))

        if request.user.is_authenticated:
            return redirect(reverse('control:user.settings.notifications'))
        else:
            return redirect(reverse('control:auth.login'))


class UserNotificationsEditView(TemplateView):
    template_name = 'pretixcontrol/user/notifications.html'

    @cached_property
    def event(self):
        if self.request.GET.get('event'):
            try:
                return (
                    self.request.user.get_events_with_any_permission()
                    .select_related('organizer')
                    .get(pk=self.request.GET.get('event'))
                )
            except Event.DoesNotExist:
                return None
        return None

    @cached_property
    def types(self):
        return get_all_notification_types(self.event)

    @cached_property
    def currently_set(self):
        set_per_method = defaultdict(dict)
        for n in self.request.user.notification_settings.filter(event=self.event):
            set_per_method[n.method][n.action_type] = n.enabled
        return set_per_method

    @cached_property
    def global_set(self):
        set_per_method = defaultdict(dict)
        for n in self.request.user.notification_settings.filter(event__isnull=True):
            set_per_method[n.method][n.action_type] = n.enabled
        return set_per_method

    def post(self, request, *args, **kwargs):
        if 'notifications_send' in request.POST:
            request.user.notifications_send = request.POST.get('notifications_send', '') == 'on'
            request.user.save()

            messages.success(request, _('Your notification settings have been saved.'))
            if request.user.notifications_send:
                self.request.user.log_action(
                    'pretix.user.settings.notifications.disabled',
                    user=self.request.user,
                )
            else:
                self.request.user.log_action('pretix.user.settings.notifications.enabled', user=self.request.user)
            return redirect(
                reverse('control:user.settings.notifications')
                + ('?event={}'.format(self.event.pk) if self.event else '')
            )
        else:
            for method, __ in NotificationSetting.CHANNELS:
                old_enabled = self.currently_set[method]

                for at in self.types.keys():
                    val = request.POST.get('{}:{}'.format(method, at))

                    # True → False
                    if old_enabled.get(at) is True and val == 'off':
                        self.request.user.notification_settings.filter(
                            event=self.event, action_type=at, method=method
                        ).update(enabled=False)

                    # True/False → None
                    if old_enabled.get(at) is not None and val == 'global':
                        self.request.user.notification_settings.filter(
                            event=self.event, action_type=at, method=method
                        ).delete()

                    # None → True/False
                    if old_enabled.get(at) is None and val in ('on', 'off'):
                        self.request.user.notification_settings.create(
                            event=self.event,
                            action_type=at,
                            method=method,
                            enabled=(val == 'on'),
                        )

                    # False → True
                    if old_enabled.get(at) is False and val == 'on':
                        self.request.user.notification_settings.filter(
                            event=self.event, action_type=at, method=method
                        ).update(enabled=True)

            messages.success(request, _('Your notification settings have been saved.'))
            self.request.user.log_action('pretix.user.settings.notifications.changed', user=self.request.user)
            return redirect(
                reverse('control:user.settings.notifications')
                + ('?event={}'.format(self.event.pk) if self.event else '')
            )

    def get_context_data(self, **kwargs):
        ctx = super().get_context_data(**kwargs)
        ctx['events'] = self.request.user.get_events_with_any_permission().order_by('-date_from')
        ctx['types'] = [
            (
                tv,
                {k: a.get(t) for k, a in self.currently_set.items()},
                {k: a.get(t) for k, a in self.global_set.items()},
            )
            for t, tv in self.types.items()
        ]
        ctx['event'] = self.event
        if self.event:
            ctx['permset'] = self.request.user.get_event_permission_set(self.event.organizer, self.event)
        return ctx


=======
>>>>>>> 526c4a9a
class StartStaffSession(StaffMemberRequiredMixin, RecentAuthenticationRequiredMixin, TemplateView):
    template_name = 'pretixcontrol/admin/user/staff_session_start.html'

    def post(self, request, *args, **kwargs):
        if not request.user.has_active_staff_session(request.session.session_key):
            StaffSession.objects.create(user=request.user, session_key=request.session.session_key)

        if 'next' in request.GET and url_has_allowed_host_and_scheme(request.GET.get('next'), allowed_hosts=None):
            return redirect(request.GET.get('next'))
        else:
            return redirect(reverse('control:index'))


class StopStaffSession(StaffMemberRequiredMixin, View):
    def get(self, request, *args, **kwargs):
        session = StaffSession.objects.filter(
            date_end__isnull=True,
            session_key=request.session.session_key,
            user=request.user,
        ).first()
        if not session:
            return redirect(reverse('control:index'))

        session.date_end = now()
        session.save()
        return redirect(reverse('control:admin.user.sudo.edit', kwargs={'id': session.pk}))


class StaffSessionList(AdministratorPermissionRequiredMixin, ListView):
    context_object_name = 'sessions'
    template_name = 'pretixcontrol/admin/user/staff_session_list.html'
    paginate_by = 25
    model = StaffSession

    def get_queryset(self):
        return StaffSession.objects.select_related('user').order_by('-date_start')


class EditStaffSession(StaffMemberRequiredMixin, UpdateView):
    context_object_name = 'session'
    template_name = 'pretixcontrol/admin/user/staff_session_edit.html'
    form_class = StaffSessionForm

    def get_success_url(self):
        return reverse('control:admin.user.sudo.edit', kwargs={'id': self.object.pk})

    def get_context_data(self, **kwargs):
        ctx = super().get_context_data(**kwargs)
        ctx['logs'] = self.object.logs.select_related('impersonating')
        return ctx

    def form_valid(self, form):
        messages.success(self.request, _('Your comment has been saved.'))
        return super().form_valid(form)

    def get_object(self, queryset=None):
        if self.request.user.has_active_staff_session(self.request.session.session_key):
            return get_object_or_404(StaffSession, pk=self.kwargs['id'])
        else:
            return get_object_or_404(StaffSession, pk=self.kwargs['id'], user=self.request.user)


class UserOrdersView(ListView):
    template_name = 'pretixcontrol/user/orders.html'
    context_object_name = 'orders'
    paginate_by = 20

    def get_queryset(self):
        qs = (
            Order.objects.filter(Q(email__iexact=self.request.user.email)).select_related('event').order_by('-datetime')
        )

        # Filter by event if provided
        event_id = self.request.GET.get('event')
        if event_id:
            qs = qs.filter(event_id=event_id)

        return qs

    def get_context_data(self, **kwargs):
        ctx = super().get_context_data(**kwargs)
        ctx['filter_form'] = UserOrderFilterForm(self.request.GET or None, user=self.request.user)
        return ctx<|MERGE_RESOLUTION|>--- conflicted
+++ resolved
@@ -21,16 +21,8 @@
 from pretix.base.auth import get_auth_backends
 from pretix.base.forms.auth import ReauthForm
 from pretix.base.models import (
-<<<<<<< HEAD
-    Event,
-    LogEntry,
-    NotificationSetting,
     Order,
     U2FDevice,
-    User,
-=======
-    Order, U2FDevice,
->>>>>>> 526c4a9a
     WebAuthnDevice,
 )
 from pretix.base.models.auth import StaffSession
@@ -175,599 +167,6 @@
         )
 
 
-<<<<<<< HEAD
-class UserSettings(UpdateView):
-    model = User
-    form_class = UserSettingsForm
-    template_name = 'pretixcontrol/user/settings.html'
-
-    def get_object(self, queryset=None):
-        self._old_email = self.request.user.email
-        return self.request.user
-
-    def get_form_kwargs(self):
-        kwargs = super().get_form_kwargs()
-        kwargs['user'] = self.request.user
-        return kwargs
-
-    def form_invalid(self, form):
-        messages.error(self.request, _('Your changes could not be saved. See below for details.'))
-        return super().form_invalid(form)
-
-    def form_valid(self, form):
-        messages.success(self.request, _('Your changes have been saved.'))
-
-        data = {}
-        for k in form.changed_data:
-            if k not in ('old_pw', 'new_pw_repeat'):
-                if 'new_pw' == k:
-                    data['new_pw'] = True
-                else:
-                    data[k] = form.cleaned_data[k]
-
-        msgs = []
-
-        if 'new_pw' in form.changed_data:
-            msgs.append(_('Your password has been changed.'))
-
-        if 'email' in form.changed_data:
-            msgs.append(_('Your email address has been changed to {email}.').format(email=form.cleaned_data['email']))
-
-        if msgs:
-            self.request.user.send_security_notice(msgs, email=form.cleaned_data['email'])
-            if self._old_email != form.cleaned_data['email']:
-                self.request.user.send_security_notice(msgs, email=self._old_email)
-
-        sup = super().form_valid(form)
-        self.request.user.log_action('pretix.user.settings.changed', user=self.request.user, data=data)
-
-        update_session_auth_hash(self.request, self.request.user)
-        return sup
-
-    def get_success_url(self):
-        return reverse('control:user.settings')
-
-
-class UserHistoryView(ListView):
-    template_name = 'pretixcontrol/user/history.html'
-    model = LogEntry
-    context_object_name = 'logs'
-    paginate_by = 20
-
-    def get_queryset(self):
-        qs = (
-            LogEntry.objects.filter(
-                content_type=ContentType.objects.get_for_model(User),
-                object_id=self.request.user.pk,
-            )
-            .select_related('user', 'content_type', 'api_token', 'oauth_application', 'device')
-            .order_by('-datetime')
-        )
-        return qs
-
-    def get_context_data(self, **kwargs):
-        ctx = super().get_context_data()
-
-        class FakeClass:
-            def top_logentries(self):
-                return ctx['logs']
-
-        ctx['fakeobj'] = FakeClass()
-        return ctx
-
-
-class User2FAMainView(RecentAuthenticationRequiredMixin, TemplateView):
-    template_name = 'pretixcontrol/user/2fa_main.html'
-
-    def get_context_data(self, **kwargs):
-        ctx = super().get_context_data()
-
-        try:
-            ctx['static_tokens'] = StaticDevice.objects.get(user=self.request.user, name='emergency').token_set.all()
-        except StaticDevice.MultipleObjectsReturned:
-            ctx['static_tokens'] = (
-                StaticDevice.objects.filter(user=self.request.user, name='emergency').first().token_set.all()
-            )
-        except StaticDevice.DoesNotExist:
-            d = StaticDevice.objects.create(user=self.request.user, name='emergency')
-            for i in range(10):
-                d.token_set.create(token=get_random_string(length=12, allowed_chars='1234567890'))
-            ctx['static_tokens'] = d.token_set.all()
-
-        ctx['devices'] = []
-        for dt in REAL_DEVICE_TYPES:
-            objs = list(dt.objects.filter(user=self.request.user, confirmed=True))
-            for obj in objs:
-                if dt == TOTPDevice:
-                    obj.devicetype = 'totp'
-                elif dt == U2FDevice:
-                    obj.devicetype = 'u2f'
-                elif dt == WebAuthnDevice:
-                    obj.devicetype = 'webauthn'
-            ctx['devices'] += objs
-
-        return ctx
-
-
-class User2FADeviceAddView(RecentAuthenticationRequiredMixin, FormView):
-    form_class = User2FADeviceAddForm
-    template_name = 'pretixcontrol/user/2fa_add.html'
-
-    def form_valid(self, form):
-        if form.cleaned_data['devicetype'] == 'totp':
-            dev = TOTPDevice.objects.create(user=self.request.user, confirmed=False, name=form.cleaned_data['name'])
-        elif form.cleaned_data['devicetype'] == 'webauthn':
-            if not self.request.is_secure():
-                messages.error(
-                    self.request,
-                    _('Security devices are only available if pretix is served via HTTPS.'),
-                )
-                return self.get(self.request, self.args, self.kwargs)
-            dev = WebAuthnDevice.objects.create(user=self.request.user, confirmed=False, name=form.cleaned_data['name'])
-        return redirect(
-            reverse(
-                'control:user.settings.2fa.confirm.' + form.cleaned_data['devicetype'],
-                kwargs={'device': dev.pk},
-            )
-        )
-
-    def form_invalid(self, form):
-        messages.error(self.request, _('We could not save your changes. See below for details.'))
-        return super().form_invalid(form)
-
-
-class User2FADeviceDeleteView(RecentAuthenticationRequiredMixin, TemplateView):
-    template_name = 'pretixcontrol/user/2fa_delete.html'
-
-    @cached_property
-    def device(self):
-        if self.kwargs['devicetype'] == 'totp':
-            return get_object_or_404(
-                TOTPDevice,
-                user=self.request.user,
-                pk=self.kwargs['device'],
-                confirmed=True,
-            )
-        elif self.kwargs['devicetype'] == 'webauthn':
-            return get_object_or_404(
-                WebAuthnDevice,
-                user=self.request.user,
-                pk=self.kwargs['device'],
-                confirmed=True,
-            )
-        elif self.kwargs['devicetype'] == 'u2f':
-            return get_object_or_404(
-                U2FDevice,
-                user=self.request.user,
-                pk=self.kwargs['device'],
-                confirmed=True,
-            )
-
-    def get_context_data(self, **kwargs):
-        ctx = super().get_context_data()
-        ctx['device'] = self.device
-        return ctx
-
-    def post(self, request, *args, **kwargs):
-        self.request.user.log_action(
-            'pretix.user.settings.2fa.device.deleted',
-            user=self.request.user,
-            data={
-                'id': self.device.pk,
-                'name': self.device.name,
-                'devicetype': self.kwargs['devicetype'],
-            },
-        )
-        self.device.delete()
-        msgs = [_('A two-factor authentication device has been removed from your account.')]
-        if not any(dt.objects.filter(user=self.request.user, confirmed=True) for dt in REAL_DEVICE_TYPES):
-            self.request.user.require_2fa = False
-            self.request.user.save()
-            self.request.user.log_action('pretix.user.settings.2fa.disabled', user=self.request.user)
-            msgs.append(_('Two-factor authentication has been disabled.'))
-
-        self.request.user.send_security_notice(msgs)
-        self.request.user.update_session_token()
-        update_session_auth_hash(self.request, self.request.user)
-        messages.success(request, _('The device has been removed.'))
-        return redirect(reverse('control:user.settings.2fa'))
-
-
-class User2FADeviceConfirmWebAuthnView(RecentAuthenticationRequiredMixin, TemplateView):
-    template_name = 'pretixcontrol/user/2fa_confirm_webauthn.html'
-
-    @cached_property
-    def device(self):
-        return get_object_or_404(
-            WebAuthnDevice,
-            user=self.request.user,
-            pk=self.kwargs['device'],
-            confirmed=False,
-        )
-
-    def get_context_data(self, **kwargs):
-        ctx = super().get_context_data()
-        ctx['device'] = self.device
-
-        if 'webauthn_register_ukey' in self.request.session:
-            del self.request.session['webauthn_register_ukey']
-        if 'webauthn_challenge' in self.request.session:
-            del self.request.session['webauthn_challenge']
-
-        challenge = generate_challenge()
-        ukey = generate_user_handle()
-
-        self.request.session['webauthn_challenge'] = base64.b64encode(challenge).decode()
-        self.request.session['webauthn_register_ukey'] = base64.b64encode(ukey).decode()
-
-        devices = [
-            device.webauthndevice for device in WebAuthnDevice.objects.filter(confirmed=True, user=self.request.user)
-        ] + [device.webauthndevice for device in U2FDevice.objects.filter(confirmed=True, user=self.request.user)]
-        make_credential_options = webauthn.generate_registration_options(
-            rp_id=get_webauthn_rp_id(self.request),
-            rp_name=get_webauthn_rp_id(self.request),
-            user_id=ukey,
-            user_name=self.request.user.email,
-            challenge=challenge,
-            exclude_credentials=devices,
-        )
-        ctx['jsondata'] = webauthn.options_to_json(make_credential_options)
-
-        return ctx
-
-    def post(self, request, *args, **kwargs):
-        try:
-            challenge = self.request.session['webauthn_challenge']
-            ukey = self.request.session['webauthn_register_ukey']
-            resp = json.loads(self.request.POST.get('token'))
-            registration_verification = webauthn.verify_registration_response(
-                credential=resp,
-                expected_challenge=base64.b64decode(challenge),
-                expected_rp_id=get_webauthn_rp_id(self.request),
-                expected_origin=settings.SITE_URL,
-            )
-            # Check that the credentialId is not yet registered to any other user.
-            # If registration is requested for a credential that is already registered
-            # to a different user, the Relying Party SHOULD fail this registration
-            # ceremony, or it MAY decide to accept the registration, e.g. while deleting
-            # the older registration.
-            credential_id_exists = WebAuthnDevice.objects.filter(
-                credential_id=registration_verification.credential_id
-            ).first()
-            if credential_id_exists:
-                messages.error(request, _('This security device is already registered.'))
-                return redirect(
-                    reverse(
-                        'control:user.settings.2fa.confirm.webauthn',
-                        kwargs={'device': self.device.pk},
-                    )
-                )
-
-            self.device.credential_id = websafe_encode(registration_verification.credential_id)
-            self.device.ukey = websafe_encode(ukey)
-            self.device.pub_key = websafe_encode(registration_verification.credential_public_key)
-            self.device.sign_count = registration_verification.sign_count
-            self.device.rp_id = get_webauthn_rp_id(request)
-            self.device.icon_url = settings.SITE_URL
-            self.device.confirmed = True
-            self.device.save()
-            self.request.user.log_action(
-                'pretix.user.settings.2fa.device.added',
-                user=self.request.user,
-                data={
-                    'id': self.device.pk,
-                    'devicetype': 'u2f',
-                    'name': self.device.name,
-                },
-            )
-            notices = [_('A new two-factor authentication device has been added to your account.')]
-            activate = request.POST.get('activate', '')
-            if activate == 'on' and not self.request.user.require_2fa:
-                self.request.user.require_2fa = True
-                self.request.user.save()
-                self.request.user.log_action('pretix.user.settings.2fa.enabled', user=self.request.user)
-                notices.append(_('Two-factor authentication has been enabled.'))
-            self.request.user.send_security_notice(notices)
-            self.request.user.update_session_token()
-            update_session_auth_hash(self.request, self.request.user)
-
-            note = ''
-            if not self.request.user.require_2fa:
-                note = ' ' + str(
-                    _(
-                        'Please note that you still need to enable two-factor authentication for your '
-                        'account using the buttons below to make a second factor required for logging '
-                        'into your account.'
-                    )
-                )
-            messages.success(
-                request,
-                str(_('The device has been verified and can now be used.')) + note,
-            )
-            return redirect(reverse('control:user.settings.2fa'))
-        except Exception:
-            messages.error(request, _('The registration could not be completed. Please try again.'))
-            logger.exception('WebAuthn registration failed')
-            return redirect(
-                reverse(
-                    'control:user.settings.2fa.confirm.webauthn',
-                    kwargs={'device': self.device.pk},
-                )
-            )
-
-
-class User2FADeviceConfirmTOTPView(RecentAuthenticationRequiredMixin, TemplateView):
-    template_name = 'pretixcontrol/user/2fa_confirm_totp.html'
-
-    @cached_property
-    def device(self):
-        return get_object_or_404(
-            TOTPDevice,
-            user=self.request.user,
-            pk=self.kwargs['device'],
-            confirmed=False,
-        )
-
-    def get_context_data(self, **kwargs):
-        ctx = super().get_context_data()
-
-        ctx['secret'] = base64.b32encode(self.device.bin_key).decode('utf-8')
-        ctx['secretGrouped'] = '  '.join(
-            [ctx['secret'].lower()[(i * 4) : (i + 1) * 4] for i in range(len(ctx['secret']) // 4)]
-        )
-        ctx['qrdata'] = 'otpauth://totp/{label}%3A%20{user}?issuer={label}&secret={secret}&digits={digits}'.format(
-            label=quote(settings.INSTANCE_NAME),
-            user=quote(self.request.user.email),
-            secret=ctx['secret'],
-            digits=self.device.digits,
-        )
-        ctx['device'] = self.device
-        return ctx
-
-    def post(self, request, *args, **kwargs):
-        token = request.POST.get('token', '')
-        activate = request.POST.get('activate', '')
-        if self.device.verify_token(token):
-            self.device.confirmed = True
-            self.device.save()
-            self.request.user.log_action(
-                'pretix.user.settings.2fa.device.added',
-                user=self.request.user,
-                data={
-                    'id': self.device.pk,
-                    'name': self.device.name,
-                    'devicetype': 'totp',
-                },
-            )
-            notices = [_('A new two-factor authentication device has been added to your account.')]
-            if activate == 'on' and not self.request.user.require_2fa:
-                self.request.user.require_2fa = True
-                self.request.user.save()
-                self.request.user.log_action('pretix.user.settings.2fa.enabled', user=self.request.user)
-                notices.append(_('Two-factor authentication has been enabled.'))
-            self.request.user.send_security_notice(notices)
-            self.request.user.update_session_token()
-            update_session_auth_hash(self.request, self.request.user)
-
-            note = ''
-            if not self.request.user.require_2fa:
-                note = ' ' + str(
-                    _(
-                        'Please note that you still need to enable two-factor authentication for your '
-                        'account using the buttons below to make a second factor required for logging '
-                        'into your account.'
-                    )
-                )
-            messages.success(
-                request,
-                str(_('The device has been verified and can now be used.')) + note,
-            )
-            return redirect(reverse('control:user.settings.2fa'))
-        else:
-            messages.error(
-                request,
-                _(
-                    'The code you entered was not valid. If this problem persists, please check '
-                    'that the date and time of your phone are configured correctly.'
-                ),
-            )
-            return redirect(
-                reverse(
-                    'control:user.settings.2fa.confirm.totp',
-                    kwargs={'device': self.device.pk},
-                )
-            )
-
-
-class User2FAEnableView(RecentAuthenticationRequiredMixin, TemplateView):
-    template_name = 'pretixcontrol/user/2fa_enable.html'
-
-    def dispatch(self, request, *args, **kwargs):
-        if not any(dt.objects.filter(user=self.request.user, confirmed=True) for dt in REAL_DEVICE_TYPES):
-            messages.error(
-                request,
-                _('Please configure at least one device before enabling two-factor authentication.'),
-            )
-            return redirect(reverse('control:user.settings.2fa'))
-        return super().dispatch(request, *args, **kwargs)
-
-    def post(self, request, *args, **kwargs):
-        self.request.user.require_2fa = True
-        self.request.user.save()
-        self.request.user.log_action('pretix.user.settings.2fa.enabled', user=self.request.user)
-        messages.success(request, _('Two-factor authentication is now enabled for your account.'))
-        self.request.user.send_security_notice([_('Two-factor authentication has been enabled.')])
-        self.request.user.update_session_token()
-        update_session_auth_hash(self.request, self.request.user)
-        return redirect(reverse('control:user.settings.2fa'))
-
-
-class User2FADisableView(RecentAuthenticationRequiredMixin, TemplateView):
-    template_name = 'pretixcontrol/user/2fa_disable.html'
-
-    def post(self, request, *args, **kwargs):
-        self.request.user.require_2fa = False
-        self.request.user.save()
-        self.request.user.log_action('pretix.user.settings.2fa.disabled', user=self.request.user)
-        messages.success(request, _('Two-factor authentication is now disabled for your account.'))
-        self.request.user.send_security_notice([_('Two-factor authentication has been disabled.')])
-        self.request.user.update_session_token()
-        update_session_auth_hash(self.request, self.request.user)
-        return redirect(reverse('control:user.settings.2fa'))
-
-
-class User2FARegenerateEmergencyView(RecentAuthenticationRequiredMixin, TemplateView):
-    template_name = 'pretixcontrol/user/2fa_regenemergency.html'
-
-    def post(self, request, *args, **kwargs):
-        StaticDevice.objects.filter(user=self.request.user, name='emergency').delete()
-        d = StaticDevice.objects.create(user=self.request.user, name='emergency')
-        for i in range(10):
-            d.token_set.create(token=get_random_string(length=12, allowed_chars='1234567890'))
-        self.request.user.log_action('pretix.user.settings.2fa.regenemergency', user=self.request.user)
-        self.request.user.send_security_notice([_('Your two-factor emergency codes have been regenerated.')])
-        self.request.user.update_session_token()
-        update_session_auth_hash(self.request, self.request.user)
-        messages.success(
-            request,
-            _(
-                'Your emergency codes have been newly generated. Remember to store them in a safe '
-                'place in case you lose access to your devices.'
-            ),
-        )
-        return redirect(reverse('control:user.settings.2fa'))
-
-
-class UserNotificationsDisableView(TemplateView):
-    template_name = 'pretixcontrol/user/notifications_disable.html'
-
-    @scopes_disabled()
-    def dispatch(self, request, *args, **kwargs):
-        return super().dispatch(request, *args, **kwargs)
-
-    def post(self, request, *args, **kwargs):
-        user = get_object_or_404(User, notifications_token=kwargs.get('token'), pk=kwargs.get('id'))
-        user.notifications_send = False
-        user.save()
-        messages.success(request, _('Your notifications have been disabled.'))
-
-        if request.user.is_authenticated:
-            return redirect(reverse('control:user.settings.notifications'))
-        else:
-            return redirect(reverse('control:auth.login'))
-
-
-class UserNotificationsEditView(TemplateView):
-    template_name = 'pretixcontrol/user/notifications.html'
-
-    @cached_property
-    def event(self):
-        if self.request.GET.get('event'):
-            try:
-                return (
-                    self.request.user.get_events_with_any_permission()
-                    .select_related('organizer')
-                    .get(pk=self.request.GET.get('event'))
-                )
-            except Event.DoesNotExist:
-                return None
-        return None
-
-    @cached_property
-    def types(self):
-        return get_all_notification_types(self.event)
-
-    @cached_property
-    def currently_set(self):
-        set_per_method = defaultdict(dict)
-        for n in self.request.user.notification_settings.filter(event=self.event):
-            set_per_method[n.method][n.action_type] = n.enabled
-        return set_per_method
-
-    @cached_property
-    def global_set(self):
-        set_per_method = defaultdict(dict)
-        for n in self.request.user.notification_settings.filter(event__isnull=True):
-            set_per_method[n.method][n.action_type] = n.enabled
-        return set_per_method
-
-    def post(self, request, *args, **kwargs):
-        if 'notifications_send' in request.POST:
-            request.user.notifications_send = request.POST.get('notifications_send', '') == 'on'
-            request.user.save()
-
-            messages.success(request, _('Your notification settings have been saved.'))
-            if request.user.notifications_send:
-                self.request.user.log_action(
-                    'pretix.user.settings.notifications.disabled',
-                    user=self.request.user,
-                )
-            else:
-                self.request.user.log_action('pretix.user.settings.notifications.enabled', user=self.request.user)
-            return redirect(
-                reverse('control:user.settings.notifications')
-                + ('?event={}'.format(self.event.pk) if self.event else '')
-            )
-        else:
-            for method, __ in NotificationSetting.CHANNELS:
-                old_enabled = self.currently_set[method]
-
-                for at in self.types.keys():
-                    val = request.POST.get('{}:{}'.format(method, at))
-
-                    # True → False
-                    if old_enabled.get(at) is True and val == 'off':
-                        self.request.user.notification_settings.filter(
-                            event=self.event, action_type=at, method=method
-                        ).update(enabled=False)
-
-                    # True/False → None
-                    if old_enabled.get(at) is not None and val == 'global':
-                        self.request.user.notification_settings.filter(
-                            event=self.event, action_type=at, method=method
-                        ).delete()
-
-                    # None → True/False
-                    if old_enabled.get(at) is None and val in ('on', 'off'):
-                        self.request.user.notification_settings.create(
-                            event=self.event,
-                            action_type=at,
-                            method=method,
-                            enabled=(val == 'on'),
-                        )
-
-                    # False → True
-                    if old_enabled.get(at) is False and val == 'on':
-                        self.request.user.notification_settings.filter(
-                            event=self.event, action_type=at, method=method
-                        ).update(enabled=True)
-
-            messages.success(request, _('Your notification settings have been saved.'))
-            self.request.user.log_action('pretix.user.settings.notifications.changed', user=self.request.user)
-            return redirect(
-                reverse('control:user.settings.notifications')
-                + ('?event={}'.format(self.event.pk) if self.event else '')
-            )
-
-    def get_context_data(self, **kwargs):
-        ctx = super().get_context_data(**kwargs)
-        ctx['events'] = self.request.user.get_events_with_any_permission().order_by('-date_from')
-        ctx['types'] = [
-            (
-                tv,
-                {k: a.get(t) for k, a in self.currently_set.items()},
-                {k: a.get(t) for k, a in self.global_set.items()},
-            )
-            for t, tv in self.types.items()
-        ]
-        ctx['event'] = self.event
-        if self.event:
-            ctx['permset'] = self.request.user.get_event_permission_set(self.event.organizer, self.event)
-        return ctx
-
-
-=======
->>>>>>> 526c4a9a
 class StartStaffSession(StaffMemberRequiredMixin, RecentAuthenticationRequiredMixin, TemplateView):
     template_name = 'pretixcontrol/admin/user/staff_session_start.html'
 
