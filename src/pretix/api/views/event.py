import json
import logging

import django_filters
import jwt
from django.conf import settings
from django.db import transaction
from django.db.models import ProtectedError, Q
<<<<<<< HEAD
from django.http import JsonResponse
from django.shortcuts import get_object_or_404
=======
>>>>>>> 5e9f0240
from django.utils.timezone import now
from django.views.decorators.csrf import csrf_exempt
from django.views.decorators.http import require_POST
from django_filters.rest_framework import DjangoFilterBackend, FilterSet
from django_scopes import scopes_disabled
from rest_framework import filters, serializers, views, viewsets
from rest_framework.exceptions import PermissionDenied
from rest_framework.response import Response

from pretix.api.auth.permission import EventCRUDPermission
from pretix.api.serializers.event import (
    CloneEventSerializer, DeviceEventSettingsSerializer, EventSerializer,
    EventSettingsSerializer, SubEventSerializer, TaxRuleSerializer,
)
from pretix.api.views import ConditionalListView
from pretix.base.models import (
<<<<<<< HEAD
    CartPosition, Device, Event, TaxRule, TeamAPIToken, Organizer, Customer, Order, User,
=======
    CartPosition, Device, Event, TaxRule, TeamAPIToken,
>>>>>>> 5e9f0240
)
from pretix.base.models.event import SubEvent
from pretix.base.settings import SETTINGS_AFFECTING_CSS
from pretix.helpers.dicts import merge_dicts
from pretix.presale.style import regenerate_css
from pretix.presale.views.organizer import filter_qs_by_attr

logger = logging.getLogger(__name__)

with scopes_disabled():
    class EventFilter(FilterSet):
        is_past = django_filters.rest_framework.BooleanFilter(method='is_past_qs')
        is_future = django_filters.rest_framework.BooleanFilter(method='is_future_qs')
        ends_after = django_filters.rest_framework.IsoDateTimeFilter(method='ends_after_qs')
        sales_channel = django_filters.rest_framework.CharFilter(method='sales_channel_qs')

        class Meta:
            model = Event
            fields = ['is_public', 'live', 'has_subevents']

        def ends_after_qs(self, queryset, name, value):
            expr = (
                Q(has_subevents=False) &
                Q(
                    Q(Q(date_to__isnull=True) & Q(date_from__gte=value))
                    | Q(Q(date_to__isnull=False) & Q(date_to__gte=value))
                )
            )
            return queryset.filter(expr)

        def is_past_qs(self, queryset, name, value):
            expr = (
                Q(has_subevents=False) &
                Q(
                    Q(Q(date_to__isnull=True) & Q(date_from__lt=now()))
                    | Q(Q(date_to__isnull=False) & Q(date_to__lt=now()))
                )
            )
            if value:
                return queryset.filter(expr)
            else:
                return queryset.exclude(expr)

        def is_future_qs(self, queryset, name, value):
            expr = (
                Q(has_subevents=False) &
                Q(
                    Q(Q(date_to__isnull=True) & Q(date_from__gte=now()))
                    | Q(Q(date_to__isnull=False) & Q(date_to__gte=now()))
                )
            )
            if value:
                return queryset.filter(expr)
            else:
                return queryset.exclude(expr)

        def sales_channel_qs(self, queryset, name, value):
            return queryset.filter(sales_channels__contains=value)


class EventViewSet(viewsets.ModelViewSet):
    serializer_class = EventSerializer
    queryset = Event.objects.none()
    lookup_field = 'slug'
    lookup_url_kwarg = 'event'
    lookup_value_regex = '[^/]+'
    permission_classes = (EventCRUDPermission,)
    filter_backends = (DjangoFilterBackend, filters.OrderingFilter)
    ordering = ('slug',)
    ordering_fields = ('date_from', 'slug')
    filterset_class = EventFilter

    def get_queryset(self):
        if isinstance(self.request.auth, (TeamAPIToken, Device)):
            qs = self.request.auth.get_events_with_any_permission()
        elif self.request.user.is_authenticated:
            qs = self.request.user.get_events_with_any_permission(self.request).filter(
                organizer=self.request.organizer
            )

        qs = filter_qs_by_attr(qs, self.request)
        return qs.prefetch_related(
            'meta_values', 'meta_values__property', 'seat_category_mappings'
        )

    def perform_update(self, serializer):
        current_live_value = serializer.instance.live
        updated_live_value = serializer.validated_data.get('live', None)
        current_plugins_value = serializer.instance.get_plugins()
        updated_plugins_value = serializer.validated_data.get('plugins', None)

        super().perform_update(serializer)

        if updated_live_value is not None and updated_live_value != current_live_value:
            log_action = 'pretix.event.live.activated' if updated_live_value else 'pretix.event.live.deactivated'
            serializer.instance.log_action(
                log_action,
                user=self.request.user,
                auth=self.request.auth,
                data=self.request.data
            )

        if updated_plugins_value is not None and set(updated_plugins_value) != set(current_plugins_value):
            enabled = {m: 'enabled' for m in updated_plugins_value if m not in current_plugins_value}
            disabled = {m: 'disabled' for m in current_plugins_value if m not in updated_plugins_value}
            changed = merge_dicts(enabled, disabled)

            for module, action in changed.items():
                serializer.instance.log_action(
                    'pretix.event.plugins.' + action,
                    user=self.request.user,
                    auth=self.request.auth,
                    data={'plugin': module}
                )

        other_keys = {k: v for k, v in serializer.validated_data.items() if k not in ['plugins', 'live']}
        if other_keys:
            serializer.instance.log_action(
                'pretix.event.changed',
                user=self.request.user,
                auth=self.request.auth,
                data=self.request.data
            )

    def perform_create(self, serializer):
        serializer.save(organizer=self.request.organizer)
        serializer.instance.set_defaults()
        serializer.instance.log_action(
            'pretix.event.added',
            user=self.request.user,
            auth=self.request.auth,
            data=self.request.data
        )

    def perform_destroy(self, instance):
        if not instance.allow_delete():
            raise PermissionDenied('The event can not be deleted as it already contains orders. Please set \'live\''
                                   ' to false to hide the event and take the shop offline instead.')
        try:
            with transaction.atomic():
                instance.organizer.log_action(
                    'pretix.event.deleted', user=self.request.user,
                    data={
                        'event_id': instance.pk,
                        'name': str(instance.name),
                        'logentries': list(instance.logentry_set.values_list('pk', flat=True))
                    }
                )
                instance.delete_sub_objects()
                super().perform_destroy(instance)
        except ProtectedError:
            raise PermissionDenied('The event could not be deleted as some constraints (e.g. data created by plug-ins) '
                                   'do not allow it.')


class CloneEventViewSet(viewsets.ModelViewSet):
    serializer_class = CloneEventSerializer
    queryset = Event.objects.none()
    lookup_field = 'slug'
    lookup_url_kwarg = 'event'
    http_method_names = ['post']
    write_permission = 'can_create_events'

    def get_serializer_context(self):
        ctx = super().get_serializer_context()
        ctx['event'] = self.kwargs['event']
        ctx['organizer'] = self.request.organizer
        return ctx

    def perform_create(self, serializer):
        serializer.save(organizer=self.request.organizer)

        serializer.instance.log_action(
            'pretix.event.added',
            user=self.request.user,
            auth=self.request.auth,
            data=self.request.data
        )


with scopes_disabled():
    class SubEventFilter(FilterSet):
        is_past = django_filters.rest_framework.BooleanFilter(method='is_past_qs')
        is_future = django_filters.rest_framework.BooleanFilter(method='is_future_qs')
        ends_after = django_filters.rest_framework.IsoDateTimeFilter(method='ends_after_qs')
        modified_since = django_filters.IsoDateTimeFilter(field_name='last_modified', lookup_expr='gte')

        class Meta:
            model = SubEvent
            fields = ['active', 'event__live']

        def ends_after_qs(self, queryset, name, value):
            expr = Q(
                Q(Q(date_to__isnull=True) & Q(date_from__gte=value))
                | Q(Q(date_to__isnull=False) & Q(date_to__gte=value))
            )
            return queryset.filter(expr)

        def is_past_qs(self, queryset, name, value):
            expr = Q(
                Q(Q(date_to__isnull=True) & Q(date_from__lt=now()))
                | Q(Q(date_to__isnull=False) & Q(date_to__lt=now()))
            )
            if value:
                return queryset.filter(expr)
            else:
                return queryset.exclude(expr)

        def is_future_qs(self, queryset, name, value):
            expr = Q(
                Q(Q(date_to__isnull=True) & Q(date_from__gte=now()))
                | Q(Q(date_to__isnull=False) & Q(date_to__gte=now()))
            )
            if value:
                return queryset.filter(expr)
            else:
                return queryset.exclude(expr)


class SubEventViewSet(ConditionalListView, viewsets.ModelViewSet):
    serializer_class = SubEventSerializer
    queryset = SubEvent.objects.none()
    write_permission = 'can_change_event_settings'
    filter_backends = (DjangoFilterBackend, filters.OrderingFilter)
    filterset_class = SubEventFilter
    ordering = ('date_from',)
    ordering_fields = ('id', 'date_from', 'last_modified')

    def get_queryset(self):
        if getattr(self.request, 'event', None):
            qs = self.request.event.subevents
        elif isinstance(self.request.auth, (TeamAPIToken, Device)):
            qs = SubEvent.objects.filter(
                event__organizer=self.request.organizer,
                event__in=self.request.auth.get_events_with_any_permission()
            )
        elif self.request.user.is_authenticated:
            qs = SubEvent.objects.filter(
                event__organizer=self.request.organizer,
                event__in=self.request.user.get_events_with_any_permission()
            )

        qs = filter_qs_by_attr(qs, self.request)

        return qs.prefetch_related(
            'subeventitem_set', 'subeventitemvariation_set', 'seat_category_mappings', 'meta_values'
        )

    def list(self, request, **kwargs):
        date = serializers.DateTimeField().to_representation(now())
        queryset = self.filter_queryset(self.get_queryset())

        page = self.paginate_queryset(queryset)
        if page is not None:
            serializer = self.get_serializer(page, many=True)
            resp = self.get_paginated_response(serializer.data)
            resp['X-Page-Generated'] = date
            return resp

        serializer = self.get_serializer(queryset, many=True)
        return Response(serializer.data, headers={'X-Page-Generated': date})

    def perform_update(self, serializer):
        original_data = self.get_serializer(instance=serializer.instance).data
        super().perform_update(serializer)

        if serializer.data == original_data:
            # Performance optimization: If nothing was changed, we do not need to save or log anything.
            # This costs us a few cycles on save, but avoids thousands of lines in our log.
            return

        serializer.instance.log_action(
            'pretix.subevent.changed',
            user=self.request.user,
            auth=self.request.auth,
            data=self.request.data
        )

    def perform_create(self, serializer):
        serializer.save(event=self.request.event)
        serializer.instance.log_action(
            'pretix.subevent.added',
            user=self.request.user,
            auth=self.request.auth,
            data=self.request.data
        )

    def perform_destroy(self, instance):
        if not instance.allow_delete():
            raise PermissionDenied('The sub-event can not be deleted as it has already been used in orders. Please set'
                                   ' \'active\' to false instead to hide it from users.')
        try:
            with transaction.atomic():
                instance.log_action(
                    'pretix.subevent.deleted',
                    user=self.request.user,
                    auth=self.request.auth,
                    data=self.request.data
                )
                CartPosition.objects.filter(addon_to__subevent=instance).delete()
                instance.cartposition_set.all().delete()
                super().perform_destroy(instance)
        except ProtectedError:
            raise PermissionDenied('The sub-event could not be deleted as some constraints (e.g. data created by '
                                   'plug-ins) do not allow it.')


class TaxRuleViewSet(ConditionalListView, viewsets.ModelViewSet):
    serializer_class = TaxRuleSerializer
    queryset = TaxRule.objects.none()
    write_permission = 'can_change_event_settings'

    def get_queryset(self):
        return self.request.event.tax_rules.all()

    def perform_update(self, serializer):
        super().perform_update(serializer)
        serializer.instance.log_action(
            'pretix.event.taxrule.changed',
            user=self.request.user,
            auth=self.request.auth,
            data=self.request.data
        )

    def perform_create(self, serializer):
        serializer.save(event=self.request.event)
        serializer.instance.log_action(
            'pretix.event.taxrule.added',
            user=self.request.user,
            auth=self.request.auth,
            data=self.request.data
        )

    def perform_destroy(self, instance):
        if not instance.allow_delete():
            raise PermissionDenied('This tax rule can not be deleted as it is currently in use.')

        instance.log_action(
            'pretix.event.taxrule.deleted',
            user=self.request.user,
            auth=self.request.auth,
        )
        super().perform_destroy(instance)


class EventSettingsView(views.APIView):
    permission = None
    write_permission = 'can_change_event_settings'

    def get(self, request, *args, **kwargs):
        if isinstance(request.auth, Device):
            s = DeviceEventSettingsSerializer(instance=request.event.settings, event=request.event, context={
                'request': request
            })
        elif 'can_change_event_settings' in request.eventpermset:
            s = EventSettingsSerializer(instance=request.event.settings, event=request.event, context={
                'request': request
            })
        else:
            raise PermissionDenied()
        if 'explain' in request.GET:
            return Response({
                fname: {
                    'value': s.data[fname],
                    'label': getattr(field, '_label', fname),
                    'help_text': getattr(field, '_help_text', None)
                } for fname, field in s.fields.items()
            })
        return Response(s.data)

    def patch(self, request, *wargs, **kwargs):
        s = EventSettingsSerializer(instance=request.event.settings, data=request.data, partial=True,
                                    event=request.event, context={'request': request})
        s.is_valid(raise_exception=True)
        with transaction.atomic():
            s.save()
            self.request.event.log_action(
                'pretix.event.settings', user=self.request.user, auth=self.request.auth, data={
                    k: v for k, v in s.validated_data.items()
                }
            )
        if any(p in s.changed_data for p in SETTINGS_AFFECTING_CSS):
            regenerate_css.apply_async(args=(request.event.pk,))
        s = EventSettingsSerializer(
            instance=request.event.settings, event=request.event, context={
                'request': request
            })
<<<<<<< HEAD
        return Response(s.data)


class CustomerOrderCheckView(views.View):

    @scopes_disabled()
    def get(self, request, *args, **kwargs):
        if (not kwargs.get("customer_id")
                or not kwargs.get("event")
                or not kwargs.get("organizer")):
            return Response(status=400, data={"error": "Missing parameters."})

        try:
            organizer = Organizer.objects.get(slug=kwargs["organizer"])
            event = Event.objects.get(slug=kwargs["event"], organizer=organizer)
            customer = Customer.objects.get(identifier=kwargs["customer_id"], organizer=organizer)

        except Organizer.DoesNotExist:
            return JsonResponse(status=404, data={"error": "Organizer not found."})
        except Event.DoesNotExist:
            return JsonResponse(status=404, data={"error": "Event not found."})
        except Customer.DoesNotExist:
            return JsonResponse(status=404, data={"error": "Customer not found."})

        # Get all orders of customer which belong to this event
        order_list = (Order.objects.filter(Q(event=event)
                                           & (Q(customer=customer) | Q(
            email__iexact=customer.email))).select_related('event').order_by('-datetime'))

        if not order_list:
            return JsonResponse(status=404, data={"error": "Customer has no orders for this event."})

        for order in order_list:
            if order.status == 'p':
                return JsonResponse(status=200, data={"message": "Customer has paid orders."})

        return JsonResponse(status=400, data={"message": "Customer did not paid orders."})


def check_token_permission(token, permission_required):
    # Decode and validate the JWT token
    decoded_data = jwt.decode(token, settings.SECRET_KEY, algorithms=["HS256"])
    # Check if user existed
    User.objects.get(email=decoded_data["email"])
    if decoded_data.get("has_perms") not in permission_required:
        return False
    return True


@csrf_exempt
@require_POST
@scopes_disabled()
def talk_schedule_public(request, *args, **kwargs):
    auth_header = request.headers.get("Authorization")
    if auth_header and auth_header.startswith("Bearer "):
        token = auth_header.split(" ")[1]
        try:
            if not check_token_permission(token, 'orga.edit_schedule'):
                return JsonResponse(
                    {"status": "User does not have permission to show schedule on menu"},
                    status=403,
                )
            organiser = get_object_or_404(Organizer, slug=kwargs['organizer'])
            event = get_object_or_404(Event, slug=kwargs['event'], organizer=organiser)
            request_data = json.loads(request.body)
            event.settings.talk_schedule_public = request_data.get('is_show_schedule') or False

            return JsonResponse({"status": "success"}, status=200)

        except jwt.ExpiredSignatureError:
            logger.error("Token has expired")
            return JsonResponse({"status": "Token has expired"}, status=401)
        except jwt.InvalidTokenError:
            logger.error("Invalid token")
            return JsonResponse({"status": "Invalid token"}, status=401)
        except Organizer.DoesNotExist:
            logger.error("Organizer not found")
            return JsonResponse({"status": "Organizer not found"}, status=404)
        except Event.DoesNotExist:
            logger.error("Event not found")
            return JsonResponse({"status": "Event not found"}, status=404)
        except Exception as e:
            logger.error("Internal server error: %s", e)
            return JsonResponse({"status": "Internal server error"}, status=500)
    else:
        logger.error("Authorization header missing or invalid")
        return JsonResponse(
            {"status": "Authorization header missing or invalid"}, status=403
        )
=======
        return Response(s.data)
>>>>>>> 5e9f0240
<|MERGE_RESOLUTION|>--- conflicted
+++ resolved
@@ -6,11 +6,8 @@
 from django.conf import settings
 from django.db import transaction
 from django.db.models import ProtectedError, Q
-<<<<<<< HEAD
 from django.http import JsonResponse
 from django.shortcuts import get_object_or_404
-=======
->>>>>>> 5e9f0240
 from django.utils.timezone import now
 from django.views.decorators.csrf import csrf_exempt
 from django.views.decorators.http import require_POST
@@ -27,11 +24,7 @@
 )
 from pretix.api.views import ConditionalListView
 from pretix.base.models import (
-<<<<<<< HEAD
     CartPosition, Device, Event, TaxRule, TeamAPIToken, Organizer, Customer, Order, User,
-=======
-    CartPosition, Device, Event, TaxRule, TeamAPIToken,
->>>>>>> 5e9f0240
 )
 from pretix.base.models.event import SubEvent
 from pretix.base.settings import SETTINGS_AFFECTING_CSS
@@ -419,44 +412,7 @@
             instance=request.event.settings, event=request.event, context={
                 'request': request
             })
-<<<<<<< HEAD
         return Response(s.data)
-
-
-class CustomerOrderCheckView(views.View):
-
-    @scopes_disabled()
-    def get(self, request, *args, **kwargs):
-        if (not kwargs.get("customer_id")
-                or not kwargs.get("event")
-                or not kwargs.get("organizer")):
-            return Response(status=400, data={"error": "Missing parameters."})
-
-        try:
-            organizer = Organizer.objects.get(slug=kwargs["organizer"])
-            event = Event.objects.get(slug=kwargs["event"], organizer=organizer)
-            customer = Customer.objects.get(identifier=kwargs["customer_id"], organizer=organizer)
-
-        except Organizer.DoesNotExist:
-            return JsonResponse(status=404, data={"error": "Organizer not found."})
-        except Event.DoesNotExist:
-            return JsonResponse(status=404, data={"error": "Event not found."})
-        except Customer.DoesNotExist:
-            return JsonResponse(status=404, data={"error": "Customer not found."})
-
-        # Get all orders of customer which belong to this event
-        order_list = (Order.objects.filter(Q(event=event)
-                                           & (Q(customer=customer) | Q(
-            email__iexact=customer.email))).select_related('event').order_by('-datetime'))
-
-        if not order_list:
-            return JsonResponse(status=404, data={"error": "Customer has no orders for this event."})
-
-        for order in order_list:
-            if order.status == 'p':
-                return JsonResponse(status=200, data={"message": "Customer has paid orders."})
-
-        return JsonResponse(status=400, data={"message": "Customer did not paid orders."})
 
 
 def check_token_permission(token, permission_required):
@@ -508,7 +464,4 @@
         logger.error("Authorization header missing or invalid")
         return JsonResponse(
             {"status": "Authorization header missing or invalid"}, status=403
-        )
-=======
-        return Response(s.data)
->>>>>>> 5e9f0240
+        )