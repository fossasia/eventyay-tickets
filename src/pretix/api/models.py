--- conflicted
+++ resolved
@@ -50,11 +50,7 @@
     active = models.BooleanField(default=True)
 
     def get_absolute_url(self):
-<<<<<<< HEAD
-        return reverse('control:user.settings.oauth.app', kwargs={'pk': self.id})
-=======
-        return reverse("eventyay_common:account.oauth.own-app", kwargs={'pk': self.id})
->>>>>>> 526c4a9a
+        return reverse('eventyay_common:account.oauth.own-app', kwargs={'pk': self.id})
 
     def is_usable(self, request):
         return self.active and super().is_usable(request)
