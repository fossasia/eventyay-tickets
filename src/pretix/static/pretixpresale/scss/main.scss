/* before variables.scss as it affects presale only, not control */
$body-bg: #f5f5f5 !default;

/* imports */
@import "../../pretixbase/scss/_variables.scss";
@import "../../bootstrap/scss/_bootstrap_reduced.scss";
@import "../../pretixbase/scss/_theme.scss";
@import "../../lightbox/css/lightbox.scss";
@import "../../datetimepicker/_bootstrap-datetimepicker.scss";
@import "../../slider/_bootstrap-slider.scss";
@import "../../fontawesome/scss/font-awesome.scss";

@import "_theme.scss";
@import "_event.scss";
@import "_cart.scss";
@import "_forms.scss";
@import "_calendar.scss";
@import "_checkout.scss";
@import "../../pretixbase/scss/webfont.scss";

/* See https://github.com/pretix/pretix/pull/761 */
.bootstrap-datetimepicker-widget table td span {
    line-height: 1.8em;
}

footer {
    padding: 10px 0;
}
footer nav {
    text-align: center;
    font-size: 11px;
}
.js-only {
    display: none;
}
.locales, .loginstatus {
    display: inline;
    a {
        text-decoration: none;
    }
    a:hover {
        border-bottom: 2px solid $gray-light;
    }
    a.active {
        border-bottom: 2px solid $brand-primary;
    }
    img {
        vertical-align: baseline;
    }
}
.loginstatus a {
    margin-left: 10px;
}
.huge {
    font-size: 40px;
}
a:hover .panel-primary > .panel-heading {
    background-color: darken($btn-primary-bg, 10%);
    border-color: darken($btn-primary-border, 12%);
}

.thank-you {
    margin-bottom: 25px;

    .fa {
        font-size: 150px;
        line-height: 170px;
        display: block;
        color: $brand-success;
    }

    h2 {
        color: $brand-success;
    }
}

body.loading .container {
    -webkit-filter: blur(2px);
    -moz-filter: blur(2px);
    -ms-filter: blur(2px);
    -o-filter: blur(2px);
    filter: blur(2px);
}
.big-rotating-icon {
    -webkit-animation: fa-spin 8s infinite linear;
    animation: fa-spin 8s infinite linear;
    font-size: 120px;
    color: $brand-primary;
}
<<<<<<< HEAD

#loadingmodal, #ajaxerr {
=======
#loadingmodal, #ajaxerr, #popupmodal {
>>>>>>> 93068bc5
    position: fixed;
    top: 0;
    left: 0;
    width: 100vw;
    height: 100vh;
    background: rgba(255, 255, 255, 0.7);
    opacity: 0;
    z-index: 900000;
    visibility: hidden;
    padding: 10px;

<<<<<<< HEAD
=======
    .big-icon {
        margin-top: 50px;
        font-size: 200px;
        color: $brand-primary;
    }
    &#popupmodal .big-icon {
        margin-top: 10px;
        font-size: 100px;
        color: $brand-primary;
    }

>>>>>>> 93068bc5
    .modal-card {
        margin: 50px auto 0;
        top: 50px;
        width: 90%;
        max-width: 600px;
        background: white;
        border-radius: $border-radius-large;
        box-shadow: 0 7px 14px 0 rgba(78, 50, 92, 0.1), 0 3px 6px 0 rgba(0, 0, 0, 0.07);
        padding: 20px;
        min-height: 160px;
        display: flex; 
        flex-direction: row; 
        align-items: center; 

        .modal-card-icon {
            text-align: center;
            margin-right: 20px; 
            font-size: 120px;
            color: $brand-primary;
        }

        .modal-card-content {
            text-align: left; 
            h3 {
                margin-top: 0;
            }
            p {
                margin-bottom: 10px; 
            }
        }
    }
}

@media (max-width: 700px) {
    #loadingmodal, #ajaxerr, #popupmodal {
        .modal-card {
            flex-direction: column;
            .modal-card-icon {
                margin-right: 0; 
                margin-bottom: 20px; 
                float: none;
                width: 100%;
            }
            .modal-card-content {
                text-align: center;
                margin-left: 0;
                margin-right: 0;
                margin-top: 10px;
            }
        }
    }
}

#ajaxerr {
    background: rgba(236, 236, 236, 0.9);
}

.loading #loadingmodal, .ajaxerr #ajaxerr, .has-popup #popupmodal {
    opacity: 1;
    visibility: visible;
    transition: opacity 0.5s ease-in-out;
    -moz-transition: opacity 0.5s ease-in-out;
    -webkit-transition: opacity 0.5s ease-in-out;
}


.typo-alert span[data-typosuggest] {
    text-decoration: underline;
    cursor: pointer;
}

.info-row {
    & > .fa {
        font-size: 26px;
        color: $brand-primary;
        float: left;
        margin-top: 3px;
    }
    p {
        min-height: 30px;
        margin-left: 40px;
    }
    p:first-child {
        margin-top: 0;
    }
}

@media (min-width: $screen-md-min) {
    .thank-you {
        min-height: 170px;
        width: 70%;
        margin: auto;

        .fa {
            float: left;
            margin-right: 30px;
        }

        h2 {
            padding-top: 35px;
        }

        p {
            margin-left: 158px;
        }
    }
}
@media (max-width: $screen-sm-max) {
    .thank-you {
        text-align: center;
    }
    h2 {
        margin-top: 0;
    }
    .checkout-button-row > div {
        margin-bottom: 15px;
    }
    .checkout-button-row > div.clearfix {
        margin: 0;
    }
}

.dl-horizontal dt  {
    white-space: normal;
}

.collapse-indicator {
    -moz-transition: all 150ms ease-in 0s;
    -webkit-transition: all 150ms ease-in 0s;
    -o-transition: all 150ms ease-in 0s;
    transition: all 150ms ease-in 0s;
}

.panel-title a:not(.collapsed) .collapse-indicator {
    -webkit-transform: rotate(180deg);
    -ms-transform: rotate(180deg);
    -moz-transform: rotate(180deg);
    transform: rotate(180deg);
}

.panel-title a[data-toggle="collapse"], details h3.panel-title, details h4.panel-title {
    display: flex;
    padding: 10px 15px;
    margin: -10px -15px;
    align-items: center;
    justify-content: space-between;
    outline: 0;
    text-decoration: none;
}

.panel-default .panel-title a[data-toggle="collapse"]:hover {
    background-color: #eeeeee;
}

.panel-primary .panel-title a[data-toggle="collapse"]:hover {
    background-color: darken($btn-primary-bg, 10%);
}


details {
    list-style: none;
}
details > summary::-webkit-details-marker {
    display: none;
}

details summary {
    -moz-user-select: none;
    -ms-user-select: none;
    -webkit-user-select: none;
    user-select: none;
}
.nojs details[open] .collapse-indicator, details.details-open .collapse-indicator {
    -webkit-transform: rotate(180deg);
    -ms-transform: rotate(180deg);
    -moz-transform: rotate(180deg);
    transform: rotate(180deg);
}

form.download-btn-form {
    display: inline;
}
.alert-testmode {
    margin-top: 20px;
}
h2 .label {
    display: inline-block;
}

.nojs .requirejs {
    display: none !important;
}

.event-list {
    margin-top: 15px;
    border-top: 1px solid $table-border-color;

    .row {
        margin-left: 0;
        margin-right: 0;
        padding-top: 5px;
        padding-bottom: 5px;
        border-bottom: 1px solid $table-border-color;
        border-left: 1px solid $table-border-color;
        border-right: 1px solid $table-border-color;
    }
    .row > div {
        padding-top: 5px;
        padding-bottom: 5px;
    }
}

.quotabox {
    display: inline-block;
    vertical-align: top;
    width: 50px;
    .progress {
        height: 7px;
        margin-bottom: 2px;
    }
    .numbers {
        font-size: 10px;
        color: $text-muted;
        display: block;
        text-align: center;
    }
    &.availability .progress-bar-success {
        background: lighten($brand-success, 20%);
    }
}

@for $i from 0 through 100 {
    .progress-bar-#{$i} { width: 1% * $i; }
}

@import "_iframe.scss";
@import "_a11y.scss";
@import "_print.scss";
@import "../../pretixbase/scss/_rtl.scss";
@import "../../bootstrap/scss/_rtl.scss";
@import "_rtl.scss";<|MERGE_RESOLUTION|>--- conflicted
+++ resolved
@@ -87,12 +87,7 @@
     font-size: 120px;
     color: $brand-primary;
 }
-<<<<<<< HEAD
-
-#loadingmodal, #ajaxerr {
-=======
 #loadingmodal, #ajaxerr, #popupmodal {
->>>>>>> 93068bc5
     position: fixed;
     top: 0;
     left: 0;
@@ -103,9 +98,7 @@
     z-index: 900000;
     visibility: hidden;
     padding: 10px;
-
-<<<<<<< HEAD
-=======
+  
     .big-icon {
         margin-top: 50px;
         font-size: 200px;
@@ -116,8 +109,6 @@
         font-size: 100px;
         color: $brand-primary;
     }
-
->>>>>>> 93068bc5
     .modal-card {
         margin: 50px auto 0;
         top: 50px;
