import logging
from functools import wraps

import stripe
from django.core.exceptions import ValidationError

from pretix.base.models import BillingInvoice, Organizer
from pretix.base.models.organizer import OrganizerBillingModel
from pretix.base.settings import GlobalSettingsObject

logger = logging.getLogger(__name__)


def get_stripe_webhook_secret_key() -> str:
    """
    Retrieve the Stripe webhook secret key.
    @return: A string representing the Stripe webhook secret key.
    """
    gs = GlobalSettingsObject()
    stripe_webhook_secret_key = getattr(gs.settings, 'stripe_webhook_secret_key', None)
    if not stripe_webhook_secret_key:
        logger.error('Stripe webhook secret key not found')
        raise ValidationError('Stripe webhook secret key not found.')
    logger.info('Get successful Stripe webhook secret key')
    return stripe_webhook_secret_key


def get_stripe_key(key_type: str) -> str:
    """
    Retrieve the Stripe key.
    @param key_type: A string representing the key type.
    @return: A string representing the Stripe key.
    """
    gs = GlobalSettingsObject()

    try:
<<<<<<< HEAD
        prod_key = getattr(gs.settings, 'payment_stripe_connect_{}_key'.format(key_type), None)
        test_key = getattr(gs.settings, 'payment_stripe_connect_test_{}_key'.format(key_type), None)
=======
        prod_key = getattr(
            gs.settings, "payment_stripe_{}_key".format(key_type), None
        )
        test_key = getattr(
            gs.settings, "payment_stripe_test_{}_key".format(key_type), None
        )
>>>>>>> 3ea6bd85
    except AttributeError as e:
        logger.error('Missing attribute for Stripe %s key: %s', key_type, str(e))
        raise ValidationError(
            'Missing attribute for Stripe {} key: {}. Please contact the administrator to set the Stripe key.'.format(
                key_type, str(e)
            ),
        )

    if not prod_key and not test_key:
        logger.error('No Stripe %s key found', key_type)
        raise ValidationError('Please contact the administrator to set the Stripe {} key.'.format(key_type))

    logger.info('Get successful %s key', key_type)

    return prod_key or test_key


def get_stripe_secret_key() -> str:
    return get_stripe_key('secret')


def get_stripe_publishable_key() -> str:
    return get_stripe_key('publishable')


def handle_stripe_errors(operation_name: str):
    """
    Handle the Stripe errors.
    @param operation_name: A string representing the operation name.
    @return: A decorator function.
    """

    def decorator(func):
        @wraps(func)
        def wrapper(*args, **kwargs):
            try:
                return func(*args, **kwargs)
            except stripe.error.APIError as e:
                logger.error('Stripe API error during %s: %s', operation_name, str(e))
                raise ValidationError('Stripe service error.')
            except stripe.error.APIConnectionError as e:
                logger.error('API connection error during %s: %s', operation_name, str(e))
                raise ValidationError('Network communication error.')
            except stripe.error.AuthenticationError as e:
                logger.error('Authentication error during %s: %s', operation_name, str(e))
                raise ValidationError(
                    'Authentication failed. Please contact the administrator to check the configuration of the Stripe API key.'
                )
            except stripe.error.CardError as e:
                logger.error('Card error during %s: %s', operation_name, str(e))
                raise ValidationError('Card error.')
            except stripe.error.RateLimitError as e:
                logger.error('Rate limit error during %s: %s', operation_name, str(e))
                raise ValidationError('Too many requests. Please try again later.')
            except stripe.error.InvalidRequestError as e:
                logger.error('Invalid request error during %s: %s', operation_name, str(e))
                raise ValidationError('Invalid request.')
            except stripe.error.SignatureVerificationError as e:
                logger.error(
                    'Signature verification failed during %s: %s',
                    operation_name,
                    str(e),
                )
                raise ValidationError('Webhook signature verification failed.')
            except stripe.error.PermissionError as e:
                logger.error('Permission error during %s: %s', operation_name, str(e))
                raise ValidationError('Permission denied.')
            except stripe.error.IdempotencyError as e:
                logger.error('Idempotency error during %s: %s', operation_name, str(e))
                raise ValidationError('Idempotency error.')
            except stripe.error.StripeError as e:
                logger.error('Stripe error during %s: %s', operation_name, str(e))
                raise ValidationError('Payment processing error.')

        return wrapper

    return decorator


@handle_stripe_errors('create_setup_intent')
def create_setup_intent(customer_id: str) -> str:
    """
    Create a setup intent for the customer.
    @param customer_id: A string representing the customer ID.
    @return: A string representing the client secret.
    """
    stripe.api_key = get_stripe_secret_key()
    stripe_setup_intent = stripe.SetupIntent.create(
        customer=customer_id,
        payment_method_types=['card'],
        usage='off_session',
    )
    logger.info('Created a successful setup intent.')
    billing_settings_updated = OrganizerBillingModel.objects.filter(stripe_customer_id=customer_id).update(
        stripe_setup_intent_id=stripe_setup_intent.id
    )
    if not billing_settings_updated:
        logger.error('No billing settings found for the customer %s', customer_id)
        raise ValidationError('No billing settings found for the customer.')
    return stripe_setup_intent.client_secret


def get_stripe_customer_id(organizer_slug: str) -> str:
    """
    Retrieve the Stripe customer ID.
    @param organizer_slug: A string representing the organizer slug.
    @return: A string representing the Stripe customer ID.
    """
    organizer = Organizer.objects.get(slug=organizer_slug)
    if not organizer:
        logger.error('Organizer %s not found.', organizer_slug)
        raise ValidationError('Organizer {} not found.'.format(organizer_slug))
    billing_settings = OrganizerBillingModel.objects.filter(organizer_id=organizer.id).first()
    if billing_settings and billing_settings.stripe_customer_id:
        return billing_settings.stripe_customer_id
    logger.error(
        'No billing settings or Stripe customer ID found for organizer %s',
        organizer_slug,
    )
    raise ValidationError('No stripe_customer_id found for organizer {}'.format(organizer_slug))


@handle_stripe_errors('create_stripe_customer')
def create_stripe_customer(email: str, name: str):
    """
    Create a Stripe customer.
    @param email: A string representing the email address.
    @param name: A string representing the name.
    @return: A dictionary containing the customer information.
    """
    stripe.api_key = get_stripe_secret_key()
    customer = stripe.Customer.create(
        email=email,
        name=name,
    )
    logger.info('Created a successful customer.')
    return customer


@handle_stripe_errors('update_payment_info')
def update_payment_info(setup_intent_id: str, customer_id: str):
    """
    Update the payment information.
    @param setup_intent_id: A string representing the setup intent ID.
    @param customer_id: A string representing the customer ID.
    @return: A dictionary containing the updated payment information.
    """
    stripe.api_key = get_stripe_secret_key()
    setup_intent = get_setup_intent(setup_intent_id)
    payment_method = setup_intent.payment_method
    if not payment_method:
        logger.error('No payment method found for the setup intent %s', setup_intent_id)
        raise ValidationError('No payment method found for the setup intent.')
    billing_setting_updated = OrganizerBillingModel.objects.filter(stripe_customer_id=customer_id).update(
        stripe_payment_method_id=payment_method
    )
    if not billing_setting_updated:
        logger.error('No billing settings found for the customer %s', customer_id)
        raise ValidationError('No billing settings found for the customer.')
    attach_payment_method_to_customer(payment_method, customer_id)
    customer_info_updated = stripe.Customer.modify(
        customer_id, invoice_settings={'default_payment_method': payment_method}
    )
    logger.info('Updated successful payment information.')
    return customer_info_updated


@handle_stripe_errors('get_payment_method_info')
def get_payment_method_info(stripe_customer_id: str):
    """
    Retrieve the payment method information.
    @param stripe_customer_id: A string representing the customer ID.
    @return: A dictionary containing the payment method information.
    """
    stripe.api_key = get_stripe_secret_key()
    billing_settings = OrganizerBillingModel.objects.filter(stripe_customer_id=stripe_customer_id).first()
    if not billing_settings or not billing_settings.stripe_payment_method_id:
        return None
    payment_method = stripe.PaymentMethod.retrieve(billing_settings.stripe_payment_method_id)
    logger.info('Retrieve successful payment information.')
    return payment_method


@handle_stripe_errors('update_customer_info')
def update_customer_info(customer_id: str, email: str, name: str):
    """
    Update the customer information.
    @param customer_id: A string representing the customer ID.
    @param email: A string representing the email address.
    @param name: A string representing the name.
    @return: A dictionary containing the updated customer information.
    """
    stripe.api_key = get_stripe_secret_key()
    updated_customer_info = stripe.Customer.modify(customer_id, email=email, name=name)
    logger.info('Updated successful customer information.')
    return updated_customer_info


@handle_stripe_errors('attach_payment_method_to_customer')
def attach_payment_method_to_customer(payment_method_id: str, customer_id: str):
    """
    Attach the payment method to the customer.
    @param payment_method_id: A string representing the payment method ID.
    @param customer_id: A string representing the customer ID.
    @return: A dictionary containing the attached payment method information.
    """
    stripe.api_key = get_stripe_secret_key()
    attached_payment_method = stripe.PaymentMethod.attach(payment_method_id, customer=customer_id)
    logger.info(
        'Attached successful payment method.',
    )
    return attached_payment_method


@handle_stripe_errors('get_setup_intent')
def get_setup_intent(setup_intent_id: str):
    """
    Retrieve the setup intent
    @param setup_intent_id: A string representing the setup intent ID.
    @return: A dictionary containing the setup intent information.
    """
    stripe.api_key = get_stripe_secret_key()
    setup_intent = stripe.SetupIntent.retrieve(setup_intent_id)
    logger.info('Retrieve successful setup intent.')
    return setup_intent


@handle_stripe_errors('create_payment_intent')
def create_payment_intent(
    amount: int,
    currency: str,
    customer_id: str,
    payment_method_id: str,
    metadata: dict,
    invoice_id: str,
):
    """
    Create a payment intent to process automatic billing charge.
    @param amount: int representing the amount charged in cents.
    @param currency: A string representing the currency in ISO code.
    @param customer_id: A string representing the customer ID.
    @param payment_method_id: A string representing the payment method ID.
    @param metadata: A dictionary of key-value pairs that you can attach to a payment object.
    @param invoice_id: A string representing the invoice ID.
    @return: A dictionary containing the payment intent information.
    """
    stripe.api_key = get_stripe_secret_key()
    payment_intent = stripe.PaymentIntent.create(
        amount=int(amount * 100),
        currency=currency,
        customer=customer_id,
        payment_method=payment_method_id,
        automatic_payment_methods={'enabled': True, 'allow_redirects': 'never'},
        metadata=metadata,
    )
    billing_invoice_updated = BillingInvoice.objects.filter(id=invoice_id).update(
        stripe_payment_intent_id=payment_intent.id
    )
    if not billing_invoice_updated:
        logger.error('No billing invoice found for the invoice %s', invoice_id)
        raise ValidationError('No billing invoice found for the invoice.')
    logger.info('Created a successful payment intent.')
    return payment_intent


@handle_stripe_errors('confirm_payment_intent')
def confirm_payment_intent(payment_intent_id: str, payment_method_id: str):
    """
    Confirm the payment intent to process automatic billing charge.
    @param payment_intent_id: A string representing the payment intent ID.
    @param payment_method_id: A string representing the payment method ID.
    @return: A dictionary containing the payment intent confirmation information.
    """
    stripe.api_key = get_stripe_secret_key()
    payment_intent = stripe.PaymentIntent.retrieve(payment_intent_id)
    payment_intent.confirm(payment_method=payment_method_id)
    logger.info('Confirmed successful payment intent.')
    return payment_intent


def process_auto_billing_charge_stripe(
    organizer_slug: str, amount: int, currency: str, metadata: dict, invoice_id: str
):
    """
    Process the automatic billing charge using Stripe.
    @param organizer_slug: A string representing the organizer slug.
    @param amount: int representing the amount charged in cents.
    @param currency: A string representing the currency in ISO code.
    @param metadata: A dictionary of key-value pairs that you can attach to a payment object.
    @param invoice_id: A string representing the invoice ID.
    @return: A dictionary containing the payment intent confirmation information.
    """
    stripe.api_key = get_stripe_secret_key()
    customer_id = get_stripe_customer_id(organizer_slug)
    payment_method = get_payment_method_info(customer_id)
    if not payment_method:
        logger.error('No payment method found for the customer %s', customer_id)
        raise ValidationError('No payment method found for the customer.')
    payment_intent = create_payment_intent(amount, currency, customer_id, payment_method.id, metadata, invoice_id)
    payment_intent_confirmation_info = confirm_payment_intent(payment_intent.id, payment_method.id)
    return payment_intent_confirmation_info<|MERGE_RESOLUTION|>--- conflicted
+++ resolved
@@ -34,17 +34,12 @@
     gs = GlobalSettingsObject()
 
     try:
-<<<<<<< HEAD
-        prod_key = getattr(gs.settings, 'payment_stripe_connect_{}_key'.format(key_type), None)
-        test_key = getattr(gs.settings, 'payment_stripe_connect_test_{}_key'.format(key_type), None)
-=======
         prod_key = getattr(
             gs.settings, "payment_stripe_{}_key".format(key_type), None
         )
         test_key = getattr(
             gs.settings, "payment_stripe_test_{}_key".format(key_type), None
         )
->>>>>>> 3ea6bd85
     except AttributeError as e:
         logger.error('Missing attribute for Stripe %s key: %s', key_type, str(e))
         raise ValidationError(
