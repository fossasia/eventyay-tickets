# replacement for jsonfallback functions copied from 
# https://github.com/raphaelm/django-jsonfallback

import copy
from django.db import NotSupportedError
from django.db.models import Expression, JSONField

def postgres_compile_json_path(key_transforms):
    return "{" + ','.join(key_transforms) + "}"

<<<<<<< HEAD
=======

def sqlite_compile_json_path(key_transforms):
    path = ['$']
    for key_transform in key_transforms:
        try:
            num = int(key_transform)
            path.append('[{}]'.format(num))
        except ValueError:  # non-integer
            path.append('.')
            path.append(key_transform)
    return ''.join(path)

    
>>>>>>> a292acb3
class JSONExtract(Expression):
    def __init__(self, expression, *path, output_field=JSONField(), **extra):
        super().__init__(output_field=output_field)
        self.path = path
        self.source_expression = self._parse_expressions(expression)[0]
        self.extra = extra

    def resolve_expression(self, query=None, allow_joins=True, reuse=None, summarize=False, for_save=False):
        c = self.copy()
        c.is_summary = summarize
        c.source_expression = c.source_expression.resolve_expression(query, allow_joins, reuse, summarize, for_save)
        return c

    def as_sql(self, compiler, connection, function=None, template=None, arg_joiner=None, **extra_context):
        if '.postgresql' in connection.settings_dict['ENGINE']:
            params = []
            arg_sql, arg_params = compiler.compile(self.source_expression)
            params.extend(arg_params)
            json_path = postgres_compile_json_path(self.path)
            params.append(json_path)
            template = '{} #> %s'.format(arg_sql)
            return template, params
        else:
            raise NotSupportedError(
                'Functions on JSONFields are only supported on PostgreSQL.'
            )

    def copy(self):
        c = super().copy()
        c.source_expression = copy.copy(self.source_expression)
        c.extra = self.extra.copy()
        return c<|MERGE_RESOLUTION|>--- conflicted
+++ resolved
@@ -7,9 +7,6 @@
 
 def postgres_compile_json_path(key_transforms):
     return "{" + ','.join(key_transforms) + "}"
-
-<<<<<<< HEAD
-=======
 
 def sqlite_compile_json_path(key_transforms):
     path = ['$']
@@ -22,8 +19,6 @@
             path.append(key_transform)
     return ''.join(path)
 
-    
->>>>>>> a292acb3
 class JSONExtract(Expression):
     def __init__(self, expression, *path, output_field=JSONField(), **extra):
         super().__init__(output_field=output_field)
