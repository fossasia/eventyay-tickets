--- conflicted
+++ resolved
@@ -21,11 +21,7 @@
     JsonSubfieldMixin,
     ReadOnlyFlag,
 )
-<<<<<<< HEAD
-from pretalx.common.forms.renderers import InlineFormRenderer
-=======
 from pretalx.common.forms.renderers import InlineFormLabelRenderer
->>>>>>> e4449e64
 from pretalx.common.forms.widgets import (
     EnhancedSelect,
     EnhancedSelectMultiple,
@@ -134,7 +130,6 @@
         ),
         required=False,
     )
-<<<<<<< HEAD
     ticket_link = forms.URLField(
         label=_("Event ticket shop URL"),
         help_text=_("Ticket shop link will be shown on event menu. "),
@@ -151,12 +146,6 @@
         widget=forms.TextInput(
             attrs={"placeholder": " e.g: https://app.eventyay.com/video"}
         ),
-=======
-    header_pattern = forms.ChoiceField(
-        label=phrases.orga.event_header_pattern_label,
-        help_text=phrases.orga.event_header_pattern_help_text,
-        choices=Event.HEADER_PATTERN_CHOICES,
->>>>>>> e4449e64
         required=False,
     )
     header_pattern = forms.ChoiceField(
@@ -759,11 +748,7 @@
 
 
 class EventExtraLinkForm(I18nModelForm):
-<<<<<<< HEAD
-    default_renderer = InlineFormRenderer
-=======
     default_renderer = InlineFormLabelRenderer
->>>>>>> e4449e64
 
     class Meta:
         model = EventExtraLink
