const initNavSearch = () => {
    const wrapper = document.querySelector("#nav-search-wrapper")
    const summary = wrapper.querySelector("summary")
    const searchInput = wrapper.querySelector("input")
    const searchWrapper = wrapper.querySelector("#nav-search-input-wrapper")
    const apiURL = searchWrapper.getAttribute("data-source")
    const queryStr = "?" + (typeof searchWrapper.getAttribute("data-organiser") !== "undefined" ? "&organiser=" + searchWrapper.getAttribute("data-organiser") : "") + "&query="

    let loadIndicatorTimeout = null
    const showLoadIndicator = () => {
        searchWrapper.querySelector("ul").innerHTML = '<li class="loading"><span class="fa fa-4x fa-cog fa-spin"></span></li>'
    }

    let lastQuery = null
    const triggerSearch = () => {
        if (searchInput.value === lastQuery) {
            return
        }
        searchInput.classList.remove("no-focus")

        const thisQuery = searchInput.value
        lastQuery = thisQuery
        if (loadIndicatorTimeout) clearTimeout(loadIndicatorTimeout)
        loadIndicatorTimeout = setTimeout(showLoadIndicator, 80)

        fetch(apiURL + queryStr + encodeURIComponent(searchInput.value)).then((response) => {
            if (thisQuery !== lastQuery) {
                // Ignore this response, it's for an old query
                return
            }
            if (loadIndicatorTimeout) clearTimeout(loadIndicatorTimeout)

            response.json().then((data) => {
                searchWrapper.querySelectorAll("li").forEach((el) => el.remove())
                data.results.forEach((res) => {
                    let content = ""
                    if (res.type === "organiser" || res.type === "user") {
                        const icon = res.type === "organiser" ? "fa-users" : "fa-user"
                        content = `<span class="search-title"><i class="fa fa-fw ${icon}"></i> ${res.name}</span>`
<<<<<<< HEAD
=======
                    } else if (res.type === "user.admin") {
                        content += `<span class="search-title"><span>${res.name}</span></span>
                            <span class="search-detail"><span class="fa fa-envelope-o fa-fw"></span> ${res.email}</span>`
>>>>>>> e4449e64
                    } else if (res.type === "submission" || res.type === "speaker") {
                        content = `<span class="search-title"><span>${res.name}</span></span>
                            <span class="search-detail"><span class="fa fa-calendar fa-fw"></span> ${res.event}</span>`
                    } else if (res.type === "event") {
                        content = `<span class="search-title"><span>${res.name}</span></span>
                            <span class="search-detail"><span class="fa fa-users fa-fw"></span> ${res.organiser}</span>
                            <span class="search-detail"><span class="fa fa-calendar fa-fw"></span> ${res.date_range}</span>`
                    }

                    const li = document.createElement("li")
                    li.innerHTML = `<a href="${res.url}">${content}</a>`
                    searchWrapper.querySelector("ul").append(li)
                }) /* data.results.forEach */
            }) /* response.json().then */
        }) /* fetch.then */
    }

    searchInput.addEventListener("keydown", (ev) => {
        // Keyboard navigation: enter
        if (ev.key === "Enter") {
            const selected = searchWrapper.querySelector("li.active a")
            if (selected) {
                location.href = selected.href
                ev.preventDefault()
                ev.stopPropagation()
            }
        } else if (ev.key === "ArrowDown" || ev.key === "ArrowUp") {
            ev.preventDefault()
            ev.stopPropagation()
        }
    })

    searchInput.addEventListener("input", () => {triggerSearch()})

    // Focus search input when dropdown is expanded, and trigger empty search
    wrapper.addEventListener("click", () => {
        triggerSearch()
        setTimeout(() => {
            if (wrapper.getAttribute("open") === "") {
                searchInput.focus()
            } else {
                // Clear search input when dropdown is collapsed
                searchInput.value = ""
            }
        }, 0)
    })

    searchInput.addEventListener("keyup", (ev) => {
        const first = searchWrapper.querySelector("li:not(.query-holder)")
        const last = searchWrapper.querySelector("li:not(.query-holder):last-child")
        const selected = searchWrapper.querySelector("li.active")

        // Keyboard navigation: down
        if (ev.key === "ArrowDown") {
            const next = (selected && selected.nextElementSibling) ? selected.nextElementSibling : first
            if (!next) return
            searchInput.classList.add("no-focus")
            if (selected) { selected.classList.remove("active") }
            next.classList.add("active")
            ev.preventDefault()
            ev.stopPropagation()
        } else if (ev.key === "ArrowUp") {
            // Keyboard navigation: up
            const prev = (selected && selected.previousElementSibling) ? selected.previousElementSibling : last
            if (!prev || prev.querySelector("input")) return
            searchInput.classList.add("no-focus")
            if (selected) { selected.classList.remove("active") }
            prev.classList.add("active")
            ev.preventDefault()
            ev.stopPropagation()
        } else if (ev.key === "Enter") {
            // Keyboard navigation: enter
            ev.preventDefault()
            ev.stopPropagation()
            return true
        }
    })

    // Open search dropdown with alt+k
    document.addEventListener("keydown", (ev) => {
        if (ev.altKey && ev.key === "k") {
            if (summary.open) return
            summary.click()
            ev.preventDefault()
            ev.stopPropagation()
        }
    })
}

onReady(initNavSearch)<|MERGE_RESOLUTION|>--- conflicted
+++ resolved
@@ -37,12 +37,9 @@
                     if (res.type === "organiser" || res.type === "user") {
                         const icon = res.type === "organiser" ? "fa-users" : "fa-user"
                         content = `<span class="search-title"><i class="fa fa-fw ${icon}"></i> ${res.name}</span>`
-<<<<<<< HEAD
-=======
                     } else if (res.type === "user.admin") {
                         content += `<span class="search-title"><span>${res.name}</span></span>
                             <span class="search-detail"><span class="fa fa-envelope-o fa-fw"></span> ${res.email}</span>`
->>>>>>> e4449e64
                     } else if (res.type === "submission" || res.type === "speaker") {
                         content = `<span class="search-title"><span>${res.name}</span></span>
                             <span class="search-detail"><span class="fa fa-calendar fa-fw"></span> ${res.event}</span>`
