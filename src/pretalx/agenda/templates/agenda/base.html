--- conflicted
+++ resolved
@@ -21,7 +21,7 @@
         {{ request.event.urls.base }}
     {% endif %}
 {% endblock nav_link %}
-<<<<<<< HEAD
+
 {% block header_tabs %}
     <a href="{{ request.event.urls.schedule }}" class='header-tab {% if "/schedule/" in request.path_info %}active{% endif %}'>
         <i class="fa fa-calendar"></i> {{ phrases.schedule.schedule }}
@@ -32,19 +32,6 @@
         </a>
     {% endif %}
     <a href="{{ request.event.urls.speakers }}" class='header-tab {% if "/speaker/" in request.path_info %} active{% endif %}'>
-=======
-
-{% block header_tabs %}
-    <a href="{{ request.event.urls.schedule }}" class="header-tab {% if "/schedule/" in request.path %}active{% endif %}">
-        <i class="fa fa-calendar"></i> {{ phrases.schedule.schedule }}
-    </a>
-    {% if request.event.display_settings.schedule_display != "list" %}
-        <a href="{{ request.event.urls.talks }}" class="header-tab {% if "/talk/" in request.path %} active{% endif %}">
-            <i class="fa fa-comments-o"></i> {{ phrases.schedule.sessions }}
-        </a>
-    {% endif %}
-    <a href="{{ request.event.urls.speakers }}" class="header-tab {% if "/speaker/" in request.path %} active{% endif %}">
->>>>>>> e4449e64
         <i class="fa fa-group"></i> {{ phrases.schedule.speakers }}
     </a>
     {% for link in header_links %}
@@ -52,7 +39,6 @@
             <i class="fa fa-link"></i> {{ link.label }}
         </a>
     {% endfor %}
-<<<<<<< HEAD
     {% if request.event.display_settings.ticket_link %}
         <a href="{{ request.event.display_settings.ticket_link }}" class="header-tab">
             <i class="fa fa-ticket"></i> {% translate "Tickets" %}
@@ -66,11 +52,6 @@
 
 {% block content %}
     {% include "agenda/header_row.html" %}
-=======
-{% endblock header_tabs %}
-
-{% block content %}
->>>>>>> e4449e64
     {% if not request.event|get_feature_flag:"show_schedule" and not request.user.is_anonymous and not hide_visibility_warning %}
         <div id="event-nonpublic" class="d-print-none">
             <i class="fa fa-user-secret"></i>
