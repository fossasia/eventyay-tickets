--- conflicted
+++ resolved
@@ -29,10 +29,7 @@
     "pretalx.organiser.delete": _("The organiser {name} was deleted."),
 }
 
-<<<<<<< HEAD
-=======
 # These log names were used in the past, and we still support them for display purposes
->>>>>>> e4449e64
 LOG_ALIASES = {
     "pretalx.event.invite.orga.accept": "pretalx.invite.orga.accept",
     "pretalx.event.invite.orga.retract": "pretalx.invite.orga.retract",
