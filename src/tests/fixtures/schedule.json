--- conflicted
+++ resolved
@@ -300,29 +300,16 @@
           "type": "string",
           "format": "uri"
         },
-<<<<<<< HEAD
-        "attachments": {
-          "type": "array",
-          "items": {
-            "$ref": "#/definitions/Reference"
-          }
-=======
         "origin_url": {
           "title": "URL of this event at the origin system",
           "type": "string",
           "format": "uri"
->>>>>>> e4449e64
         },
         "attachments": {
           "type": "array",
-<<<<<<< HEAD
-          "items": {},
-          "$ref": "https://c3voc.de/schedule/submission#/definitions/Answers"
-=======
           "items": {
             "$ref": "#/definitions/Reference"
           }
->>>>>>> e4449e64
         }
      },
       "required": [
@@ -432,13 +419,6 @@
         },
         "biography": {
           "type": ["string", "null"]
-<<<<<<< HEAD
-        },
-        "answers": {
-          "type": "array",
-          "items": {}
-=======
->>>>>>> e4449e64
         }
       },
       "required": ["name"]
